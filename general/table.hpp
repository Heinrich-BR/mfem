// Copyright (c) 2010-2022, Lawrence Livermore National Security, LLC. Produced
// at the Lawrence Livermore National Laboratory. All Rights reserved. See files
// LICENSE and NOTICE for details. LLNL-CODE-806117.
//
// This file is part of the MFEM library. For more information and source code
// availability visit https://mfem.org.
//
// MFEM is free software; you can redistribute it and/or modify it under the
// terms of the BSD-3 license. We welcome feedback and contributions, see file
// CONTRIBUTING.md for details.

#ifndef MFEM_TABLE
#define MFEM_TABLE

// Data types for Table.

#include "mem_alloc.hpp"
#include "array.hpp"
#include "globals.hpp"
#include <ostream>
#include <istream>

namespace mfem
{

/// Helper struct for defining a connectivity table, see Table::MakeFromList.
struct Connection
{
   int from, to;
   Connection() = default;
   Connection(int from, int to) : from(from), to(to) {}

   bool operator== (const Connection &rhs) const
   { return (from == rhs.from) && (to == rhs.to); }
   bool operator< (const Connection &rhs) const
   { return (from == rhs.from) ? (to < rhs.to) : (from < rhs.from); }
};


/** Data type Table. Table stores the connectivity of elements of TYPE I
    to elements of TYPE II, for example, it may be Element-To-Face
    connectivity table, etc. */
class Table
{
protected:
   /// size is the number of TYPE I elements.
   int size;

   /** Arrays for the connectivity information in the CSR storage.
       I is of size "size+1", J is of size the number of connections
       between TYPE I to TYPE II elements (actually stored I[size]). */
   Memory<int> I, J;

public:
   /// Creates an empty table
   Table() { size = -1; }

   /// Copy constructor
   Table(const Table &);

   /// Assignment operator: deep copy
   Table& operator=(const Table &rhs);

   /// Create a table with an upper limit for the number of connections.
   explicit Table (int dim, int connections_per_row = 3);

   /** Create a table from a list of connections, see MakeFromList(). */
   Table(int nrows, Array<Connection> &list) : size(-1)
   { MakeFromList(nrows, list); }

   /** Create a table with one entry per row with column indices given
       by 'partitioning'. */
   Table (int nrows, int *partitioning);

   /// Next 7 methods are used together with the default constructor
   void MakeI (int nrows);
   void AddAColumnInRow (int r) { I[r]++; }
   void AddColumnsInRow (int r, int ncol) { I[r] += ncol; }
   void MakeJ();
   void AddConnection (int r, int c) { J[I[r]++] = c; }
   void AddConnections (int r, const int *c, int nc);
   void ShiftUpI();

   /// Set the size and the number of connections for the table.
   void SetSize(int dim, int connections_per_row);

   /** Set the rows and the number of all connections for the table.
       Does NOT initialize the whole array I ! (I[0]=0 and I[rows]=nnz only) */
   void SetDims(int rows, int nnz);

   /// Returns the number of TYPE I elements.
   inline int Size() const { return size; }

   /** Returns the number of connections in the table. If Finalize() is
       not called, it returns the number of possible connections established
       by the used constructor. Otherwise, it is exactly the number of
       established connections before calling Finalize(). */
   inline int Size_of_connections() const { return I[size]; }

   /** Returns index of the connection between element i of TYPE I and
       element j of TYPE II. If there is no connection between element i
       and element j established in the table, then the return value is -1. */
   int operator() (int i, int j) const;

   /// Return row i in array row (the Table must be finalized)
   void GetRow(int i, Array<int> &row) const;

   int RowSize(int i) const { return I[i+1]-I[i]; }

   const int *GetRow(int i) const { return J+I[i]; }
   int *GetRow(int i) { return J+I[i]; }

   int *GetI() { return I; }
   int *GetJ() { return J; }
   const int *GetI() const { return I; }
   const int *GetJ() const { return J; }

   Memory<int> &GetIMemory() { return I; }
   Memory<int> &GetJMemory() { return J; }
   const Memory<int> &GetIMemory() const { return I; }
   const Memory<int> &GetJMemory() const { return J; }

   const int *ReadI(bool on_dev = true) const
   { return mfem::Read(I, I.Capacity(), on_dev); }
   int *WriteI(bool on_dev = true)
   { return mfem::Write(I, I.Capacity(), on_dev); }
   int *ReadWriteI(bool on_dev = true)
   { return mfem::ReadWrite(I, I.Capacity(), on_dev); }
   const int *HostReadI() const
   { return mfem::Read(I, I.Capacity(), false); }
   int *HostWriteI()
   { return mfem::Write(I, I.Capacity(), false); }
   int *HostReadWriteI()
   { return mfem::ReadWrite(I, I.Capacity(), false); }

<<<<<<< HEAD

=======
>>>>>>> 6fee4044
   const int *ReadJ(bool on_dev = true) const
   { return mfem::Read(J, J.Capacity(), on_dev); }
   int *WriteJ(bool on_dev = true)
   { return mfem::Write(J, J.Capacity(), on_dev); }
   int *ReadWriteJ(bool on_dev = true)
   { return mfem::ReadWrite(J, J.Capacity(), on_dev); }
   const int *HostReadJ() const
   { return mfem::Read(J, J.Capacity(), false); }
   int *HostWriteJ()
   { return mfem::Write(J, J.Capacity(), false); }
   int *HostReadWriteJ()
   { return mfem::ReadWrite(J, J.Capacity(), false); }

<<<<<<< HEAD

=======
>>>>>>> 6fee4044
   /// @brief Sort the column (TYPE II) indices in each row.
   void SortRows();

   /// Replace the #I and #J arrays with the given @a newI and @a newJ arrays.
   /** If @a newsize < 0, then the size of the Table is not modified. */
   void SetIJ(int *newI, int *newJ, int newsize = -1);

   /** Establish connection between element i and element j in the table.
       The return value is the index of the connection. It returns -1 if it
       fails to establish the connection. Possibilities are there is not
       enough memory on row i to establish connection to j, an attempt to
       establish new connection after calling Finalize(). */
   int Push( int i, int j );

   /** Finalize the table initialization. The function may be called
       only once, after the table has been initialized, in order to compress
       array J (by getting rid of -1's in array J). Calling this function
       will "freeze" the table and function Push will work no more.
       Note: The table is functional even without calling Finalize(). */
   void Finalize();

   /** Create the table from a list of connections {(from, to)}, where 'from'
       is a TYPE I index and 'to' is a TYPE II index. The list is assumed to be
       sorted and free of duplicities, i.e., you need to call Array::Sort and
       Array::Unique before calling this method. */
   void MakeFromList(int nrows, const Array<Connection> &list);

   /// Returns the number of TYPE II elements (after Finalize() is called).
   int Width() const;

   /// Call this if data has been stolen.
   void LoseData() { size = -1; I.Reset(); J.Reset(); }

   /// Prints the table to stream out.
   void Print(std::ostream & out = mfem::out, int width = 4) const;
   void PrintMatlab(std::ostream & out) const;

   void Save(std::ostream &out) const;
   void Load(std::istream &in);

   void Copy(Table & copy) const;
   void Swap(Table & other);

   void Clear();

   long MemoryUsage() const;

   /// Destroys Table.
   ~Table();
};

/// Specialization of the template function Swap<> for class Table
template <> inline void Swap<Table>(Table &a, Table &b)
{
   a.Swap(b);
}

///  Transpose a Table
void Transpose (const Table &A, Table &At, int ncols_A_ = -1);
Table * Transpose (const Table &A);

///  Transpose an Array<int>
void Transpose(const Array<int> &A, Table &At, int ncols_A_ = -1);

///  C = A * B  (as boolean matrices)
void Mult (const Table &A, const Table &B, Table &C);
Table * Mult (const Table &A, const Table &B);


/** Data type STable. STable is similar to Table, but it's for symmetric
    connectivity, i.e. TYPE I is equivalent to TYPE II. In the first
    dimension we put the elements with smaller index. */
class STable : public Table
{
public:
   /// Creates table with fixed number of connections.
   STable (int dim, int connections_per_row = 3);

   /** Returns index of the connection between element i of TYPE I and
       element j of TYPE II. If there is no connection between element i
       and element j established in the table, then the return value is -1. */
   int operator() (int i, int j) const;

   /** Establish connection between element i and element j in the table.
       The return value is the index of the connection. It returns -1 if it
       fails to establish the connection. Possibilities are there is not
       enough memory on row i to establish connection to j, an attempt to
       establish new connection after calling Finalize(). */
   int Push( int i, int j );

   /// Destroys STable.
   ~STable() {}
};


class DSTable
{
private:
   class Node
   {
   public:
      Node *Prev;
      int  Column, Index;
   };

   int  NumRows, NumEntries;
   Node **Rows;
#ifdef MFEM_USE_MEMALLOC
   MemAlloc <Node, 1024> NodesMem;
#endif

   int Push_(int r, int c);
   int Index(int r, int c) const;

public:
   DSTable(int nrows);
   int NumberOfRows() const { return (NumRows); }
   int NumberOfEntries() const { return (NumEntries); }
   int Push(int a, int b)
   { return ((a <= b) ? Push_(a, b) : Push_(b, a)); }
   int operator()(int a, int b) const
   { return ((a <= b) ? Index(a, b) : Index(b, a)); }
   ~DSTable();

   class RowIterator
   {
   private:
      Node *n;
   public:
      RowIterator (const DSTable &t, int r) { n = t.Rows[r]; }
      int operator!() { return (n != NULL); }
      void operator++() { n = n->Prev; }
      int Column() { return (n->Column); }
      int Index() { return (n->Index); }
      void SetIndex(int new_idx) { n->Index = new_idx; }
   };
};

}

#endif<|MERGE_RESOLUTION|>--- conflicted
+++ resolved
@@ -133,10 +133,6 @@
    int *HostReadWriteI()
    { return mfem::ReadWrite(I, I.Capacity(), false); }
 
-<<<<<<< HEAD
-
-=======
->>>>>>> 6fee4044
    const int *ReadJ(bool on_dev = true) const
    { return mfem::Read(J, J.Capacity(), on_dev); }
    int *WriteJ(bool on_dev = true)
@@ -150,10 +146,6 @@
    int *HostReadWriteJ()
    { return mfem::ReadWrite(J, J.Capacity(), false); }
 
-<<<<<<< HEAD
-
-=======
->>>>>>> 6fee4044
    /// @brief Sort the column (TYPE II) indices in each row.
    void SortRows();
 
