// Copyright (c) 2010-2020, Lawrence Livermore National Security, LLC. Produced
// at the Lawrence Livermore National Laboratory. All Rights reserved. See files
// LICENSE and NOTICE for details. LLNL-CODE-806117.
//
// This file is part of the MFEM library. For more information and source code
// availability visit https://mfem.org.
//
// MFEM is free software; you can redistribute it and/or modify it under the
// terms of the BSD-3 license. We welcome feedback and contributions, see file
// CONTRIBUTING.md for details.

#ifndef MFEM_STABLE3D
#define MFEM_STABLE3D

#include "mem_alloc.hpp"
#include "../general/globals.hpp"

namespace mfem
{

class STable3DNode
{
public:
   STable3DNode *Prev;
   int Column, Floor, Number;
};

<<<<<<< HEAD
/** @brief Symmetric 3D Table stored as an array of rows each of which has
    a stack of column, floor, number nodes.  The number of the node
    is assigned by counting the nodes from zero as they are pushed
    into the table.  Diagonals of any kind are not allowed so the row,
    column and floor must all be different for each node.  Only one
    node is stored for all 6 symmetric entries that are indexable by
    unique triplets of row, column, and floor.
*/
=======
/** @brief Symmetric 3D Table stored as an array of rows each of which has a
    stack of column, floor, number nodes. The number of the node is assigned by
    counting the nodes from zero as they are pushed into the table. Diagonals of
    any kind are not allowed so the row, column and floor must all be different
    for each node. Only one node is stored for all 6 symmetric entries that are
    indexable by unique triplets of row, column, and floor. */
>>>>>>> dc4715e0
class STable3D
{
private:
   int Size, NElem;
   STable3DNode **Rows;

#ifdef MFEM_USE_MEMALLOC
   MemAlloc <STable3DNode, 1024> NodesMem;
#endif

public:
   /// Construct the table with a total of 'nr' rows.
   explicit STable3D (int nr);

<<<<<<< HEAD
   /** @brief Check to see if this entry is in the table and add it to
       the table if it is not there.  Returns the number assigned to the
       table entry. */
   int Push (int r, int c, int f);

   /// Return the number assigned to the table entry.  Abort if it's not there.
   int operator() (int r, int c, int f) const;

   /// Return the number assigned to the table entry.  Return -1 if it's not there.
   int Index (int r, int c, int f) const;

   /** @brief Check to see if this entry is in the table and add it to
       the table if it is not there.  The entry is addressed by the three
       smallest values of (r,c,f,t).  Returns the number assigned to the
       table entry. */
   int Push4 (int r, int c, int f, int t);

   /** @brief Return the number assigned to the table entry.  The entry is
       addressed by the three smallest values of (r,c,f,t).  Return -1 if
       it is not there. */
=======
   /** @brief Check to see if this entry is in the table and add it to the table
       if it is not there. Returns the number assigned to the table entry. */
   int Push (int r, int c, int f);

   /// Return the number assigned to the table entry. Abort if it's not there.
   int operator() (int r, int c, int f) const;

   /** Return the number assigned to the table entry. Return -1 if it's not
       there. */
   int Index (int r, int c, int f) const;

   /** @brief Check to see if this entry is in the table and add it to the table
       if it is not there. The entry is addressed by the three smallest values
       of (r,c,f,t). Returns the number assigned to the table entry. */
   int Push4 (int r, int c, int f, int t);

   /** @brief Return the number assigned to the table entry. The entry is
       addressed by the three smallest values of (r,c,f,t). Return -1 if it is
       not there. */
>>>>>>> dc4715e0
   int operator() (int r, int c, int f, int t) const;

   /// Return the number of elements added to the table.
   int NumberOfElements() { return NElem; }

   /// Print out all of the table elements.
   void Print(std::ostream &out = mfem::out) const;

   ~STable3D ();
};

}

#endif<|MERGE_RESOLUTION|>--- conflicted
+++ resolved
@@ -25,23 +25,12 @@
    int Column, Floor, Number;
 };
 
-<<<<<<< HEAD
-/** @brief Symmetric 3D Table stored as an array of rows each of which has
-    a stack of column, floor, number nodes.  The number of the node
-    is assigned by counting the nodes from zero as they are pushed
-    into the table.  Diagonals of any kind are not allowed so the row,
-    column and floor must all be different for each node.  Only one
-    node is stored for all 6 symmetric entries that are indexable by
-    unique triplets of row, column, and floor.
-*/
-=======
 /** @brief Symmetric 3D Table stored as an array of rows each of which has a
     stack of column, floor, number nodes. The number of the node is assigned by
     counting the nodes from zero as they are pushed into the table. Diagonals of
     any kind are not allowed so the row, column and floor must all be different
     for each node. Only one node is stored for all 6 symmetric entries that are
     indexable by unique triplets of row, column, and floor. */
->>>>>>> dc4715e0
 class STable3D
 {
 private:
@@ -56,28 +45,6 @@
    /// Construct the table with a total of 'nr' rows.
    explicit STable3D (int nr);
 
-<<<<<<< HEAD
-   /** @brief Check to see if this entry is in the table and add it to
-       the table if it is not there.  Returns the number assigned to the
-       table entry. */
-   int Push (int r, int c, int f);
-
-   /// Return the number assigned to the table entry.  Abort if it's not there.
-   int operator() (int r, int c, int f) const;
-
-   /// Return the number assigned to the table entry.  Return -1 if it's not there.
-   int Index (int r, int c, int f) const;
-
-   /** @brief Check to see if this entry is in the table and add it to
-       the table if it is not there.  The entry is addressed by the three
-       smallest values of (r,c,f,t).  Returns the number assigned to the
-       table entry. */
-   int Push4 (int r, int c, int f, int t);
-
-   /** @brief Return the number assigned to the table entry.  The entry is
-       addressed by the three smallest values of (r,c,f,t).  Return -1 if
-       it is not there. */
-=======
    /** @brief Check to see if this entry is in the table and add it to the table
        if it is not there. Returns the number assigned to the table entry. */
    int Push (int r, int c, int f);
@@ -97,7 +64,6 @@
    /** @brief Return the number assigned to the table entry. The entry is
        addressed by the three smallest values of (r,c,f,t). Return -1 if it is
        not there. */
->>>>>>> dc4715e0
    int operator() (int r, int c, int f, int t) const;
 
    /// Return the number of elements added to the table.
