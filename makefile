--- conflicted
+++ resolved
@@ -123,15 +123,9 @@
 EXAMPLE_DIRS := examples $(addprefix examples/,$(EXAMPLE_SUBDIRS))
 EXAMPLE_TEST_DIRS := examples
 
-<<<<<<< HEAD
-MINIAPP_SUBDIRS = common electromagnetics meshing navier plasma performance tools \
- toys nurbs gslib adjoint solvers shifted mtop parelag autodiff hooke multidomain \
- dpg
-=======
 MINIAPP_SUBDIRS = common electromagnetics meshing navier performance tools \
- toys nurbs gslib adjoint solvers shifted mtop parelag autodiff hooke \
+ toys nurbs gslib adjoint solvers shifted mtop parelag plasma autodiff hooke \
  multidomain dpg hdiv-linear-solver spde
->>>>>>> a15866e2
 MINIAPP_DIRS := $(addprefix miniapps/,$(MINIAPP_SUBDIRS))
 MINIAPP_TEST_DIRS := $(filter-out %/common,$(MINIAPP_DIRS))
 MINIAPP_USE_COMMON := $(addprefix miniapps/,electromagnetics meshing tools \
