--- conflicted
+++ resolved
@@ -105,9 +105,7 @@
 MFEM_USE_PETSC       = NO
 MFEM_USE_MPFR        = NO
 MFEM_USE_SIDRE       = NO
-<<<<<<< HEAD
 MFEM_USE_X86INTRIN   = NO
-=======
 MFEM_USE_CONDUIT     = NO
 MFEM_USE_PUMI        = NO
 
@@ -116,7 +114,6 @@
 ZLIB_OPT = $(if $(ZLIB_DIR),-I$(ZLIB_DIR)/include)
 ZLIB_LIB = $(if $(ZLIB_DIR),$(ZLIB_RPATH) -L$(ZLIB_DIR)/lib ,)-lz
 ZLIB_RPATH = -Wl,-rpath,$(ZLIB_DIR)/lib
->>>>>>> fd809e44
 
 LIBUNWIND_OPT = -g
 LIBUNWIND_LIB = $(if $(NOTMAC),-lunwind -ldl,)
