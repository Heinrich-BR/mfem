// Copyright (c) 2010, Lawrence Livermore National Security, LLC. Produced at
// the Lawrence Livermore National Laboratory. LLNL-CODE-443211. All Rights
// reserved. See file COPYRIGHT for details.
//
// This file is part of the MFEM library. For more information and source code
// availability see http://mfem.org.
//
// MFEM is free software; you can redistribute it and/or modify it under the
// terms of the GNU Lesser General Public License (as published by the Free
// Software Foundation) version 2.1 dated February 1999.

#ifndef MFEM_CONFIG_HEADER
#define MFEM_CONFIG_HEADER

// MFEM version: integer of the form: (major*100 + minor)*100 + patch.
// #define MFEM_VERSION @MFEM_VERSION@

// MFEM version string of the form "3.3" or "3.3.1".
// #define MFEM_VERSION_STRING "@MFEM_VERSION_STRING@"

// MFEM version type, see the MFEM_VERSION_TYPE_* constants below.
#define MFEM_VERSION_TYPE ((MFEM_VERSION)%2)

// MFEM version type constants.
#define MFEM_VERSION_TYPE_RELEASE 0
#define MFEM_VERSION_TYPE_DEVELOPMENT 1

// Separate MFEM version numbers for major, minor, and patch.
#define MFEM_VERSION_MAJOR ((MFEM_VERSION)/10000)
#define MFEM_VERSION_MINOR (((MFEM_VERSION)/100)%100)
#define MFEM_VERSION_PATCH ((MFEM_VERSION)%100)

// The absolute path of the MFEM source prefix
// #define MFEM_SOURCE_DIR "@MFEM_SOURCE_DIR@"

// The absolute path of the MFEM installation prefix
// #define MFEM_INSTALL_DIR "@MFEM_INSTALL_DIR@"

// Description of the git commit used to build MFEM.
// #define MFEM_GIT_STRING "@MFEM_GIT_STRING@"

// Build the parallel MFEM library.
// Requires an MPI compiler, and the libraries HYPRE and METIS.
// #define MFEM_USE_MPI

// Enable debug checks in MFEM.
// #define MFEM_DEBUG

// Throw an exception on errors.
// #define MFEM_USE_EXCEPTIONS

// Enable gzstream in MFEM.
// #define MFEM_USE_GZSTREAM

// Enable backtraces for mfem_error through libunwind.
// #define MFEM_USE_LIBUNWIND

// Enable MFEM features that use the METIS library (parallel MFEM).
// #define MFEM_USE_METIS

// Enable this option if linking with METIS version 5 (parallel MFEM).
// #define MFEM_USE_METIS_5

// Use LAPACK routines for various dense linear algebra operations.
// #define MFEM_USE_LAPACK

// Use thread-safe implementation. This comes at the cost of extra memory
// allocation and de-allocation.
// #define MFEM_THREAD_SAFE

// Enable the OpenMP backend.
// #define MFEM_USE_OPENMP

// [Deprecated] Enable experimental OpenMP support. Requires MFEM_THREAD_SAFE.
// #define MFEM_USE_LEGACY_OPENMP

// Internal MFEM option: enable group/batch allocation for some small objects.
// #define MFEM_USE_MEMALLOC

// Which library functions to use in class StopWatch for measuring time.
// For a list of the available options, see INSTALL.
// If not defined, an option is selected automatically.
// #define MFEM_TIMER_TYPE @MFEM_TIMER_TYPE@

// Enable MFEM functionality based on the SUNDIALS libraries.
// #define MFEM_USE_SUNDIALS

// Enable MFEM functionality based on the Mesquite library.
// #define MFEM_USE_MESQUITE

// Enable MFEM functionality based on the SuiteSparse library.
// #define MFEM_USE_SUITESPARSE

// Enable MFEM functionality based on the SuperLU library.
// #define MFEM_USE_SUPERLU

// Enable MFEM functionality based on the STRUMPACK library.
// #define MFEM_USE_STRUMPACK

// Enable functionality based on the Gecko library
// #define MFEM_USE_GECKO

// Enable secure socket streams based on the GNUTLS library
// #define MFEM_USE_GNUTLS

// Enable Sidre support
// #define MFEM_USE_SIDRE

// Enable Conduit support
// #define MFEM_USE_CONDUIT

// Enable functionality based on the NetCDF library (reading CUBIT files)
// #define MFEM_USE_NETCDF

// Enable functionality based on the PETSc library
// #define MFEM_USE_PETSC

// Enable functionality based on the MPFR library.
// #define MFEM_USE_MPFR

// Enable MFEM functionality based on the PUMI library
// #define MFEM_USE_PUMI

<<<<<<< HEAD
// Enable MFEM functionality based on the GSLIB library
// #define MFEM_USE_GSLIB
=======
// Enable MFEM functionality based on the HIOP library.
// #define MFEM_USE_HIOP
>>>>>>> 1b80b827

// Build the NVIDIA GPU/CUDA-enabled version of the MFEM library.
// Requires a CUDA compiler (nvcc).
// #define MFEM_USE_CUDA

// Build the AMD GPU/HIP-enabled version of the MFEM library.
// Requires a HIP compiler (hipcc).
// #define MFEM_USE_HIP

// Enable functionality based on the RAJA library.
// #define MFEM_USE_RAJA

// Enable functionality based on the OCCA library.
// #define MFEM_USE_OCCA

// Version of HYPRE used for building MFEM.
// #define MFEM_HYPRE_VERSION @MFEM_HYPRE_VERSION@

// Macro defined when PUMI is built with support for the Simmetrix SimModSuite
// library.
// #define MFEM_USE_SIMMETRIX

#endif // MFEM_CONFIG_HEADER<|MERGE_RESOLUTION|>--- conflicted
+++ resolved
@@ -121,13 +121,11 @@
 // Enable MFEM functionality based on the PUMI library
 // #define MFEM_USE_PUMI
 
-<<<<<<< HEAD
+// Enable MFEM functionality based on the HIOP library.
+// #define MFEM_USE_HIOP
+
 // Enable MFEM functionality based on the GSLIB library
 // #define MFEM_USE_GSLIB
-=======
-// Enable MFEM functionality based on the HIOP library.
-// #define MFEM_USE_HIOP
->>>>>>> 1b80b827
 
 // Build the NVIDIA GPU/CUDA-enabled version of the MFEM library.
 // Requires a CUDA compiler (nvcc).
