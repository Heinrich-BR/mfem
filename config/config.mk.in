--- conflicted
+++ resolved
@@ -39,12 +39,9 @@
 MFEM_USE_MPFR        = @MFEM_USE_MPFR@
 MFEM_USE_SIDRE       = @MFEM_USE_SIDRE@
 MFEM_USE_CONDUIT     = @MFEM_USE_CONDUIT@
-<<<<<<< HEAD
+MFEM_USE_PUMI        = @MFEM_USE_PUMI@
 MFEM_USE_BACKENDS    = @MFEM_USE_BACKENDS@
 MFEM_USE_OCCA        = @MFEM_USE_OCCA@
-=======
-MFEM_USE_PUMI        = @MFEM_USE_PUMI@
->>>>>>> eea8eb21
 
 # Compiler, compile options, and link options
 MFEM_CXX       = @MFEM_CXX@
