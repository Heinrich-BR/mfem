--- conflicted
+++ resolved
@@ -5310,13 +5310,9 @@
    for (int type = (int)Element::TETRAHEDRON;
         type <= (int)Element::HEXAHEDRON; type++)
    {
-<<<<<<< HEAD
-      Mesh mesh(n, n, n, (Element::Type)type, 1, 2.0, 3.0, 5.0);
-=======
-      type++;
+     // type++;
       Mesh mesh =
          Mesh::MakeCartesian3D(n, n, n, (Element::Type)type, 2.0, 3.0, 5.0);
->>>>>>> d9275d73
 
       SECTION("Operators on ND for element type " + std::to_string(type))
       {
