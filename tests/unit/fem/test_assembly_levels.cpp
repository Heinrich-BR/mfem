// Copyright (c) 2010-2025, Lawrence Livermore National Security, LLC. Produced
// at the Lawrence Livermore National Laboratory. All Rights reserved. See files
// LICENSE and NOTICE for details. LLNL-CODE-806117.
//
// This file is part of the MFEM library. For more information and source code
// availability visit https://mfem.org.
//
// MFEM is free software; you can redistribute it and/or modify it under the
// terms of the BSD-3 license. We welcome feedback and contributions, see file
// CONTRIBUTING.md for details.

#include "unit_tests.hpp"
#include "mfem.hpp"
#include "linalg/dtensor.hpp"
#include <fstream>
#include <iostream>

using namespace mfem;

namespace assembly_levels
{

enum class Problem { Mass,
                     Convection,
                     Diffusion
                   };

std::string getString(Problem pb)
{
   switch (pb)
   {
      case Problem::Mass:
         return "Mass";
         break;
      case Problem::Convection:
         return "Convection";
         break;
      case Problem::Diffusion:
         return "Diffusion";
         break;
   }
   MFEM_ABORT("Unknown Problem.");
   return "";
}

std::string getString(AssemblyLevel assembly)
{
   switch (assembly)
   {
      case AssemblyLevel::NONE:
         return "None";
         break;
      case AssemblyLevel::PARTIAL:
         return "Partial";
         break;
      case AssemblyLevel::ELEMENT:
         return "Element";
         break;
      case AssemblyLevel::FULL:
         return "Full";
         break;
      case AssemblyLevel::LEGACY:
         return "Legacy";
         break;
   }
   MFEM_ABORT("Unknown assembly level.");
   return "";
}

void velocity_function(const Vector &x, Vector &v)
{
   int dim = x.Size();
   switch (dim)
   {
      case 1: v(0) = 1.0; break;
      case 2: v(0) = x(1); v(1) = -x(0); break;
      case 3: v(0) = x(1); v(1) = -x(0); v(2) = x(0); break;
   }
}

void AddConvectionIntegrators(BilinearForm &k, VectorCoefficient &velocity,
                              bool dg)
{
   k.AddDomainIntegrator(new ConvectionIntegrator(velocity, -1.0));

   if (dg)
   {
      k.AddInteriorFaceIntegrator(
         new TransposeIntegrator(new DGTraceIntegrator(velocity, 1.0, -0.5)));
      k.AddBdrFaceIntegrator(
         new TransposeIntegrator(new DGTraceIntegrator(velocity, 1.0, -0.5)));
   }
}

void test_assembly_level(const char *meshname,
                         int order, int q_order_inc, bool dg,
                         const Problem pb, const AssemblyLevel assembly)
{
   const int q_order = 2*order + q_order_inc;

   INFO("mesh=" << meshname
        << ", order=" << order << ", q_order=" << q_order << ", DG=" << dg
        << ", pb=" << getString(pb) << ", assembly=" << getString(assembly));
   Mesh mesh(meshname, 1, 1);
   mesh.RemoveInternalBoundaries();
   mesh.EnsureNodes();
   const int dim = mesh.Dimension();

   for (int e = 0; e < mesh.GetNE(); ++e)
   {
      mesh.SetAttribute(e, 1 + (e % 2));
   }
   for (int be = 0; be < mesh.GetNBE(); ++be)
   {
      mesh.SetBdrAttribute(be, 1 + (be % 2));
   }
   mesh.SetAttributes();

   Array<int> elem_marker({1, 0}), bdr_marker({1, 0});
   // Periodic meshes = no boundary attributes, don't use markers
   if (mesh.bdr_attributes.Size() == 0) { bdr_marker.DeleteAll(); }

   std::unique_ptr<FiniteElementCollection> fec;
   if (dg)
   {
      fec.reset(new L2_FECollection(order, dim, BasisType::GaussLobatto));
   }
   else
   {
      fec.reset(new H1_FECollection(order, dim));
   }

   FiniteElementSpace fespace(&mesh, fec.get());

   BilinearForm k_test(&fespace);
   BilinearForm k_ref(&fespace);

   ConstantCoefficient one(1.0);
   VectorFunctionCoefficient vel_coeff(dim, velocity_function);

   // Don't use a special integration rule if q_order_inc == 0
   const bool use_ir = q_order_inc > 0;
   const IntegrationRule *ir =
      use_ir ? &IntRules.Get(mesh.GetTypicalElementGeometry(), q_order) : nullptr;

   const IntegrationRule &ir_face =
      IntRules.Get(mesh.GetTypicalFaceGeometry(), q_order);

   switch (pb)
   {
      case Problem::Mass:
         k_ref.AddDomainIntegrator(new MassIntegrator(one,ir), elem_marker);
         k_test.AddDomainIntegrator(new MassIntegrator(one,ir), elem_marker);
         if (!dg && mesh.Conforming() && assembly != AssemblyLevel::FULL)
         {
            k_ref.AddBoundaryIntegrator(new MassIntegrator(one, &ir_face), bdr_marker);
            k_test.AddBoundaryIntegrator(new MassIntegrator(one, &ir_face), bdr_marker);
         }
         break;
      case Problem::Convection:
         AddConvectionIntegrators(k_ref, vel_coeff, dg);
         AddConvectionIntegrators(k_test, vel_coeff, dg);
         break;
      case Problem::Diffusion:
         k_ref.AddDomainIntegrator(new DiffusionIntegrator(one,ir));
         k_test.AddDomainIntegrator(new DiffusionIntegrator(one,ir));
         break;
   }

   k_ref.Assemble();
   k_ref.Finalize();

   k_test.SetAssemblyLevel(assembly);
   k_test.Assemble();

   GridFunction x(&fespace), y_ref(&fespace), y_test(&fespace);

   x.Randomize(1);

   // Test Mult
   k_ref.Mult(x,y_ref);
   k_test.Mult(x,y_test);

   y_test -= y_ref;

   REQUIRE(y_test.Norml2() < 1.e-12);

   // Test MultTranspose
   k_ref.MultTranspose(x,y_ref);
   k_test.MultTranspose(x,y_test);

   y_test -= y_ref;

   REQUIRE(y_test.Norml2() < 1.e-12);
}

TEST_CASE("H1 Assembly Levels", "[AssemblyLevel], [PartialAssembly], [CUDA]")
{
   const bool all_tests = launch_all_non_regression_tests;

   const bool dg = false;
   auto pb = GENERATE(Problem::Mass, Problem::Convection, Problem::Diffusion);
   auto assembly = GENERATE(AssemblyLevel::PARTIAL,
                            AssemblyLevel::ELEMENT,
                            AssemblyLevel::FULL);
   // '0' will use the default integration rule
   auto q_order_inc = !all_tests ? 0 : GENERATE(0, 1, 3);

   SECTION("Conforming")
   {
      SECTION("2D")
      {
         auto order = !all_tests ? GENERATE(2, 3) : GENERATE(1, 2, 3);
         test_assembly_level("../../data/periodic-square.mesh",
                             order, q_order_inc, dg, pb, assembly);
         test_assembly_level("../../data/periodic-hexagon.mesh",
                             order, q_order_inc, dg, pb, assembly);
         test_assembly_level("../../data/star-q3.mesh",
                             order, q_order_inc, dg, pb, assembly);
      }

      SECTION("3D")
      {
         auto order = !all_tests ? GENERATE(2) : GENERATE(1, 2, 3);
         test_assembly_level("../../data/periodic-cube.mesh",
                             order, q_order_inc, dg, pb, assembly);
         if ( !Device::Allows(~Backend::CPU_MASK) )
         {
            test_assembly_level("../../data/fichera-q3.mesh",
                                order, q_order_inc, dg, pb, assembly);
         }
      }
   }

   SECTION("Nonconforming")
   {
      // Test AMR cases
      SECTION("AMR 2D")
      {
         auto order = !all_tests ? GENERATE(2, 3) : GENERATE(1, 2, 3);
         test_assembly_level("../../data/amr-quad.mesh",
                             order, q_order_inc, dg, pb, assembly);
      }
      SECTION("AMR 3D")
      {
         auto order = !all_tests ? 2 : GENERATE(1, 2, 3);
         test_assembly_level("../../data/fichera-amr.mesh",
                             order, q_order_inc, dg, pb, assembly);
      }
   }
} // H1 Assembly Levels test case

TEST_CASE("H(div) Element Assembly", "[AssemblyLevel][CUDA]")
{
   const auto fname = GENERATE(
                         "../../data/inline-quad.mesh",
                         "../../data/star-q3.mesh",
                         "../../data/inline-hex.mesh",
                         "../../data/fichera-q3.mesh"
                      );
   const auto order = GENERATE(1, 2);
   const auto problem = GENERATE(Problem::Mass, Problem::Diffusion);

   CAPTURE(fname, order, getString(problem));

   Mesh mesh(fname);
   const int dim = mesh.Dimension();
   const int ne = mesh.GetNE();

   RT_FECollection fec(order - 1, dim);
   FiniteElementSpace fes(&mesh, &fec);

   std::unique_ptr<BilinearFormIntegrator> integ;
   if (problem == Problem::Mass) { integ.reset(new VectorFEMassIntegrator); }
   else if (problem == Problem::Diffusion) { integ.reset(new DivDivIntegrator); }

   const FiniteElement &fe = *fes.GetFE(0);
   {
      ElementTransformation &T = *mesh.GetElementTransformation(0);
      integ->SetIntegrationRule(MassIntegrator::GetRule(fe, fe, T));
   }

   const TensorBasisElement *tbe =
      dynamic_cast<const TensorBasisElement*>(&fe);
   MFEM_VERIFY(tbe, "");
   const int ndof = fes.GetFE(0)->GetDof();
   const Array<int> &dof_map = tbe->GetDofMap();

   Vector ea_data(ne*ndof*ndof);
   integ->AssembleEA(fes, ea_data, false);
   const auto ea_mats = Reshape(ea_data.HostRead(), ndof, ndof, ne);

   DenseMatrix elmat;
   for (int e = 0; e < ne; ++e)
   {
      const FiniteElement &el = *fes.GetFE(e);
      ElementTransformation &T = *mesh.GetElementTransformation(e);
      integ->AssembleElementMatrix(el, T, elmat);

      for (int i = 0; i < ndof; ++i)
      {
         const int ii_s = dof_map[i];
         const int ii = ii_s >= 0 ? ii_s : -1 - ii_s;
         const int s_i = ii_s >= 0 ? 1 : -1;
         for (int j = 0; j < ndof; ++j)
         {
            const int jj_s = dof_map[j];
            const int jj = jj_s >= 0 ? jj_s : -1 - jj_s;
            const int s_j = jj_s >= 0 ? 1 : -1;
            elmat(ii, jj) -= s_i*s_j*ea_mats(i, j, e);
         }
      }

      REQUIRE(elmat.MaxMaxNorm() == MFEM_Approx(0.0, 1e-10));
   }
}

TEST_CASE("NormalTraceJumpIntegrator Element Assembly", "[AssemblyLevel][CUDA]")
{
   const auto fname = GENERATE(
                         "../../data/inline-quad.mesh",
                         "../../data/star-q3.mesh",
                         "../../data/inline-hex.mesh",
                         "../../data/fichera-q3.mesh"
                      );
   const int order = GENERATE(1, 2, 3);

   CAPTURE(fname, order);

   Mesh mesh(fname);
   const int dim = mesh.Dimension();

   RT_FECollection fec(order - 1, dim);
   FiniteElementSpace fes(&mesh, &fec);

   DG_Interface_FECollection hfec(order - 1, dim);
   FiniteElementSpace hfes(&mesh, &hfec);

   NormalTraceJumpIntegrator integ;

   const int nf = mesh.GetNFbyType(FaceType::Interior);
   const int ndof_trial = hfes.GetFaceElement(0)->GetDof();
   const int ndof_test = fes.GetFE(0)->GetDof();
   Vector emat(ndof_trial*ndof_test*2*nf);
   integ.AssembleEAInteriorFaces(hfes, fes, emat, false);

   const TensorBasisElement *tbe =
      dynamic_cast<const TensorBasisElement*>(fes.GetFE(0));
   MFEM_VERIFY(tbe, "");
   const Array<int> &dof_map = tbe->GetDofMap();

   const auto e_mat = Reshape(emat.HostRead(), ndof_test, ndof_trial, 2, nf);

   int fidx = 0;
   for (int f = 0; f < mesh.GetNumFaces(); ++f)
   {
      const Mesh::FaceInformation info = mesh.GetFaceInformation(f);
      if (!info.IsInterior()) { continue; }

      const int el1 = info.element[0].index;
      const int el2 = info.element[1].index;

      FaceElementTransformations *FTr = mesh.GetInteriorFaceTransformations(f);

      DenseMatrix elmat;
      integ.AssembleFaceMatrix(*hfes.GetFaceElement(f),
                               *fes.GetFE(el1),
                               *fes.GetFE(el2),
                               *FTr, elmat);
      elmat.Threshold(1e-12 * elmat.MaxMaxNorm());
      for (int ie = 0; ie < 2; ++ie)
      {
         for (int i_lex = 0; i_lex < ndof_test; ++i_lex)
         {
            const int i_s = dof_map[i_lex];
            const int i = (i_s >= 0) ? i_s : -1 - i_s;
            for (int j = 0; j < ndof_trial; ++j)
            {
               elmat(i + ie*ndof_test, j) -= e_mat(i_lex, j, ie, fidx);
            }
         }
      }
      REQUIRE(elmat.MaxMaxNorm() == MFEM_Approx(0.0));

      fidx++;
   }
}

TEST_CASE("L2 Assembly Levels", "[AssemblyLevel], [PartialAssembly], [CUDA]")
{
   const bool dg = true;
   auto pb = GENERATE(Problem::Mass, Problem::Convection);
   const bool all_tests = launch_all_non_regression_tests;
   // '0' will use the default integration rule
   auto q_order_inc = !all_tests ? 0 : GENERATE(0, 1, 3);

   SECTION("Conforming")
   {
      auto assembly = GENERATE(AssemblyLevel::PARTIAL,
                               AssemblyLevel::ELEMENT,
                               AssemblyLevel::FULL);

      SECTION("2D")
      {
         auto order = !all_tests ? GENERATE(2, 3) : GENERATE(1, 2, 3);
         test_assembly_level("../../data/periodic-square.mesh",
                             order, q_order_inc, dg, pb, assembly);
         test_assembly_level("../../data/periodic-hexagon.mesh",
                             order, q_order_inc, dg, pb, assembly);
         test_assembly_level("../../data/star-q3.mesh",
                             order, q_order_inc, dg, pb, assembly);
      }

      SECTION("3D")
      {
         auto order = !all_tests ? 2 : GENERATE(1, 2, 3);
         test_assembly_level("../../data/periodic-cube.mesh",
                             order, q_order_inc, dg, pb, assembly);
         if ( !Device::Allows(~Backend::CPU_MASK) )
         {
            test_assembly_level("../../data/fichera-q3.mesh",
                                order, q_order_inc, dg, pb, assembly);
         }
      }
   }

   SECTION("Nonconforming")
   {
      auto assembly = GENERATE(AssemblyLevel::PARTIAL,
                               AssemblyLevel::ELEMENT,
                               AssemblyLevel::FULL);

      SECTION("AMR 2D")
      {
         auto order = !all_tests ? GENERATE(2, 3) : GENERATE(1, 2, 3);
         test_assembly_level("../../data/amr-quad.mesh",
                             order, q_order_inc, dg, pb, assembly);
      }
      SECTION("AMR 3D")
      {
         auto order = !all_tests ? 2 : GENERATE(1, 2, 3);
         test_assembly_level("../../data/fichera-amr.mesh",
                             order, q_order_inc, dg, pb, assembly);
      }
   }
} // L2 Assembly Levels test case

#ifndef MFEM_USE_MPI
#define HYPRE_BigInt int
#endif // MFEM_USE_MPI

void CompareMatricesNonZeros(SparseMatrix &A1, const SparseMatrix &A2,
                             HYPRE_BigInt *cmap1=nullptr,
                             std::unordered_map<HYPRE_BigInt,int> *cmap2inv=nullptr)
{
   REQUIRE(A1.Height() == A2.Height());
   int n = A1.Height();

   const int *I1 = A1.HostReadI();
   const int *J1 = A1.HostReadJ();
   const real_t *V1 = A1.HostReadData();

   A2.HostReadI();
   A2.HostReadJ();
   A2.HostReadData();

   real_t error = 0.0;

   for (int i=0; i<n; ++i)
   {
      for (int jj=I1[i]; jj<I1[i+1]; ++jj)
      {
         int j = J1[jj];
         if (cmap1)
         {
            if (cmap2inv->count(cmap1[j]) > 0)
            {
               j = (*cmap2inv)[cmap1[j]];
            }
            else
            {
               error = std::max(error, std::fabs(V1[jj]));
               continue;
            }
         }
         error = std::max(error, std::fabs(V1[jj] - A2(i,j)));
      }
   }

   REQUIRE(error == MFEM_Approx(0.0, 1e-10));
}

void TestSameSparseMatrices(OperatorHandle &A1, OperatorHandle &A2)
{
   SparseMatrix *M1 = A1.Is<SparseMatrix>();
   SparseMatrix *M2 = A2.Is<SparseMatrix>();

   REQUIRE(M1 != NULL);
   REQUIRE(M2 != NULL);

   CompareMatricesNonZeros(*M1, *M2);
   CompareMatricesNonZeros(*M2, *M1);
}

void TestH1FullAssembly(Mesh &mesh, int order)
{
   int dim = mesh.Dimension();

   H1_FECollection fec(order, dim);
   FiniteElementSpace fespace(&mesh, &fec);

   Array<int> ess_tdof_list;
   fespace.GetBoundaryTrueDofs(ess_tdof_list);

   BilinearForm a_fa(&fespace);
   BilinearForm a_legacy(&fespace);

   a_fa.SetAssemblyLevel(AssemblyLevel::FULL);
   a_legacy.SetAssemblyLevel(AssemblyLevel::LEGACY);

   a_fa.AddDomainIntegrator(new DiffusionIntegrator);
   a_legacy.AddDomainIntegrator(new DiffusionIntegrator);

   a_fa.SetDiagonalPolicy(Operator::DIAG_ONE);
   a_fa.Assemble();

   a_legacy.SetDiagonalPolicy(Operator::DIAG_ONE);
   a_legacy.Assemble();
   a_legacy.Finalize();

   OperatorHandle A_fa, A_legacy;
   // Test that FormSystemMatrix gives the same result
   a_fa.FormSystemMatrix(ess_tdof_list, A_fa);
   a_legacy.FormSystemMatrix(ess_tdof_list, A_legacy);

   TestSameSparseMatrices(A_fa, A_legacy);

   // Test that FormLinearSystem gives the same result
   GridFunction x1(&fespace);
   LinearForm b1(&fespace);

   x1.Randomize(1);
   b1.Randomize(2);

   Vector x2(x1);
   Vector b2(b1);

   Vector X1, X2, B1, B2;

   a_fa.Assemble();

   a_fa.FormLinearSystem(ess_tdof_list, x1, b1, A_fa, X1, B1);
   a_legacy.FormLinearSystem(ess_tdof_list, x2, b2, A_legacy, X2, B2);

   TestSameSparseMatrices(A_fa, A_legacy);

   B1 -= B2;
   REQUIRE(B1.Normlinf() == MFEM_Approx(0.0));
}

<<<<<<< HEAD
#ifdef MFEM_USE_MPI

void CompareMatricesNonZeros(HypreParMatrix &A1, const HypreParMatrix &A2)
{
   HYPRE_BigInt *cmap1, *cmap2;
   SparseMatrix diag1, offd1, diag2, offd2;

   A1.GetDiag(diag1);
   A2.GetDiag(diag2);
   A1.GetOffd(offd1, cmap1);
   A2.GetOffd(offd2, cmap2);

   CompareMatricesNonZeros(diag1, diag2);

   if (cmap1)
   {
      std::unordered_map<HYPRE_BigInt,int> cmap2inv;
      for (int i=0; i<offd2.Width(); ++i) { cmap2inv[cmap2[i]] = i; }
      CompareMatricesNonZeros(offd1, offd2, cmap1, &cmap2inv);
   }
   else
   {
      CompareMatricesNonZeros(offd1, offd2);
   }
}

void TestSameHypreMatrices(OperatorHandle &A1, OperatorHandle &A2)
{
   HypreParMatrix *M1 = A1.Is<HypreParMatrix>();
   HypreParMatrix *M2 = A2.Is<HypreParMatrix>();

   REQUIRE(M1 != NULL);
   REQUIRE(M2 != NULL);

   CompareMatricesNonZeros(*M1, *M2);
   CompareMatricesNonZeros(*M2, *M1);
=======
TEST_CASE("Serial H1 Full Assembly", "[AssemblyLevel], [CUDA]")
{
   auto order = GENERATE(1, 2, 3);
   auto mesh_fname = GENERATE(
                        "../../data/star.mesh",
                        "../../data/fichera.mesh"
                     );
   Mesh mesh(mesh_fname);
   TestH1FullAssembly(mesh, order);
}

TEST_CASE("Full Assembly Connectivity", "[AssemblyLevel], [CUDA]")
{
   const int order = GENERATE(1, 2, 3);
   const int ne = GENERATE(4, 8, 16, 32);

   // Create a "star-shaped" quad mesh, where all elements share one vertex at
   // the origin, and the other vertices are distributed radially in a zig-zag
   // pattern.
   //
   // The valence of the center vertex is equal to the number of elements in the
   // mesh.
   const int nv = 2*ne + 1;
   Mesh mesh(2, nv, ne, 0);
   mesh.AddVertex(0.0, 0.0);
   for (int i = 0; i < 2*ne; ++i)
   {
      const real_t theta = 2*M_PI*i / real_t(2*ne);
      const real_t r = (i%2 == 0) ? 1.0 : 0.75;
      mesh.AddVertex(r*cos(theta), r*sin(theta));
   }
   for (int i = 0; i < ne; ++i)
   {
      const int base = 2 * i;
      mesh.AddQuad(0, base + 2, base + 1, i == 0 ? 2*ne : base);
   }
   mesh.FinalizeMesh();

   TestH1FullAssembly(mesh, order);
>>>>>>> 493120ef
}

TEST_CASE("Parallel H1 Full Assembly", "[AssemblyLevel], [Parallel], [CUDA]")
{
   auto order = GENERATE(1, 2, 3);
   auto mesh_fname = GENERATE(
                        "../../data/star.mesh",
                        "../../data/fichera.mesh"
                     );

   Mesh serial_mesh(mesh_fname);
   ParMesh mesh(MPI_COMM_WORLD, serial_mesh);
   serial_mesh.Clear();

   int dim = mesh.Dimension();

   H1_FECollection fec(order, dim);
   ParFiniteElementSpace fespace(&mesh, &fec);

   Array<int> ess_tdof_list;
   fespace.GetBoundaryTrueDofs(ess_tdof_list);

   ParBilinearForm a_fa(&fespace);
   ParBilinearForm a_legacy(&fespace);

   a_fa.SetAssemblyLevel(AssemblyLevel::FULL);
   a_fa.SetDiagonalPolicy(Operator::DIAG_ONE);
   a_legacy.SetAssemblyLevel(AssemblyLevel::LEGACY);
   a_legacy.SetDiagonalPolicy(Operator::DIAG_ONE);

   a_fa.AddDomainIntegrator(new DiffusionIntegrator);
   a_legacy.AddDomainIntegrator(new DiffusionIntegrator);

   a_fa.Assemble();
   a_legacy.Assemble();
   a_legacy.Finalize();

   OperatorHandle A_fa, A_legacy;

   // Test that ParallelAssemble gives the same result
   A_fa.Reset(a_fa.ParallelAssemble());
   A_legacy.Reset(a_legacy.ParallelAssemble());

   TestSameHypreMatrices(A_fa, A_legacy);

   // Test that FormSystemMatrix gives the same result
   a_fa.FormSystemMatrix(ess_tdof_list, A_fa);
   a_legacy.FormSystemMatrix(ess_tdof_list, A_legacy);

   TestSameHypreMatrices(A_fa, A_legacy);

   // Test that FormLinearSystem gives the same result
   ParGridFunction x1(&fespace);
   ParLinearForm b1(&fespace);

   x1.Randomize(1);
   b1.Randomize(2);

   Vector x2(x1);
   Vector b2(b1);

   Vector X1, X2, B1, B2;

   a_fa.Assemble();

   a_fa.FormLinearSystem(ess_tdof_list, x1, b1, A_fa, X1, B1);
   a_legacy.FormLinearSystem(ess_tdof_list, x2, b2, A_legacy, X2, B2);

   TestSameHypreMatrices(A_fa, A_legacy);

   B1 -= B2;
   REQUIRE(B1.Normlinf() == MFEM_Approx(0.0));
}

#endif

} // namespace assembly_levels<|MERGE_RESOLUTION|>--- conflicted
+++ resolved
@@ -558,44 +558,6 @@
    REQUIRE(B1.Normlinf() == MFEM_Approx(0.0));
 }
 
-<<<<<<< HEAD
-#ifdef MFEM_USE_MPI
-
-void CompareMatricesNonZeros(HypreParMatrix &A1, const HypreParMatrix &A2)
-{
-   HYPRE_BigInt *cmap1, *cmap2;
-   SparseMatrix diag1, offd1, diag2, offd2;
-
-   A1.GetDiag(diag1);
-   A2.GetDiag(diag2);
-   A1.GetOffd(offd1, cmap1);
-   A2.GetOffd(offd2, cmap2);
-
-   CompareMatricesNonZeros(diag1, diag2);
-
-   if (cmap1)
-   {
-      std::unordered_map<HYPRE_BigInt,int> cmap2inv;
-      for (int i=0; i<offd2.Width(); ++i) { cmap2inv[cmap2[i]] = i; }
-      CompareMatricesNonZeros(offd1, offd2, cmap1, &cmap2inv);
-   }
-   else
-   {
-      CompareMatricesNonZeros(offd1, offd2);
-   }
-}
-
-void TestSameHypreMatrices(OperatorHandle &A1, OperatorHandle &A2)
-{
-   HypreParMatrix *M1 = A1.Is<HypreParMatrix>();
-   HypreParMatrix *M2 = A2.Is<HypreParMatrix>();
-
-   REQUIRE(M1 != NULL);
-   REQUIRE(M2 != NULL);
-
-   CompareMatricesNonZeros(*M1, *M2);
-   CompareMatricesNonZeros(*M2, *M1);
-=======
 TEST_CASE("Serial H1 Full Assembly", "[AssemblyLevel], [CUDA]")
 {
    auto order = GENERATE(1, 2, 3);
@@ -635,7 +597,44 @@
    mesh.FinalizeMesh();
 
    TestH1FullAssembly(mesh, order);
->>>>>>> 493120ef
+}
+
+#ifdef MFEM_USE_MPI
+
+void CompareMatricesNonZeros(HypreParMatrix &A1, const HypreParMatrix &A2)
+{
+   HYPRE_BigInt *cmap1, *cmap2;
+   SparseMatrix diag1, offd1, diag2, offd2;
+
+   A1.GetDiag(diag1);
+   A2.GetDiag(diag2);
+   A1.GetOffd(offd1, cmap1);
+   A2.GetOffd(offd2, cmap2);
+
+   CompareMatricesNonZeros(diag1, diag2);
+
+   if (cmap1)
+   {
+      std::unordered_map<HYPRE_BigInt,int> cmap2inv;
+      for (int i=0; i<offd2.Width(); ++i) { cmap2inv[cmap2[i]] = i; }
+      CompareMatricesNonZeros(offd1, offd2, cmap1, &cmap2inv);
+   }
+   else
+   {
+      CompareMatricesNonZeros(offd1, offd2);
+   }
+}
+
+void TestSameHypreMatrices(OperatorHandle &A1, OperatorHandle &A2)
+{
+   HypreParMatrix *M1 = A1.Is<HypreParMatrix>();
+   HypreParMatrix *M2 = A2.Is<HypreParMatrix>();
+
+   REQUIRE(M1 != NULL);
+   REQUIRE(M2 != NULL);
+
+   CompareMatricesNonZeros(*M1, *M2);
+   CompareMatricesNonZeros(*M2, *M1);
 }
 
 TEST_CASE("Parallel H1 Full Assembly", "[AssemblyLevel], [Parallel], [CUDA]")
