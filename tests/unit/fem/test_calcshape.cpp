--- conflicted
+++ resolved
@@ -160,13 +160,8 @@
           "[H1_TriangleElement]"
           "[H1_QuadrilateralElement]"
           "[H1_TetrahedronElement]"
-<<<<<<< HEAD
-          "[H1_WedgeElement]"
-          "[H1_HexahedronElement]")
-=======
           "[H1_HexahedronElement]"
           "[H1_WedgeElement]")
->>>>>>> 8a3bb90e
 {
    int maxOrder = 5;
    int resolution = 10;
@@ -215,7 +210,17 @@
       }
    }
 
-<<<<<<< HEAD
+   SECTION("H1_HexahedronElement")
+   {
+      for (int order =1; order <= maxOrder; ++order)
+      {
+         std::cout << "Testing H1_HexahedronElement::CalcShape() "
+                   << "for order " << order << std::endl;
+         H1_HexahedronElement fe(order);
+         TestCalcShape(&fe, resolution);
+      }
+   }
+
    SECTION("H1_WedgeElement")
    {
       for (int order =1; order <= maxOrder; ++order)
@@ -227,28 +232,4 @@
       }
    }
 
-=======
->>>>>>> 8a3bb90e
-   SECTION("H1_HexahedronElement")
-   {
-      for (int order =1; order <= maxOrder; ++order)
-      {
-         std::cout << "Testing H1_HexahedronElement::CalcShape() "
-                   << "for order " << order << std::endl;
-         H1_HexahedronElement fe(order);
-         TestCalcShape(&fe, resolution);
-      }
-   }
-
-   SECTION("H1_WedgeElement")
-   {
-      for (int order =1; order <= maxOrder; ++order)
-      {
-         std::cout << "Testing H1_WedgeElement::CalcShape() "
-                   << "for order " << order << std::endl;
-         H1_WedgeElement fe(order);
-         TestCalcShape(&fe, resolution);
-      }
-   }
-
 }