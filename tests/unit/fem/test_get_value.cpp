// Copyright (c) 2010-2020, Lawrence Livermore National Security, LLC. Produced
// at the Lawrence Livermore National Laboratory. All Rights reserved. See files
// LICENSE and NOTICE for details. LLNL-CODE-806117.
//
// This file is part of the MFEM library. For more information and source code
// availability visit https://mfem.org.
//
// MFEM is free software; you can redistribute it and/or modify it under the
// terms of the BSD-3 license. We welcome feedback and contributions, see file
// CONTRIBUTING.md for details.

#include "mfem.hpp"
#include "catch.hpp"

using namespace mfem;

namespace get_value
{

double func_1D_lin(const Vector &x)
{
   return x[0];
}

double func_2D_lin(const Vector &x)
{
   return x[0] + 2.0 * x[1];
}

double func_3D_lin(const Vector &x)
{
   return x[0] + 2.0 * x[1] + 3.0 * x[2];
}

void Func_2D_lin(const Vector &x, Vector &v)
{
   v.SetSize(2);
   v[0] =  1.234 * x[0] - 2.357 * x[1];
   v[1] =  2.537 * x[0] + 4.321 * x[1];
}

void Func_3D_lin(const Vector &x, Vector &v)
{
   v.SetSize(3);
   v[0] =  1.234 * x[0] - 2.357 * x[1] + 3.572 * x[2];
   v[1] =  2.537 * x[0] + 4.321 * x[1] - 1.234 * x[2];
   v[2] = -2.572 * x[0] + 1.321 * x[1] + 3.234 * x[2];
}

double func_1D_quad(const Vector &x)
{
   return 2.0 * x[0] + x[0] * x[0];
}

void dfunc_1D_quad(const Vector &x, Vector &v)
{
   v.SetSize(1);
   v[0] = 2.0 + 2.0 * x[0];
}

double func_2D_quad(const Vector &x)
{
   return x[0] * x[0] + 2.0 * x[1] * x[1] + 3.0 * x[0] * x[1];
}

void dfunc_2D_quad(const Vector &x, Vector &v)
{
   v.SetSize(2);
   v[0] = 2.0 * x[0] + 3.0 * x[1];
   v[1] = 4.0 * x[1] + 3.0 * x[0];
}

void Func_2D_quad(const Vector &x, Vector &v)
{
   v.SetSize(2);
   v[0] = 1.0 * x[0] * x[0] + 2.0 * x[1] * x[1] + 3.0 * x[0] * x[1];
   v[1] = 2.0 * x[1] * x[1] + 3.0 * x[0] * x[0] + 1.0 * x[0] * x[1];
}

void RotFunc_2D_quad(const Vector &x, Vector &v)
{
   v.SetSize(1);
   v[0] = 6.0 * x[0] + 1.0 * x[1] - 4.0 * x[1] - 3.0 * x[0];
}

double DivFunc_2D_quad(const Vector &x)
{
   return 3.0 * x[0] + 7.0 * x[1];
}

double func_3D_quad(const Vector &x)
{
   return x[0] * x[1] + 2.0 * x[1] * x[2] + 3.0 * x[2] * x[0];
}

void dfunc_3D_quad(const Vector &x, Vector &v)
{
   v.SetSize(3);
   v[0] = 1.0 * x[1] + 3.0 * x[2];
   v[1] = 2.0 * x[2] + 1.0 * x[0];
   v[2] = 3.0 * x[0] + 2.0 * x[1];
}

void Func_3D_quad(const Vector &x, Vector &v)
{
   v.SetSize(3);
   v[0] = 1.0 * x[0] * x[1] + 2.0 * x[1] * x[2] + 3.0 * x[2] * x[0];
   v[1] = 2.0 * x[1] * x[2] + 3.0 * x[2] * x[0] + 1.0 * x[0] * x[1];
   v[2] = 3.0 * x[2] * x[0] + 1.0 * x[0] * x[1] + 2.0 * x[1] * x[2];
}

void CurlFunc_3D_quad(const Vector &x, Vector &v)
{
   v.SetSize(3);
   v[0] = 1.0 * x[0] + 2.0 * x[2] - 2.0 * x[1] - 3.0 * x[0];
   v[1] = 2.0 * x[1] + 3.0 * x[0] - 3.0 * x[2] - 1.0 * x[1];
   v[2] = 3.0 * x[2] + 1.0 * x[1] - 1.0 * x[0] - 2.0 * x[2];
}

double DivFunc_3D_quad(const Vector &x)
{
   return 4.0 * x[0] + 3.0 * x[1] + 5.0 * x[2];
}

TEST_CASE("1D GetValue",
          "[GridFunction]"
          "[GridFunctionCoefficient]")
{
   int log = 1;
   int n = 1;
   int dim = 1;
   int order = 1;
   int npts = 0;

   double tol = 1e-6;

   for (int type = (int)Element::SEGMENT;
        type <= (int)Element::SEGMENT; type++)
   {
      Mesh mesh(n, 2.0);

      FunctionCoefficient funcCoef(func_1D_lin);

      SECTION("1D GetValue tests for element type " + std::to_string(type))
      {
         H1_FECollection h1_fec(order, dim);
         DG_FECollection dgv_fec(order, dim, BasisType::GaussLegendre,
                                 FiniteElement::VALUE);
         DG_FECollection dgi_fec(order, dim, BasisType::GaussLegendre,
                                 FiniteElement::INTEGRAL);

         FiniteElementSpace h1_fespace(&mesh, &h1_fec);
         FiniteElementSpace dgv_fespace(&mesh, &dgv_fec);
         FiniteElementSpace dgi_fespace(&mesh, &dgi_fec);

         GridFunction h1_x(&h1_fespace);
         GridFunction dgv_x(&dgv_fespace);
         GridFunction dgi_x(&dgi_fespace);

         GridFunctionCoefficient h1_xCoef(&h1_x);
         GridFunctionCoefficient dgv_xCoef(&dgv_x);
         GridFunctionCoefficient dgi_xCoef(&dgi_x);

         h1_x.ProjectCoefficient(funcCoef);
         dgv_x.ProjectCoefficient(funcCoef);
         dgi_x.ProjectCoefficient(funcCoef);

         SECTION("Domain Evaluation 1D")
         {
            std::cout << "Domain Evaluation 1D" << std::endl;
            for (int e = 0; e < mesh.GetNE(); e++)
            {
               ElementTransformation *T = mesh.GetElementTransformation(e);
               const FiniteElement   *fe = h1_fespace.GetFE(e);
               const IntegrationRule &ir = IntRules.Get(fe->GetGeomType(),
                                                        2*order + 2);

               double h1_err = 0.0;
               double dgv_err = 0.0;
               double dgi_err = 0.0;

<<<<<<< HEAD
               double tip_data[dim];
               Vector tip(tip_data, dim);
=======
>>>>>>> a9fd6daf
               for (int j=0; j<ir.GetNPoints(); j++)
               {
                  npts++;
                  const IntegrationPoint &ip = ir.IntPoint(j);
                  T->SetIntPoint(&ip);

                  double f_val = linCoef.Eval(*T, ip);
                  double h1_gf_val = h1_xCoef.Eval(*T, ip);
                  double dgv_gf_val = dgv_xCoef.Eval(*T, ip);
                  double dgi_gf_val = dgi_xCoef.Eval(*T, ip);

                  h1_err += fabs(f_val - h1_gf_val);
                  dgv_err += fabs(f_val - dgv_gf_val);
                  dgi_err += fabs(f_val - dgi_gf_val);

                  if (log > 0 && fabs(f_val - h1_gf_val) > tol)
                  {
                     std::cout << e << ":" << j << " h1  " << f_val << " "
                               << h1_gf_val << " " << fabs(f_val - h1_gf_val)
                               << std::endl;
                  }
                  if (log > 0 && fabs(f_val - dgv_gf_val) > tol)
                  {
                     std::cout << e << ":" << j << " dgv " << f_val << " "
                               << dgv_gf_val << " " << fabs(f_val - dgv_gf_val)
                               << std::endl;
                  }
                  if (log > 0 && fabs(f_val - dgi_gf_val) > tol)
                  {
                     std::cout << e << ":" << j << " dgi " << f_val << " "
                               << dgi_gf_val << " " << fabs(f_val - dgi_gf_val)
                               << std::endl;
                  }
               }
               h1_err /= ir.GetNPoints();
               dgv_err /= ir.GetNPoints();
               dgi_err /= ir.GetNPoints();

               REQUIRE(h1_err == Approx(0.0));
               REQUIRE(dgv_err == Approx(0.0));
               REQUIRE(dgi_err == Approx(0.0));
            }
         }

         SECTION("Boundary Evaluation 1D (H1 Context)")
         {
            std::cout << "Boundary Evaluation 1D (H1 Context)" << std::endl;
            for (int be = 0; be < mesh.GetNBE(); be++)
            {
               ElementTransformation *T = mesh.GetBdrElementTransformation(be);
               const FiniteElement   *fe = h1_fespace.GetBE(be);
               const IntegrationRule &ir = IntRules.Get(fe->GetGeomType(),
                                                        2*order + 2);

               double h1_err = 0.0;
               double dgv_err = 0.0;
               double dgi_err = 0.0;

<<<<<<< HEAD
               double tip_data[dim];
               Vector tip(tip_data, dim);
=======
>>>>>>> a9fd6daf
               for (int j=0; j<ir.GetNPoints(); j++)
               {
                  npts++;
                  const IntegrationPoint &ip = ir.IntPoint(j);
                  T->SetIntPoint(&ip);

                  double f_val = linCoef.Eval(*T, ip);
                  double h1_gf_val = h1_xCoef.Eval(*T, ip);
                  double dgv_gf_val = dgv_xCoef.Eval(*T, ip);
                  double dgi_gf_val = dgi_xCoef.Eval(*T, ip);

                  h1_err += fabs(f_val - h1_gf_val);
                  dgv_err += fabs(f_val - dgv_gf_val);
                  dgi_err += fabs(f_val - dgi_gf_val);

                  if (log > 0 && fabs(f_val - h1_gf_val) > tol)
                  {
                     std::cout << be << ":" << j << " h1  " << f_val << " "
                               << h1_gf_val << " " << fabs(f_val - h1_gf_val)
                               << std::endl;
                  }
                  if (log > 0 && fabs(f_val - dgv_gf_val) > tol)
                  {
                     std::cout << be << ":" << j << " dgv " << f_val << " "
                               << dgv_gf_val << " " << fabs(f_val - dgv_gf_val)
                               << std::endl;
                  }
                  if (log > 0 && fabs(f_val - dgi_gf_val) > tol)
                  {
                     std::cout << be << ":" << j << " dgi " << f_val << " "
                               << dgi_gf_val << " " << fabs(f_val - dgi_gf_val)
                               << std::endl;
                  }
               }
               h1_err /= ir.GetNPoints();
               dgv_err /= ir.GetNPoints();
               dgi_err /= ir.GetNPoints();

               REQUIRE(h1_err == Approx(0.0));
               REQUIRE(dgv_err == Approx(0.0));
               REQUIRE(dgi_err == Approx(0.0));
            }
         }

         SECTION("Boundary Evaluation 1D (DG Context)")
         {
            std::cout << "Boundary Evaluation 1D (DG Context)" << std::endl;
            for (int be = 0; be < mesh.GetNBE(); be++)
            {
               FaceElementTransformations *T =
                  mesh.GetBdrFaceTransformations(be);
               const IntegrationRule &ir = IntRules.Get(T->GetGeometryType(),
                                                        2*order + 2);

               double h1_err = 0.0;
               double dgv_err = 0.0;
               double dgi_err = 0.0;

<<<<<<< HEAD
               double tip_data[dim];
               Vector tip(tip_data, dim);
=======
>>>>>>> a9fd6daf
               for (int j=0; j<ir.GetNPoints(); j++)
               {
                  npts++;
                  const IntegrationPoint &ip = ir.IntPoint(j);

                  T->SetIntPoint(&ip);

                  double f_val = linCoef.Eval(*T, ip);
                  double h1_gf_val = h1_xCoef.Eval(*T, ip);
                  double dgv_gf_val = dgv_xCoef.Eval(*T, ip);
                  double dgi_gf_val = dgi_xCoef.Eval(*T, ip);

                  h1_err += fabs(f_val - h1_gf_val);
                  dgv_err += fabs(f_val - dgv_gf_val);
                  dgi_err += fabs(f_val - dgi_gf_val);

                  if (log > 0 && fabs(f_val - h1_gf_val) > tol)
                  {
                     std::cout << be << ":" << j << " h1  " << f_val << " "
                               << h1_gf_val << " " << fabs(f_val - h1_gf_val)
                               << std::endl;
                  }
                  if (log > 0 && fabs(f_val - dgv_gf_val) > tol)
                  {
                     std::cout << be << ":" << j << " dgv " << f_val << " "
                               << dgv_gf_val << " " << fabs(f_val - dgv_gf_val)
                               << std::endl;
                  }
                  if (log > 0 && fabs(f_val - dgi_gf_val) > tol)
                  {
                     std::cout << be << ":" << j << " dgi " << f_val << " "
                               << dgi_gf_val << " " << fabs(f_val - dgi_gf_val)
                               << std::endl;
                  }
               }
               h1_err /= ir.GetNPoints();
               dgv_err /= ir.GetNPoints();
               dgi_err /= ir.GetNPoints();

               REQUIRE(h1_err == Approx(0.0));
               REQUIRE(dgv_err == Approx(0.0));
               REQUIRE(dgi_err == Approx(0.0));
            }
         }
      }
   }
   std::cout << "Checked GridFunction::GetValue at "
             << npts << " 1D points" << std::endl;
}

TEST_CASE("2D GetValue",
          "[GridFunction]"
          "[GridFunctionCoefficient]")
{
   int log = 1;
   int n = 1;
   int dim = 2;
   int order = 1;
   int npts = 0;

   double tol = 1e-6;

   for (int type = (int)Element::TRIANGLE;
        type <= (int)Element::QUADRILATERAL; type++)
   {
      Mesh mesh(n, n, (Element::Type)type, 1, 2.0, 3.0);

      FunctionCoefficient funcCoef(func_2D_lin);

      SECTION("2D GetValue tests for element type " + std::to_string(type))
      {
         H1_FECollection h1_fec(order, dim);
         DG_FECollection dgv_fec(order, dim, BasisType::GaussLegendre,
                                 FiniteElement::VALUE);
         DG_FECollection dgi_fec(order, dim, BasisType::GaussLegendre,
                                 FiniteElement::INTEGRAL);

         FiniteElementSpace h1_fespace(&mesh, &h1_fec);
         FiniteElementSpace dgv_fespace(&mesh, &dgv_fec);
         FiniteElementSpace dgi_fespace(&mesh, &dgi_fec);

         GridFunction h1_x(&h1_fespace);
         GridFunction dgv_x(&dgv_fespace);
         GridFunction dgi_x(&dgi_fespace);

         GridFunctionCoefficient h1_xCoef(&h1_x);
         GridFunctionCoefficient dgv_xCoef(&dgv_x);
         GridFunctionCoefficient dgi_xCoef(&dgi_x);

         h1_x.ProjectCoefficient(funcCoef);
         dgv_x.ProjectCoefficient(funcCoef);
         dgi_x.ProjectCoefficient(funcCoef);

         SECTION("Domain Evaluation 2D")
         {
            std::cout << "Domain Evaluation 2D" << std::endl;
            for (int e = 0; e < mesh.GetNE(); e++)
            {
               ElementTransformation *T = mesh.GetElementTransformation(e);
               const FiniteElement   *fe = h1_fespace.GetFE(e);
               const IntegrationRule &ir = IntRules.Get(fe->GetGeomType(),
                                                        2*order + 2);

               double h1_err = 0.0;
               double dgv_err = 0.0;
               double dgi_err = 0.0;

               for (int j=0; j<ir.GetNPoints(); j++)
               {
                  npts++;
                  const IntegrationPoint &ip = ir.IntPoint(j);
                  T->SetIntPoint(&ip);

                  double f_val = linCoef.Eval(*T, ip);
                  double h1_gf_val = h1_xCoef.Eval(*T, ip);
                  double dgv_gf_val = dgv_xCoef.Eval(*T, ip);
                  double dgi_gf_val = dgi_xCoef.Eval(*T, ip);

                  h1_err += fabs(f_val - h1_gf_val);
                  dgv_err += fabs(f_val - dgv_gf_val);
                  dgi_err += fabs(f_val - dgi_gf_val);

                  if (log > 0 && fabs(f_val - h1_gf_val) > tol)
                  {
                     std::cout << e << ":" << j << " h1  " << f_val << " "
                               << h1_gf_val << " " << fabs(f_val - h1_gf_val)
                               << std::endl;
                  }
                  if (log > 0 && fabs(f_val - dgv_gf_val) > tol)
                  {
                     std::cout << e << ":" << j << " dgv " << f_val << " "
                               << dgv_gf_val << " " << fabs(f_val - dgv_gf_val)
                               << std::endl;
                  }
                  if (log > 0 && fabs(f_val - dgi_gf_val) > tol)
                  {
                     std::cout << e << ":" << j << " dgi " << f_val << " "
                               << dgi_gf_val << " " << fabs(f_val - dgi_gf_val)
                               << std::endl;
                  }
               }
               h1_err /= ir.GetNPoints();
               dgv_err /= ir.GetNPoints();
               dgi_err /= ir.GetNPoints();

               REQUIRE(h1_err == Approx(0.0));
               REQUIRE(dgv_err == Approx(0.0));
               REQUIRE(dgi_err == Approx(0.0));
            }
         }

         SECTION("Boundary Evaluation 2D (H1 Context)")
         {
            std::cout << "Boundary Evaluation 2D (H1 Context)" << std::endl;
            for (int be = 0; be < mesh.GetNBE(); be++)
            {
               ElementTransformation *T = mesh.GetBdrElementTransformation(be);
               const FiniteElement   *fe = h1_fespace.GetBE(be);
               const IntegrationRule &ir = IntRules.Get(fe->GetGeomType(),
                                                        2*order + 2);

               double h1_err = 0.0;
               double dgv_err = 0.0;
               double dgi_err = 0.0;

               for (int j=0; j<ir.GetNPoints(); j++)
               {
                  npts++;
                  const IntegrationPoint &ip = ir.IntPoint(j);
                  T->SetIntPoint(&ip);

                  double f_val = linCoef.Eval(*T, ip);
                  double h1_gf_val = h1_xCoef.Eval(*T, ip);
                  double dgv_gf_val = dgv_xCoef.Eval(*T, ip);
                  double dgi_gf_val = dgi_xCoef.Eval(*T, ip);

                  h1_err += fabs(f_val - h1_gf_val);
                  dgv_err += fabs(f_val - dgv_gf_val);
                  dgi_err += fabs(f_val - dgi_gf_val);

                  if (log > 0 && fabs(f_val - h1_gf_val) > tol)
                  {
                     std::cout << be << ":" << j << " h1  " << f_val << " "
                               << h1_gf_val << " " << fabs(f_val - h1_gf_val)
                               << std::endl;
                  }
                  if (log > 0 && fabs(f_val - dgv_gf_val) > tol)
                  {
                     std::cout << be << ":" << j << " dgv " << f_val << " "
                               << dgv_gf_val << " " << fabs(f_val - dgv_gf_val)
                               << std::endl;
                  }
                  if (log > 0 && fabs(f_val - dgi_gf_val) > tol)
                  {
                     std::cout << be << ":" << j << " dgi " << f_val << " "
                               << dgi_gf_val << " " << fabs(f_val - dgi_gf_val)
                               << std::endl;
                  }
               }
               h1_err /= ir.GetNPoints();
               dgv_err /= ir.GetNPoints();
               dgi_err /= ir.GetNPoints();

               REQUIRE(h1_err == Approx(0.0));
               REQUIRE(dgv_err == Approx(0.0));
               REQUIRE(dgi_err == Approx(0.0));
            }
         }

         SECTION("Boundary Evaluation 2D (DG Context)")
         {
            std::cout << "Boundary Evaluation 2D (DG Context)" << std::endl;
            for (int be = 0; be < mesh.GetNBE(); be++)
            {
               FaceElementTransformations *T =
                  mesh.GetBdrFaceTransformations(be);
               const IntegrationRule &ir = IntRules.Get(T->GetGeometryType(),
                                                        2*order + 2);

               double h1_err = 0.0;
               double dgv_err = 0.0;
               double dgi_err = 0.0;

               for (int j=0; j<ir.GetNPoints(); j++)
               {
                  npts++;
                  const IntegrationPoint &ip = ir.IntPoint(j);

                  T->SetIntPoint(&ip);

                  double f_val = linCoef.Eval(*T, ip);
                  double h1_gf_val = h1_xCoef.Eval(*T, ip);
                  double dgv_gf_val = dgv_xCoef.Eval(*T, ip);
                  double dgi_gf_val = dgi_xCoef.Eval(*T, ip);

                  h1_err += fabs(f_val - h1_gf_val);
                  dgv_err += fabs(f_val - dgv_gf_val);
                  dgi_err += fabs(f_val - dgi_gf_val);

                  if (log > 0 && fabs(f_val - h1_gf_val) > tol)
                  {
                     std::cout << be << ":" << j << " h1  " << f_val << " "
                               << h1_gf_val << " " << fabs(f_val - h1_gf_val)
                               << std::endl;
                  }
                  if (log > 0 && fabs(f_val - dgv_gf_val) > tol)
                  {
                     std::cout << be << ":" << j << " dgv " << f_val << " "
                               << dgv_gf_val << " " << fabs(f_val - dgv_gf_val)
                               << std::endl;
                  }
                  if (log > 0 && fabs(f_val - dgi_gf_val) > tol)
                  {
                     std::cout << be << ":" << j << " dgi " << f_val << " "
                               << dgi_gf_val << " " << fabs(f_val - dgi_gf_val)
                               << std::endl;
                  }
               }
               h1_err /= ir.GetNPoints();
               dgv_err /= ir.GetNPoints();
               dgi_err /= ir.GetNPoints();

               REQUIRE(h1_err == Approx(0.0));
               REQUIRE(dgv_err == Approx(0.0));
               REQUIRE(dgi_err == Approx(0.0));
            }
         }

         SECTION("Edge Evaluation 2D (H1 Context)")
         {
            std::cout << "Edge Evaluation 2D (H1 Context)" << std::endl;
            for (int e = 0; e < mesh.GetNEdges(); e++)
            {
               ElementTransformation *T = mesh.GetEdgeTransformation(e);
               const FiniteElement   *fe = h1_fespace.GetEdgeElement(e);
               const IntegrationRule &ir = IntRules.Get(fe->GetGeomType(),
                                                        2*order + 2);

               double h1_err = 0.0;

               for (int j=0; j<ir.GetNPoints(); j++)
               {
                  npts++;
                  const IntegrationPoint &ip = ir.IntPoint(j);
                  T->SetIntPoint(&ip);

<<<<<<< HEAD
                  double f_val = func_2D_lin(tip);
=======
                  double f_val = linCoef.Eval(*T, ip);
>>>>>>> a9fd6daf
                  double h1_gf_val = h1_xCoef.Eval(*T, ip);

                  h1_err += fabs(f_val - h1_gf_val);

                  if (log > 0 && fabs(f_val - h1_gf_val) > tol)
                  {
                     std::cout << e << ":" << j << " h1  " << f_val << " "
                               << h1_gf_val << " " << fabs(f_val - h1_gf_val)
                               << std::endl;
                  }
               }
               h1_err /= ir.GetNPoints();

               REQUIRE(h1_err == Approx(0.0));
            }
         }
      }
   }
   std::cout << "Checked GridFunction::GetValue at "
             << npts << " 2D points" << std::endl;
}

TEST_CASE("3D GetValue",
          "[GridFunction]"
          "[GridFunctionCoefficient]")
{
   int log = 1;
   int n = 1;
   int dim = 3;
   int order = 1;
   int npts = 0;

   double tol = 1e-6;

   for (int type = (int)Element::TETRAHEDRON;
        type <= (int)Element::WEDGE; type++)
   {
      Mesh mesh(n, n, n, (Element::Type)type, 1, 2.0, 3.0, 5.0);

      FunctionCoefficient funcCoef(func_3D_lin);

      SECTION("3D GetValue tests for element type " + std::to_string(type))
      {
         H1_FECollection h1_fec(order, dim);
         DG_FECollection dgv_fec(order, dim, BasisType::GaussLegendre,
                                 FiniteElement::VALUE);
         DG_FECollection dgi_fec(order, dim, BasisType::GaussLegendre,
                                 FiniteElement::INTEGRAL);

         FiniteElementSpace h1_fespace(&mesh, &h1_fec);
         FiniteElementSpace dgv_fespace(&mesh, &dgv_fec);
         FiniteElementSpace dgi_fespace(&mesh, &dgi_fec);

         GridFunction h1_x(&h1_fespace);
         GridFunction dgv_x(&dgv_fespace);
         GridFunction dgi_x(&dgi_fespace);

         GridFunctionCoefficient h1_xCoef(&h1_x);
         GridFunctionCoefficient dgv_xCoef(&dgv_x);
         GridFunctionCoefficient dgi_xCoef(&dgi_x);

         h1_x.ProjectCoefficient(funcCoef);
         dgv_x.ProjectCoefficient(funcCoef);
         dgi_x.ProjectCoefficient(funcCoef);

         SECTION("Domain Evaluation 3D")
         {
            std::cout << "Domain Evaluation 3D" << std::endl;
            for (int e = 0; e < mesh.GetNE(); e++)
            {
               ElementTransformation *T = mesh.GetElementTransformation(e);
               const FiniteElement   *fe = h1_fespace.GetFE(e);
               const IntegrationRule &ir = IntRules.Get(fe->GetGeomType(),
                                                        2*order + 2);

               double h1_err = 0.0;
               double dgv_err = 0.0;
               double dgi_err = 0.0;

               for (int j=0; j<ir.GetNPoints(); j++)
               {
                  npts++;
                  const IntegrationPoint &ip = ir.IntPoint(j);
                  T->SetIntPoint(&ip);

                  double f_val = linCoef.Eval(*T, ip);
                  double h1_gf_val = h1_xCoef.Eval(*T, ip);
                  double dgv_gf_val = dgv_xCoef.Eval(*T, ip);
                  double dgi_gf_val = dgi_xCoef.Eval(*T, ip);

                  h1_err += fabs(f_val - h1_gf_val);
                  dgv_err += fabs(f_val - dgv_gf_val);
                  dgi_err += fabs(f_val - dgi_gf_val);

                  if (log > 0 && fabs(f_val - h1_gf_val) > tol)
                  {
                     std::cout << e << ":" << j << " h1  " << f_val << " "
                               << h1_gf_val << " " << fabs(f_val - h1_gf_val)
                               << std::endl;
                  }
                  if (log > 0 && fabs(f_val - dgv_gf_val) > tol)
                  {
                     std::cout << e << ":" << j << " dgv " << f_val << " "
                               << dgv_gf_val << " " << fabs(f_val - dgv_gf_val)
                               << std::endl;
                  }
                  if (log > 0 && fabs(f_val - dgi_gf_val) > tol)
                  {
                     std::cout << e << ":" << j << " dgi " << f_val << " "
                               << dgi_gf_val << " " << fabs(f_val - dgi_gf_val)
                               << std::endl;
                  }
               }
               h1_err /= ir.GetNPoints();
               dgv_err /= ir.GetNPoints();
               dgi_err /= ir.GetNPoints();

               REQUIRE(h1_err == Approx(0.0));
               REQUIRE(dgv_err == Approx(0.0));
               REQUIRE(dgi_err == Approx(0.0));
            }
         }

         SECTION("Boundary Evaluation 3D (H1 Context)")
         {
            std::cout << "Boundary Evaluation 3D (H1 Context)" << std::endl;
            for (int be = 0; be < mesh.GetNBE(); be++)
            {
               ElementTransformation *T = mesh.GetBdrElementTransformation(be);
               const FiniteElement   *fe = h1_fespace.GetBE(be);
               const IntegrationRule &ir = IntRules.Get(fe->GetGeomType(),
                                                        2*order + 2);

               double h1_err = 0.0;
               double dgv_err = 0.0;
               double dgi_err = 0.0;

               for (int j=0; j<ir.GetNPoints(); j++)
               {
                  npts++;
                  const IntegrationPoint &ip = ir.IntPoint(j);
                  T->SetIntPoint(&ip);

                  double f_val = linCoef.Eval(*T, ip);
                  double h1_gf_val = h1_xCoef.Eval(*T, ip);
                  double dgv_gf_val = dgv_xCoef.Eval(*T, ip);
                  double dgi_gf_val = dgi_xCoef.Eval(*T, ip);

                  h1_err += fabs(f_val - h1_gf_val);
                  dgv_err += fabs(f_val - dgv_gf_val);
                  dgi_err += fabs(f_val - dgi_gf_val);

                  if (log > 0 && fabs(f_val - h1_gf_val) > tol)
                  {
                     std::cout << be << ":" << j << " h1  " << f_val << " "
                               << h1_gf_val << " " << fabs(f_val - h1_gf_val)
                               << std::endl;
                  }
                  if (log > 0 && fabs(f_val - dgv_gf_val) > tol)
                  {
                     std::cout << be << ":" << j << " dgv " << f_val << " "
                               << dgv_gf_val << " " << fabs(f_val - dgv_gf_val)
                               << std::endl;
                  }
                  if (log > 0 && fabs(f_val - dgi_gf_val) > tol)
                  {
                     std::cout << be << ":" << j << " dgi " << f_val << " "
                               << dgi_gf_val << " " << fabs(f_val - dgi_gf_val)
                               << std::endl;
                  }
               }
               h1_err /= ir.GetNPoints();
               dgv_err /= ir.GetNPoints();
               dgi_err /= ir.GetNPoints();

               REQUIRE(h1_err == Approx(0.0));
               REQUIRE(dgv_err == Approx(0.0));
               REQUIRE(dgi_err == Approx(0.0));
            }
         }

         SECTION("Boundary Evaluation 3D (DG Context)")
         {
            std::cout << "Boundary Evaluation 3D (DG Context)" << std::endl;
            for (int be = 0; be < mesh.GetNBE(); be++)
            {
               FaceElementTransformations *T =
                  mesh.GetBdrFaceTransformations(be);
               const IntegrationRule &ir = IntRules.Get(T->GetGeometryType(),
                                                        2*order + 2);

               double h1_err = 0.0;
               double dgv_err = 0.0;
               double dgi_err = 0.0;

               for (int j=0; j<ir.GetNPoints(); j++)
               {
                  npts++;
                  const IntegrationPoint &ip = ir.IntPoint(j);

                  T->SetIntPoint(&ip);

                  double f_val = linCoef.Eval(*T, ip);
                  double h1_gf_val = h1_xCoef.Eval(*T, ip);
                  double dgv_gf_val = dgv_xCoef.Eval(*T, ip);
                  double dgi_gf_val = dgi_xCoef.Eval(*T, ip);

                  h1_err += fabs(f_val - h1_gf_val);
                  dgv_err += fabs(f_val - dgv_gf_val);
                  dgi_err += fabs(f_val - dgi_gf_val);

                  if (log > 0 && fabs(f_val - h1_gf_val) > tol)
                  {
                     std::cout << be << ":" << j << " h1  " << f_val << " "
                               << h1_gf_val << " " << fabs(f_val - h1_gf_val)
                               << std::endl;
                  }
                  if (log > 0 && fabs(f_val - dgv_gf_val) > tol)
                  {
                     std::cout << be << ":" << j << " dgv " << f_val << " "
                               << dgv_gf_val << " " << fabs(f_val - dgv_gf_val)
                               << std::endl;
                  }
                  if (log > 0 && fabs(f_val - dgi_gf_val) > tol)
                  {
                     std::cout << be << ":" << j << " dgi " << f_val << " "
                               << dgi_gf_val << " " << fabs(f_val - dgi_gf_val)
                               << std::endl;
                  }
               }
               h1_err /= ir.GetNPoints();
               dgv_err /= ir.GetNPoints();
               dgi_err /= ir.GetNPoints();

               REQUIRE(h1_err == Approx(0.0));
               REQUIRE(dgv_err == Approx(0.0));
               REQUIRE(dgi_err == Approx(0.0));
            }
         }

         SECTION("Edge Evaluation 3D (H1 Context)")
         {
            std::cout << "Edge Evaluation 3D (H1 Context)" << std::endl;
            for (int e = 0; e < mesh.GetNEdges(); e++)
            {
               ElementTransformation *T = mesh.GetEdgeTransformation(e);
               const FiniteElement   *fe = h1_fespace.GetEdgeElement(e);
               const IntegrationRule &ir = IntRules.Get(fe->GetGeomType(),
                                                        2*order + 2);

               double h1_err = 0.0;

               for (int j=0; j<ir.GetNPoints(); j++)
               {
                  npts++;
                  const IntegrationPoint &ip = ir.IntPoint(j);
                  T->SetIntPoint(&ip);

                  double f_val = linCoef.Eval(*T, ip);
                  double h1_gf_val = h1_xCoef.Eval(*T, ip);

                  h1_err += fabs(f_val - h1_gf_val);

                  if (log > 0 && fabs(f_val - h1_gf_val) > tol)
                  {
                     std::cout << e << ":" << j << " h1  " << f_val << " "
                               << h1_gf_val << " " << fabs(f_val - h1_gf_val)
                               << std::endl;
                  }
               }
               h1_err /= ir.GetNPoints();

               REQUIRE(h1_err == Approx(0.0));
            }
         }

         SECTION("Face Evaluation 3D (H1 Context)")
         {
            std::cout << "Face Evaluation 3D (H1 Context)" << std::endl;
            for (int f = 0; f < mesh.GetNFaces(); f++)
            {
               ElementTransformation *T = mesh.GetFaceTransformation(f);
               const FiniteElement   *fe = h1_fespace.GetFaceElement(f);
               const IntegrationRule &ir = IntRules.Get(fe->GetGeomType(),
                                                        2*order + 2);

               double h1_err = 0.0;

               for (int j=0; j<ir.GetNPoints(); j++)
               {
                  npts++;
                  const IntegrationPoint &ip = ir.IntPoint(j);
                  T->SetIntPoint(&ip);

                  double f_val = linCoef.Eval(*T, ip);
                  double h1_gf_val = h1_xCoef.Eval(*T, ip);

                  h1_err += fabs(f_val - h1_gf_val);

                  if (log > 0 && fabs(f_val - h1_gf_val) > tol)
                  {
                     std::cout << f << ":" << j << " h1  " << f_val << " "
                               << h1_gf_val << " " << fabs(f_val - h1_gf_val)
                               << std::endl;
                  }
               }
               h1_err /= ir.GetNPoints();

               REQUIRE(h1_err == Approx(0.0));
            }
         }
      }
   }
   std::cout << "Checked GridFunction::GetValue at "
             << npts << " 3D points" << std::endl;
}

TEST_CASE("2D GetVectorValue",
          "[GridFunction]"
          "[VectorGridFunctionCoefficient]")
{
   int log = 1;
   int n = 1;
   int dim = 2;
   int order = 1;
   int npts = 0;

   double tol = 1e-6;

   for (int type = (int)Element::TRIANGLE;
        type <= (int)Element::QUADRILATERAL; type++)
   {
      Mesh mesh(n, n, (Element::Type)type, 1, 2.0, 3.0);

      VectorFunctionCoefficient linCoef(dim, Func_2D_lin);

      SECTION("2D GetVectorValue tests for element type " +
              std::to_string(type))
      {
         H1_FECollection  h1_fec(order, dim);
         ND_FECollection  nd_fec(order+1, dim);
         RT_FECollection  rt_fec(order+1, dim);
         L2_FECollection  l2_fec(order, dim);
         DG_FECollection dgv_fec(order, dim, BasisType::GaussLegendre,
                                 FiniteElement::VALUE);
         DG_FECollection dgi_fec(order, dim, BasisType::GaussLegendre,
                                 FiniteElement::INTEGRAL);

         FiniteElementSpace  h1_fespace(&mesh,  &h1_fec, dim);
         FiniteElementSpace  nd_fespace(&mesh,  &nd_fec);
         FiniteElementSpace  rt_fespace(&mesh,  &rt_fec);
         FiniteElementSpace  l2_fespace(&mesh,  &l2_fec, dim);
         FiniteElementSpace dgv_fespace(&mesh, &dgv_fec, dim);
         FiniteElementSpace dgi_fespace(&mesh, &dgi_fec, dim);

         GridFunction  h1_x( &h1_fespace);
         GridFunction  nd_x( &nd_fespace);
         GridFunction  rt_x( &rt_fespace);
         GridFunction  l2_x( &l2_fespace);
         GridFunction dgv_x(&dgv_fespace);
         GridFunction dgi_x(&dgi_fespace);

         VectorGridFunctionCoefficient  h1_xCoef( &h1_x);
         VectorGridFunctionCoefficient  nd_xCoef( &nd_x);
         VectorGridFunctionCoefficient  rt_xCoef( &rt_x);
         VectorGridFunctionCoefficient  l2_xCoef( &l2_x);
         VectorGridFunctionCoefficient dgv_xCoef(&dgv_x);
         VectorGridFunctionCoefficient dgi_xCoef(&dgi_x);

         h1_x.ProjectCoefficient(linCoef);
         nd_x.ProjectCoefficient(linCoef);
         rt_x.ProjectCoefficient(linCoef);
         l2_x.ProjectCoefficient(linCoef);
         dgv_x.ProjectCoefficient(linCoef);
         dgi_x.ProjectCoefficient(linCoef);

         Vector      f_val(dim);      f_val = 0.0;
         Vector  h1_gf_val(dim);  h1_gf_val = 0.0;
         Vector  nd_gf_val(dim);  nd_gf_val = 0.0;
         Vector  rt_gf_val(dim);  rt_gf_val = 0.0;
         Vector  l2_gf_val(dim);  l2_gf_val = 0.0;
         Vector dgv_gf_val(dim); dgv_gf_val = 0.0;
         Vector dgi_gf_val(dim); dgi_gf_val = 0.0;

         SECTION("Domain Evaluation 2D")
         {
            std::cout << "Domain Evaluation 2D" << std::endl;
            for (int e = 0; e < mesh.GetNE(); e++)
            {
               ElementTransformation *T = mesh.GetElementTransformation(e);
               const FiniteElement   *fe = h1_fespace.GetFE(e);
               const IntegrationRule &ir = IntRules.Get(fe->GetGeomType(),
                                                        2*order + 2);

               double  h1_err = 0.0;
               double  nd_err = 0.0;
               double  rt_err = 0.0;
               double  l2_err = 0.0;
               double dgv_err = 0.0;
               double dgi_err = 0.0;

               for (int j=0; j<ir.GetNPoints(); j++)
               {
                  npts++;
                  const IntegrationPoint &ip = ir.IntPoint(j);
                  T->SetIntPoint(&ip);

                  linCoef.Eval(f_val, *T, ip);
                  h1_xCoef.Eval(h1_gf_val, *T, ip);
                  nd_xCoef.Eval(nd_gf_val, *T, ip);
                  rt_xCoef.Eval(rt_gf_val, *T, ip);
                  l2_xCoef.Eval(l2_gf_val, *T, ip);
                  dgv_xCoef.Eval(dgv_gf_val, *T, ip);
                  dgi_xCoef.Eval(dgi_gf_val, *T, ip);

                  double  h1_dist = Distance(f_val,  h1_gf_val, dim);
                  double  nd_dist = Distance(f_val,  nd_gf_val, dim);
                  double  rt_dist = Distance(f_val,  rt_gf_val, dim);
                  double  l2_dist = Distance(f_val,  l2_gf_val, dim);
                  double dgv_dist = Distance(f_val, dgv_gf_val, dim);
                  double dgi_dist = Distance(f_val, dgi_gf_val, dim);

                  h1_err  +=  h1_dist;
                  nd_err  +=  nd_dist;
                  rt_err  +=  rt_dist;
                  l2_err  +=  l2_dist;
                  dgv_err += dgv_dist;
                  dgi_err += dgi_dist;

                  if (log > 0 && h1_dist > tol)
                  {
                     std::cout << e << ":" << j << " h1  ("
                               << f_val[0] << "," << f_val[1] << ") vs. ("
                               << h1_gf_val[0] << "," << h1_gf_val[1] << ") "
                               << h1_dist << std::endl;
                  }
                  if (log > 0 && nd_dist > tol)
                  {
                     std::cout << e << ":" << j << " nd  ("
                               << f_val[0] << "," << f_val[1] << ") vs. ("
                               << nd_gf_val[0] << "," << nd_gf_val[1] << ") "
                               << nd_dist << std::endl;
                  }
                  if (log > 0 && rt_dist > tol)
                  {
                     std::cout << e << ":" << j << " rt  ("
                               << f_val[0] << "," << f_val[1] << ") vs. ("
                               << rt_gf_val[0] << "," << rt_gf_val[1] << ") "
                               << rt_dist << std::endl;
                  }
                  if (log > 0 && l2_dist > tol)
                  {
                     std::cout << e << ":" << j << " l2  ("
                               << f_val[0] << "," << f_val[1] << ") vs. ("
                               << l2_gf_val[0] << "," << l2_gf_val[1] << ") "
                               << l2_dist << std::endl;
                  }
                  if (log > 0 && dgv_dist > tol)
                  {
                     std::cout << e << ":" << j << " dgv ("
                               << f_val[0] << "," << f_val[1] << ") vs. ("
                               << dgv_gf_val[0] << "," << dgv_gf_val[1] << ") "
                               << dgv_dist << std::endl;
                  }
                  if (log > 0 && dgi_dist > tol)
                  {
                     std::cout << e << ":" << j << " dgi ("
                               << f_val[0] << "," << f_val[1] << ") vs. ("
                               << dgi_gf_val[0] << "," << dgi_gf_val[1] << ") "
                               << dgi_dist << std::endl;
                  }
               }
               h1_err  /= ir.GetNPoints();
               nd_err  /= ir.GetNPoints();
               rt_err  /= ir.GetNPoints();
               l2_err  /= ir.GetNPoints();
               dgv_err /= ir.GetNPoints();
               dgi_err /= ir.GetNPoints();

               REQUIRE( h1_err == Approx(0.0));
               REQUIRE( nd_err == Approx(0.0));
               REQUIRE( rt_err == Approx(0.0));
               REQUIRE( l2_err == Approx(0.0));
               REQUIRE(dgv_err == Approx(0.0));
               REQUIRE(dgi_err == Approx(0.0));
            }
         }

         SECTION("Boundary Evaluation 2D (H1 Context)")
         {
            std::cout << "Boundary Evaluation 2D (H1 Context)" << std::endl;
            for (int be = 0; be < mesh.GetNBE(); be++)
            {
               ElementTransformation *T = mesh.GetBdrElementTransformation(be);
               const FiniteElement   *fe = h1_fespace.GetBE(be);
               const IntegrationRule &ir = IntRules.Get(fe->GetGeomType(),
                                                        2*order + 2);

               double  h1_err = 0.0;
               double  nd_err = 0.0;
               double  rt_err = 0.0;
               double  l2_err = 0.0;
               double dgv_err = 0.0;
               double dgi_err = 0.0;

               for (int j=0; j<ir.GetNPoints(); j++)
               {
                  npts++;
                  const IntegrationPoint &ip = ir.IntPoint(j);
                  T->SetIntPoint(&ip);

                  linCoef.Eval(f_val, *T, ip);
                  h1_xCoef.Eval(h1_gf_val, *T, ip);
                  nd_xCoef.Eval(nd_gf_val, *T, ip);
                  rt_xCoef.Eval(rt_gf_val, *T, ip);
                  l2_xCoef.Eval(l2_gf_val, *T, ip);
                  dgv_xCoef.Eval(dgv_gf_val, *T, ip);
                  dgi_xCoef.Eval(dgi_gf_val, *T, ip);

                  double  h1_dist = Distance(f_val,  h1_gf_val, dim);
                  double  nd_dist = Distance(f_val,  nd_gf_val, dim);
                  double  rt_dist = Distance(f_val,  rt_gf_val, dim);
                  double  l2_dist = Distance(f_val,  l2_gf_val, dim);
                  double dgv_dist = Distance(f_val, dgv_gf_val, dim);
                  double dgi_dist = Distance(f_val, dgi_gf_val, dim);

                  h1_err  +=  h1_dist;
                  nd_err  +=  nd_dist;
                  rt_err  +=  rt_dist;
                  l2_err  +=  l2_dist;
                  dgv_err += dgv_dist;
                  dgi_err += dgi_dist;

                  if (log > 0 && h1_dist > tol)
                  {
                     std::cout << be << ":" << j << " h1  ("
                               << f_val[0] << "," << f_val[1] << ") vs. ("
                               << h1_gf_val[0] << "," << h1_gf_val[1] << ") "
                               << h1_dist << std::endl;
                  }
                  if (log > 0 && nd_dist > tol)
                  {
                     std::cout << be << ":" << j << " nd  ("
                               << f_val[0] << "," << f_val[1] << ") vs. ("
                               << nd_gf_val[0] << "," << nd_gf_val[1] << ") "
                               << nd_dist << std::endl;
                  }
                  if (log > 0 && rt_dist > tol)
                  {
                     std::cout << be << ":" << j << " rt  ("
                               << f_val[0] << "," << f_val[1] << ") vs. ("
                               << rt_gf_val[0] << "," << rt_gf_val[1] << ") "
                               << rt_dist << std::endl;
                  }
                  if (log > 0 && l2_dist > tol)
                  {
                     std::cout << be << ":" << j << " l2  ("
                               << f_val[0] << "," << f_val[1] << ") vs. ("
                               << l2_gf_val[0] << "," << l2_gf_val[1] << ") "
                               << l2_dist << std::endl;
                  }
                  if (log > 0 && dgv_dist > tol)
                  {
                     std::cout << be << ":" << j << " dgv ("
                               << f_val[0] << "," << f_val[1] << ") vs. ("
                               << dgv_gf_val[0] << "," << dgv_gf_val[1] << ") "
                               << dgv_dist << std::endl;
                  }
                  if (log > 0 && dgi_dist > tol)
                  {
                     std::cout << be << ":" << j << " dgi ("
                               << f_val[0] << "," << f_val[1] << ") vs. ("
                               << dgi_gf_val[0] << "," << dgi_gf_val[1] << ") "
                               << dgi_dist << std::endl;
                  }
               }
               h1_err  /= ir.GetNPoints();
               nd_err  /= ir.GetNPoints();
               rt_err  /= ir.GetNPoints();
               l2_err  /= ir.GetNPoints();
               dgv_err /= ir.GetNPoints();
               dgi_err /= ir.GetNPoints();

               REQUIRE( h1_err == Approx(0.0));
               REQUIRE( nd_err == Approx(0.0));
               REQUIRE( rt_err == Approx(0.0));
               REQUIRE( l2_err == Approx(0.0));
               REQUIRE(dgv_err == Approx(0.0));
               REQUIRE(dgi_err == Approx(0.0));
            }
         }

         SECTION("Boundary Evaluation 2D (DG Context)")
         {
            std::cout << "Boundary Evaluation 2D (DG Context)" << std::endl;
            for (int be = 0; be < mesh.GetNBE(); be++)
            {
               FaceElementTransformations *T =
                  mesh.GetBdrFaceTransformations(be);
               const IntegrationRule &ir = IntRules.Get(T->GetGeometryType(),
                                                        2*order + 2);

               double  h1_err = 0.0;
               double  nd_err = 0.0;
               double  rt_err = 0.0;
               double  l2_err = 0.0;
               double dgv_err = 0.0;
               double dgi_err = 0.0;

               for (int j=0; j<ir.GetNPoints(); j++)
               {
                  npts++;
                  const IntegrationPoint &ip = ir.IntPoint(j);

                  T->SetIntPoint(&ip);

                  linCoef.Eval(f_val, *T, ip);
                  h1_xCoef.Eval(h1_gf_val, *T, ip);
                  nd_xCoef.Eval(nd_gf_val, *T, ip);
                  rt_xCoef.Eval(rt_gf_val, *T, ip);
                  l2_xCoef.Eval(l2_gf_val, *T, ip);
                  dgv_xCoef.Eval(dgv_gf_val, *T, ip);
                  dgi_xCoef.Eval(dgi_gf_val, *T, ip);

                  double  h1_dist = Distance(f_val,  h1_gf_val, dim);
                  double  nd_dist = Distance(f_val,  nd_gf_val, dim);
                  double  rt_dist = Distance(f_val,  rt_gf_val, dim);
                  double  l2_dist = Distance(f_val,  l2_gf_val, dim);
                  double dgv_dist = Distance(f_val, dgv_gf_val, dim);
                  double dgi_dist = Distance(f_val, dgi_gf_val, dim);

                  h1_err  +=  h1_dist;
                  nd_err  +=  nd_dist;
                  rt_err  +=  rt_dist;
                  l2_err  +=  l2_dist;
                  dgv_err += dgv_dist;
                  dgi_err += dgi_dist;

                  if (log > 0 && h1_dist > tol)
                  {
                     std::cout << be << ":" << j << " h1  ("
                               << f_val[0] << "," << f_val[1] << ") vs. ("
                               << h1_gf_val[0] << "," << h1_gf_val[1] << ") "
                               << h1_dist << std::endl;
                  }
                  if (log > 0 && nd_dist > tol)
                  {
                     std::cout << be << ":" << j << " nd  ("
                               << f_val[0] << "," << f_val[1] << ") vs. ("
                               << nd_gf_val[0] << "," << nd_gf_val[1] << ") "
                               << nd_dist << std::endl;
                  }
                  if (log > 0 && rt_dist > tol)
                  {
                     std::cout << be << ":" << j << " rt  ("
                               << f_val[0] << "," << f_val[1] << ") vs. ("
                               << rt_gf_val[0] << "," << rt_gf_val[1] << ") "
                               << rt_dist << std::endl;
                  }
                  if (log > 0 && l2_dist > tol)
                  {
                     std::cout << be << ":" << j << " l2  ("
                               << f_val[0] << "," << f_val[1] << ") vs. ("
                               << l2_gf_val[0] << "," << l2_gf_val[1] << ") "
                               << l2_dist << std::endl;
                  }
                  if (log > 0 && dgv_dist > tol)
                  {
                     std::cout << be << ":" << j << " dgv ("
                               << f_val[0] << "," << f_val[1] << ") vs. ("
                               << dgv_gf_val[0] << "," << dgv_gf_val[1] << ") "
                               << dgv_dist << std::endl;
                  }
                  if (log > 0 && dgi_dist > tol)
                  {
                     std::cout << be << ":" << j << " dgi ("
                               << f_val[0] << "," << f_val[1] << ") vs. ("
                               << dgi_gf_val[0] << "," << dgi_gf_val[1] << ") "
                               << dgi_dist << std::endl;
                  }
               }
               h1_err  /= ir.GetNPoints();
               nd_err  /= ir.GetNPoints();
               rt_err  /= ir.GetNPoints();
               l2_err  /= ir.GetNPoints();
               dgv_err /= ir.GetNPoints();
               dgi_err /= ir.GetNPoints();

               REQUIRE( h1_err == Approx(0.0));
               REQUIRE( nd_err == Approx(0.0));
               REQUIRE( rt_err == Approx(0.0));
               REQUIRE( l2_err == Approx(0.0));
               REQUIRE(dgv_err == Approx(0.0));
               REQUIRE(dgi_err == Approx(0.0));
            }
         }

         SECTION("Edge Evaluation 2D")
         {
            std::cout << "Edge Evaluation 2D" << std::endl;
            for (int e = 0; e < mesh.GetNEdges(); e++)
            {
               ElementTransformation *T = mesh.GetEdgeTransformation(e);
               const FiniteElement   *fe = h1_fespace.GetEdgeElement(e);
               const IntegrationRule &ir = IntRules.Get(fe->GetGeomType(),
                                                        2*order + 2);

               double  h1_err = 0.0;

               for (int j=0; j<ir.GetNPoints(); j++)
               {
                  npts++;
                  const IntegrationPoint &ip = ir.IntPoint(j);
                  T->SetIntPoint(&ip);

                  linCoef.Eval(f_val, *T, ip);
                  h1_xCoef.Eval(h1_gf_val, *T, ip);

                  double  h1_dist = Distance(f_val,  h1_gf_val, 2);

                  h1_err  +=  h1_dist;

                  if (log > 0 && h1_dist > tol)
                  {
                     std::cout << e << ":" << j << " h1  ("
                               << f_val[0] << "," << f_val[1] << ") vs. ("
                               << h1_gf_val[0] << "," << h1_gf_val[1] << ") "
                               << h1_dist << std::endl;
                  }
               }
               h1_err  /= ir.GetNPoints();

               REQUIRE( h1_err == Approx(0.0));
            }
         }
      }
   }
   std::cout << "Checked GridFunction::GetVectorValue at "
             << npts << " 2D points" << std::endl;
}

TEST_CASE("3D GetVectorValue",
          "[GridFunction]"
          "[VectorGridFunctionCoefficient]")
{
   int log = 1;
   int n = 1;
   int dim = 3;
   int order = 1;
   int npts = 0;

   double tol = 1e-6;

   for (int type = (int)Element::TETRAHEDRON;
        type <= (int)Element::HEXAHEDRON; type++)
   {
      Mesh mesh(n, n, n, (Element::Type)type, 1, 2.0, 3.0, 5.0);

      VectorFunctionCoefficient linCoef(dim, Func_3D_lin);

      SECTION("3D GetVectorValue tests for element type " +
              std::to_string(type))
      {
         H1_FECollection  h1_fec(order, dim);
         ND_FECollection  nd_fec(order+1, dim);
         RT_FECollection  rt_fec(order+1, dim);
         L2_FECollection  l2_fec(order, dim);
         DG_FECollection dgv_fec(order, dim, BasisType::GaussLegendre,
                                 FiniteElement::VALUE);
         DG_FECollection dgi_fec(order, dim, BasisType::GaussLegendre,
                                 FiniteElement::INTEGRAL);

         FiniteElementSpace  h1_fespace(&mesh,  &h1_fec, dim);
         FiniteElementSpace  nd_fespace(&mesh,  &nd_fec);
         FiniteElementSpace  rt_fespace(&mesh,  &rt_fec);
         FiniteElementSpace  l2_fespace(&mesh,  &l2_fec, dim);
         FiniteElementSpace dgv_fespace(&mesh, &dgv_fec, dim);
         FiniteElementSpace dgi_fespace(&mesh, &dgi_fec, dim);

         GridFunction  h1_x( &h1_fespace);
         GridFunction  nd_x( &nd_fespace);
         GridFunction  rt_x( &rt_fespace);
         GridFunction  l2_x( &l2_fespace);
         GridFunction dgv_x(&dgv_fespace);
         GridFunction dgi_x(&dgi_fespace);

         VectorGridFunctionCoefficient  h1_xCoef( &h1_x);
         VectorGridFunctionCoefficient  nd_xCoef( &nd_x);
         VectorGridFunctionCoefficient  rt_xCoef( &rt_x);
         VectorGridFunctionCoefficient  l2_xCoef( &l2_x);
         VectorGridFunctionCoefficient dgv_xCoef(&dgv_x);
         VectorGridFunctionCoefficient dgi_xCoef(&dgi_x);

         h1_x.ProjectCoefficient(linCoef);
         nd_x.ProjectCoefficient(linCoef);
         rt_x.ProjectCoefficient(linCoef);
         l2_x.ProjectCoefficient(linCoef);
         dgv_x.ProjectCoefficient(linCoef);
         dgi_x.ProjectCoefficient(linCoef);

         Vector      f_val(dim);      f_val = 0.0;
         Vector  h1_gf_val(dim);  h1_gf_val = 0.0;
         Vector  nd_gf_val(dim);  nd_gf_val = 0.0;
         Vector  rt_gf_val(dim);  rt_gf_val = 0.0;
         Vector  l2_gf_val(dim);  l2_gf_val = 0.0;
         Vector dgv_gf_val(dim); dgv_gf_val = 0.0;
         Vector dgi_gf_val(dim); dgi_gf_val = 0.0;

         SECTION("Domain Evaluation 3D")
         {
            std::cout << "Domain Evaluation 3D" << std::endl;
            for (int e = 0; e < mesh.GetNE(); e++)
            {
               ElementTransformation *T = mesh.GetElementTransformation(e);
               const FiniteElement   *fe = h1_fespace.GetFE(e);
               const IntegrationRule &ir = IntRules.Get(fe->GetGeomType(),
                                                        2*order + 2);

               double  h1_err = 0.0;
               double  nd_err = 0.0;
               double  rt_err = 0.0;
               double  l2_err = 0.0;
               double dgv_err = 0.0;
               double dgi_err = 0.0;

               for (int j=0; j<ir.GetNPoints(); j++)
               {
                  npts++;
                  const IntegrationPoint &ip = ir.IntPoint(j);
                  T->SetIntPoint(&ip);

                  linCoef.Eval(f_val, *T, ip);
                  h1_xCoef.Eval(h1_gf_val, *T, ip);
                  nd_xCoef.Eval(nd_gf_val, *T, ip);
                  rt_xCoef.Eval(rt_gf_val, *T, ip);
                  l2_xCoef.Eval(l2_gf_val, *T, ip);
                  dgv_xCoef.Eval(dgv_gf_val, *T, ip);
                  dgi_xCoef.Eval(dgi_gf_val, *T, ip);

                  double  h1_dist = Distance(f_val,  h1_gf_val, dim);
                  double  nd_dist = Distance(f_val,  nd_gf_val, dim);
                  double  rt_dist = Distance(f_val,  rt_gf_val, dim);
                  double  l2_dist = Distance(f_val,  l2_gf_val, dim);
                  double dgv_dist = Distance(f_val, dgv_gf_val, dim);
                  double dgi_dist = Distance(f_val, dgi_gf_val, dim);

                  h1_err  +=  h1_dist;
                  nd_err  +=  nd_dist;
                  rt_err  +=  rt_dist;
                  l2_err  +=  l2_dist;
                  dgv_err += dgv_dist;
                  dgi_err += dgi_dist;

                  if (log > 0 && h1_dist > tol)
                  {
                     std::cout << e << ":" << j << " h1  ("
                               << f_val[0] << "," << f_val[1] << ","
                               << f_val[2] << ") vs. ("
                               << h1_gf_val[0] << "," << h1_gf_val[1] << ","
                               << h1_gf_val[2] << ") " << h1_dist
                               << std::endl;
                  }
                  if (log > 0 && nd_dist > tol)
                  {
                     std::cout << e << ":" << j << " nd  ("
                               << f_val[0] << "," << f_val[1] << ","
                               << f_val[2] << ") vs. ("
                               << nd_gf_val[0] << "," << nd_gf_val[1] << ","
                               << nd_gf_val[2] << ") " << nd_dist
                               << std::endl;
                  }
                  if (log > 0 && rt_dist > tol)
                  {
                     std::cout << e << ":" << j << " rt  ("
                               << f_val[0] << "," << f_val[1] << ","
                               << f_val[2] << ") vs. ("
                               << rt_gf_val[0] << "," << rt_gf_val[1] << ","
                               << rt_gf_val[2] << ") " << rt_dist
                               << std::endl;
                  }
                  if (log > 0 && l2_dist > tol)
                  {
                     std::cout << e << ":" << j << " l2  ("
                               << f_val[0] << "," << f_val[1] << ","
                               << f_val[2] << ") vs. ("
                               << l2_gf_val[0] << "," << l2_gf_val[1] << ","
                               << l2_gf_val[2] << ") " << l2_dist
                               << std::endl;
                  }
                  if (log > 0 && dgv_dist > tol)
                  {
                     std::cout << e << ":" << j << " dgv ("
                               << f_val[0] << "," << f_val[1] << ","
                               << f_val[2] << ") vs. ("
                               << dgv_gf_val[0] << "," << dgv_gf_val[1] << ","
                               << dgv_gf_val[2] << ") " << dgv_dist
                               << std::endl;
                  }
                  if (log > 0 && dgi_dist > tol)
                  {
                     std::cout << e << ":" << j << " dgi ("
                               << f_val[0] << "," << f_val[1] << ","
                               << f_val[2] << ") vs. ("
                               << dgi_gf_val[0] << "," << dgi_gf_val[1] << ","
                               << dgi_gf_val[2] << ") " << dgi_dist
                               << std::endl;
                  }
               }
               h1_err  /= ir.GetNPoints();
               nd_err  /= ir.GetNPoints();
               rt_err  /= ir.GetNPoints();
               l2_err  /= ir.GetNPoints();
               dgv_err /= ir.GetNPoints();
               dgi_err /= ir.GetNPoints();

               REQUIRE( h1_err == Approx(0.0));
               REQUIRE( nd_err == Approx(0.0));
               REQUIRE( rt_err == Approx(0.0));
               REQUIRE( l2_err == Approx(0.0));
               REQUIRE(dgv_err == Approx(0.0));
               REQUIRE(dgi_err == Approx(0.0));
            }
         }

         SECTION("Boundary Evaluation 3D (H1 Context)")
         {
            std::cout << "Boundary Evaluation 3D (H1 Context)" << std::endl;
            for (int be = 0; be < mesh.GetNBE(); be++)
            {
               ElementTransformation *T = mesh.GetBdrElementTransformation(be);
               const FiniteElement   *fe = h1_fespace.GetBE(be);
               const IntegrationRule &ir = IntRules.Get(fe->GetGeomType(),
                                                        2*order + 2);

               double  h1_err = 0.0;
               double  nd_err = 0.0;
               double  rt_err = 0.0;
               double  l2_err = 0.0;
               double dgv_err = 0.0;
               double dgi_err = 0.0;

               for (int j=0; j<ir.GetNPoints(); j++)
               {
                  npts++;
                  const IntegrationPoint &ip = ir.IntPoint(j);
                  T->SetIntPoint(&ip);

                  linCoef.Eval(f_val, *T, ip);
                  h1_xCoef.Eval(h1_gf_val, *T, ip);
                  nd_xCoef.Eval(nd_gf_val, *T, ip);
                  rt_xCoef.Eval(rt_gf_val, *T, ip);
                  l2_xCoef.Eval(l2_gf_val, *T, ip);
                  dgv_xCoef.Eval(dgv_gf_val, *T, ip);
                  dgi_xCoef.Eval(dgi_gf_val, *T, ip);

                  double  h1_dist = Distance(f_val,  h1_gf_val, dim);
                  double  nd_dist = Distance(f_val,  nd_gf_val, dim);
                  double  rt_dist = Distance(f_val,  rt_gf_val, dim);
                  double  l2_dist = Distance(f_val,  l2_gf_val, dim);
                  double dgv_dist = Distance(f_val, dgv_gf_val, dim);
                  double dgi_dist = Distance(f_val, dgi_gf_val, dim);

                  h1_err  +=  h1_dist;
                  nd_err  +=  nd_dist;
                  rt_err  +=  rt_dist;
                  l2_err  +=  l2_dist;
                  dgv_err += dgv_dist;
                  dgi_err += dgi_dist;

                  if (log > 0 && h1_dist > tol)
                  {
                     std::cout << be << ":" << j << " h1  ("
                               << f_val[0] << "," << f_val[1] << ","
                               << f_val[2] << ") vs. ("
                               << h1_gf_val[0] << "," << h1_gf_val[1] << ","
                               << h1_gf_val[2] << ") " << h1_dist
                               << std::endl;
                  }
                  if (log > 0 && nd_dist > tol)
                  {
                     std::cout << be << ":" << j << " nd  ("
                               << f_val[0] << "," << f_val[1] << ","
                               << f_val[2] << ") vs. ("
                               << nd_gf_val[0] << "," << nd_gf_val[1] << ","
                               << nd_gf_val[2] << ") " << nd_dist
                               << std::endl;
                  }
                  if (log > 0 && rt_dist > tol)
                  {
                     std::cout << be << ":" << j << " rt  ("
                               << f_val[0] << "," << f_val[1] << ","
                               << f_val[2] << ") vs. ("
                               << rt_gf_val[0] << "," << rt_gf_val[1] << ","
                               << rt_gf_val[2] << ") " << rt_dist
                               << std::endl;
                  }
                  if (log > 0 && l2_dist > tol)
                  {
                     std::cout << be << ":" << j << " l2  ("
                               << f_val[0] << "," << f_val[1] << ","
                               << f_val[2] << ") vs. ("
                               << l2_gf_val[0] << "," << l2_gf_val[1] << ","
                               << l2_gf_val[2] << ") " << l2_dist
                               << std::endl;
                  }
                  if (log > 0 && dgv_dist > tol)
                  {
                     std::cout << be << ":" << j << " dgv ("
                               << f_val[0] << "," << f_val[1] << ","
                               << f_val[2] << ") vs. ("
                               << dgv_gf_val[0] << "," << dgv_gf_val[1] << ","
                               << dgv_gf_val[2] << ") " << dgv_dist
                               << std::endl;
                  }
                  if (log > 0 && dgi_dist > tol)
                  {
                     std::cout << be << ":" << j << " dgi ("
                               << f_val[0] << "," << f_val[1] << ","
                               << f_val[2] << ") vs. ("
                               << dgi_gf_val[0] << "," << dgi_gf_val[1] << ","
                               << dgi_gf_val[2] << ") " << dgi_dist
                               << std::endl;
                  }
               }
               h1_err  /= ir.GetNPoints();
               nd_err  /= ir.GetNPoints();
               rt_err  /= ir.GetNPoints();
               l2_err  /= ir.GetNPoints();
               dgv_err /= ir.GetNPoints();
               dgi_err /= ir.GetNPoints();

               REQUIRE( h1_err == Approx(0.0));
               REQUIRE( nd_err == Approx(0.0));
               REQUIRE( rt_err == Approx(0.0));
               REQUIRE( l2_err == Approx(0.0));
               REQUIRE(dgv_err == Approx(0.0));
               REQUIRE(dgi_err == Approx(0.0));
            }
         }

         SECTION("Boundary Evaluation 3D (DG Context)")
         {
            std::cout << "Boundary Evaluation 3D (DG Context)" << std::endl;
            for (int be = 0; be < mesh.GetNBE(); be++)
            {
               FaceElementTransformations *T =
                  mesh.GetBdrFaceTransformations(be);
               const IntegrationRule &ir = IntRules.Get(T->GetGeometryType(),
                                                        2*order + 2);

               double  h1_err = 0.0;
               double  nd_err = 0.0;
               double  rt_err = 0.0;
               double  l2_err = 0.0;
               double dgv_err = 0.0;
               double dgi_err = 0.0;

               for (int j=0; j<ir.GetNPoints(); j++)
               {
                  npts++;
                  const IntegrationPoint &ip = ir.IntPoint(j);

                  T->SetIntPoint(&ip);

                  linCoef.Eval(f_val, *T, ip);
                  h1_xCoef.Eval(h1_gf_val, *T, ip);
                  nd_xCoef.Eval(nd_gf_val, *T, ip);
                  rt_xCoef.Eval(rt_gf_val, *T, ip);
                  l2_xCoef.Eval(l2_gf_val, *T, ip);
                  dgv_xCoef.Eval(dgv_gf_val, *T, ip);
                  dgi_xCoef.Eval(dgi_gf_val, *T, ip);

                  double  h1_dist = Distance(f_val,  h1_gf_val, dim);
                  double  nd_dist = Distance(f_val,  nd_gf_val, dim);
                  double  rt_dist = Distance(f_val,  rt_gf_val, dim);
                  double  l2_dist = Distance(f_val,  l2_gf_val, dim);
                  double dgv_dist = Distance(f_val, dgv_gf_val, dim);
                  double dgi_dist = Distance(f_val, dgi_gf_val, dim);

                  h1_err  +=  h1_dist;
                  nd_err  +=  nd_dist;
                  rt_err  +=  rt_dist;
                  l2_err  +=  l2_dist;
                  dgv_err += dgv_dist;
                  dgi_err += dgi_dist;

                  if (log > 0 && h1_dist > tol)
                  {
                     std::cout << be << ":" << j << " h1  ("
                               << f_val[0] << "," << f_val[1] << ","
                               << f_val[2] << ") vs. ("
                               << h1_gf_val[0] << "," << h1_gf_val[1] << ","
                               << h1_gf_val[2] << ") " << h1_dist
                               << std::endl;
                  }
                  if (log > 0 && nd_dist > tol)
                  {
                     std::cout << be << ":" << j << " nd  ("
                               << f_val[0] << "," << f_val[1] << ","
                               << f_val[2] << ") vs. ("
                               << nd_gf_val[0] << "," << nd_gf_val[1] << ","
                               << nd_gf_val[2] << ") " << nd_dist
                               << std::endl;
                  }
                  if (log > 0 && rt_dist > tol)
                  {
                     std::cout << be << ":" << j << " rt  ("
                               << f_val[0] << "," << f_val[1] << ","
                               << f_val[2] << ") vs. ("
                               << rt_gf_val[0] << "," << rt_gf_val[1] << ","
                               << rt_gf_val[2] << ") " << rt_dist
                               << std::endl;
                  }
                  if (log > 0 && l2_dist > tol)
                  {
                     std::cout << be << ":" << j << " l2  ("
                               << f_val[0] << "," << f_val[1] << ","
                               << f_val[2] << ") vs. ("
                               << l2_gf_val[0] << "," << l2_gf_val[1] << ","
                               << l2_gf_val[2] << ") " << l2_dist
                               << std::endl;
                  }
                  if (log > 0 && dgv_dist > tol)
                  {
                     std::cout << be << ":" << j << " dgv ("
                               << f_val[0] << "," << f_val[1] << ","
                               << f_val[2] << ") vs. ("
                               << dgv_gf_val[0] << "," << dgv_gf_val[1] << ","
                               << dgv_gf_val[2] << ") " << dgv_dist
                               << std::endl;
                  }
                  if (log > 0 && dgi_dist > tol)
                  {
                     std::cout << be << ":" << j << " dgi ("
                               << f_val[0] << "," << f_val[1] << ","
                               << f_val[2] << ") vs. ("
                               << dgi_gf_val[0] << "," << dgi_gf_val[1] << ","
                               << dgi_gf_val[2] << ") " << dgi_dist
                               << std::endl;
                  }
               }
               h1_err  /= ir.GetNPoints();
               nd_err  /= ir.GetNPoints();
               rt_err  /= ir.GetNPoints();
               l2_err  /= ir.GetNPoints();
               dgv_err /= ir.GetNPoints();
               dgi_err /= ir.GetNPoints();

               REQUIRE( h1_err == Approx(0.0));
               REQUIRE( nd_err == Approx(0.0));
               REQUIRE( rt_err == Approx(0.0));
               REQUIRE( l2_err == Approx(0.0));
               REQUIRE(dgv_err == Approx(0.0));
               REQUIRE(dgi_err == Approx(0.0));
            }
         }

         SECTION("Edge Evaluation 3D")
         {
            std::cout << "Edge Evaluation 3D" << std::endl;
            for (int e = 0; e < mesh.GetNEdges(); e++)
            {
               ElementTransformation *T = mesh.GetEdgeTransformation(e);
               const FiniteElement   *fe = h1_fespace.GetEdgeElement(e);
               const IntegrationRule &ir = IntRules.Get(fe->GetGeomType(),
                                                        2*order + 2);

               double  h1_err = 0.0;

               for (int j=0; j<ir.GetNPoints(); j++)
               {
                  npts++;
                  const IntegrationPoint &ip = ir.IntPoint(j);
                  T->SetIntPoint(&ip);

                  linCoef.Eval(f_val, *T, ip);
                  h1_xCoef.Eval(h1_gf_val, *T, ip);

                  double  h1_dist = Distance(f_val,  h1_gf_val, dim);

                  h1_err  +=  h1_dist;

                  if (log > 0 && h1_dist > tol)
                  {
                     std::cout << e << ":" << j << " h1  ("
                               << f_val[0] << "," << f_val[1] << ","
                               << f_val[2] << ") vs. ("
                               << h1_gf_val[0] << "," << h1_gf_val[1] << ","
                               << h1_gf_val[2] << ") " << h1_dist
                               << std::endl;
                  }
               }
               h1_err  /= ir.GetNPoints();

               REQUIRE( h1_err == Approx(0.0));
            }
         }

         SECTION("Face Evaluation 3D")
         {
            std::cout << "Face Evaluation 3D" << std::endl;
            for (int f = 0; f < mesh.GetNFaces(); f++)
            {
               ElementTransformation *T = mesh.GetFaceTransformation(f);
               const FiniteElement   *fe = h1_fespace.GetFaceElement(f);
               const IntegrationRule &ir = IntRules.Get(fe->GetGeomType(),
                                                        2*order + 2);

               double  h1_err = 0.0;

               for (int j=0; j<ir.GetNPoints(); j++)
               {
                  npts++;
                  const IntegrationPoint &ip = ir.IntPoint(j);
                  T->SetIntPoint(&ip);

                  linCoef.Eval(f_val, *T, ip);
                  h1_xCoef.Eval(h1_gf_val, *T, ip);

                  double  h1_dist = Distance(f_val,  h1_gf_val, dim);

                  h1_err  +=  h1_dist;

                  if (log > 0 && h1_dist > tol)
                  {
                     std::cout << f << ":" << j << " h1  ("
                               << f_val[0] << "," << f_val[1] << ","
                               << f_val[2] << ") vs. ("
                               << h1_gf_val[0] << "," << h1_gf_val[1] << ","
                               << h1_gf_val[2] << ") " << h1_dist
                               << std::endl;
                  }
               }
               h1_err  /= ir.GetNPoints();

               REQUIRE( h1_err == Approx(0.0));
            }
         }
      }
   }
   std::cout << "Checked GridFunction::GetVectorValue at "
             << npts << " 3D points" << std::endl;
}

<<<<<<< HEAD
TEST_CASE("1D GetGradient",
          "[GridFunction]"
          "[GradientGridFunctionCoefficient]")
{
   int log = 1;
   int n = 1;
   int dim = 1;
   int order = 2;
=======
#ifdef MFEM_USE_MPI
#
TEST_CASE("1D GetValue in Parallel",
          "[ParGridFunction]"
          "[GridFunctionCoefficient]"
          "[Parallel]")
{
   int num_procs;
   MPI_Comm_size(MPI_COMM_WORLD, &num_procs);

   int my_rank;
   MPI_Comm_rank(MPI_COMM_WORLD, &my_rank);

   int log = 1;
   int n = 2 * num_procs;
   int dim = 1;
   int order = 1;
>>>>>>> a9fd6daf
   int npts = 0;

   double tol = 1e-6;

   for (int type = (int)Element::SEGMENT;
        type <= (int)Element::SEGMENT; type++)
   {
<<<<<<< HEAD
      Mesh mesh(n, 2.0);

      FunctionCoefficient funcCoef(func_1D_quad);

      SECTION("1D GetGradient tests for element type " + std::to_string(type))
      {
         H1_FECollection h1_fec(order, dim);
         DG_FECollection dgv_fec(order, dim, BasisType::GaussLegendre,
                                 FiniteElement::VALUE);

         FiniteElementSpace h1_fespace(&mesh, &h1_fec);
         FiniteElementSpace dgv_fespace(&mesh, &dgv_fec);

         GridFunction h1_x(&h1_fespace);
         GridFunction dgv_x(&dgv_fespace);

         GradientGridFunctionCoefficient h1_xCoef(&h1_x);
         GradientGridFunctionCoefficient dgv_xCoef(&dgv_x);

         h1_x.ProjectCoefficient(funcCoef);
         dgv_x.ProjectCoefficient(funcCoef);

         Vector      f_val(dim);      f_val = 0.0;
         Vector  h1_gf_val(dim);  h1_gf_val = 0.0;
         Vector dgv_gf_val(dim); dgv_gf_val = 0.0;

         SECTION("Domain Evaluation 1D")
         {
            std::cout << "Domain Evaluation 1D" << std::endl;
            for (int e = 0; e < mesh.GetNE(); e++)
            {
               ElementTransformation *T = mesh.GetElementTransformation(e);
               const FiniteElement   *fe = h1_fespace.GetFE(e);
               const IntegrationRule &ir = IntRules.Get(fe->GetGeomType(),
                                                        2*order + 2);

               double h1_err = 0.0;
               double dgv_err = 0.0;

               double tip_data[dim];
               Vector tip(tip_data, dim);
               for (int j=0; j<ir.GetNPoints(); j++)
               {
                  npts++;
                  const IntegrationPoint &ip = ir.IntPoint(j);
                  T->SetIntPoint(&ip);
                  T->Transform(ip, tip);

                  dfunc_1D_quad(tip, f_val);

                  h1_xCoef.Eval(h1_gf_val, *T, ip);
                  dgv_xCoef.Eval(dgv_gf_val, *T, ip);

                  double  h1_dist = Distance(f_val,  h1_gf_val, dim);
                  double dgv_dist = Distance(f_val, dgv_gf_val, dim);

                  h1_err  +=  h1_dist;
                  dgv_err += dgv_dist;

                  if (log > 0 && h1_dist > tol)
                  {
                     std::cout << e << ":" << j << " h1  ("
                               << f_val[0] << ") vs. ("
                               << h1_gf_val[0] << ") "
                               << h1_dist << std::endl;
                  }
                  if (log > 0 && dgv_dist > tol)
                  {
                     std::cout << e << ":" << j << " dgv ("
                               << f_val[0] << ") vs. ("
                               << dgv_gf_val[0] << ") "
                               << dgv_dist << std::endl;
                  }
               }
               h1_err /= ir.GetNPoints();
               dgv_err /= ir.GetNPoints();

               REQUIRE(h1_err == Approx(0.0));
               REQUIRE(dgv_err == Approx(0.0));
            }
         }

         SECTION("Boundary Evaluation 1D (H1 Context)")
         {
            std::cout << "Boundary Evaluation 1D (H1 Context)" << std::endl;
            for (int be = 0; be < mesh.GetNBE(); be++)
            {
               ElementTransformation *T = mesh.GetBdrElementTransformation(be);
               const FiniteElement   *fe = h1_fespace.GetBE(be);
               const IntegrationRule &ir = IntRules.Get(fe->GetGeomType(),
                                                        2*order + 2);

               double h1_err = 0.0;
               double dgv_err = 0.0;

               double tip_data[dim];
               Vector tip(tip_data, dim);
               for (int j=0; j<ir.GetNPoints(); j++)
               {
                  npts++;
                  const IntegrationPoint &ip = ir.IntPoint(j);
                  T->SetIntPoint(&ip);
                  T->Transform(ip, tip);

                  dfunc_1D_quad(tip, f_val);

                  h1_xCoef.Eval(h1_gf_val, *T, ip);
                  dgv_xCoef.Eval(dgv_gf_val, *T, ip);

                  double  h1_dist = Distance(f_val,  h1_gf_val, dim);
                  double dgv_dist = Distance(f_val, dgv_gf_val, dim);

                  h1_err  +=  h1_dist;
                  dgv_err += dgv_dist;

                  if (log > 0 && h1_dist > tol)
                  {
                     std::cout << be << ":" << j << " h1  ("
                               << f_val[0] << ") vs. ("
                               << h1_gf_val[0] << ") "
                               << h1_dist << std::endl;
                  }
                  if (log > 0 && dgv_dist > tol)
                  {
                     std::cout << be << ":" << j << " dgv ("
                               << f_val[0] << ") vs. ("
                               << dgv_gf_val[0] << ") "
                               << dgv_dist << std::endl;
                  }
               }
               h1_err /= ir.GetNPoints();
               dgv_err /= ir.GetNPoints();

               REQUIRE(h1_err == Approx(0.0));
               REQUIRE(dgv_err == Approx(0.0));
            }
         }

         SECTION("Boundary Evaluation 1D (DG Context)")
         {
            std::cout << "Boundary Evaluation 1D (DG Context)" << std::endl;
            for (int be = 0; be < mesh.GetNBE(); be++)
            {
               FaceElementTransformations *T =
                  mesh.GetBdrFaceTransformations(be);
               const IntegrationRule &ir = IntRules.Get(T->GetGeometryType(),
                                                        2*order + 2);

               double h1_err = 0.0;
               double dgv_err = 0.0;

               double tip_data[dim];
               Vector tip(tip_data, dim);
               for (int j=0; j<ir.GetNPoints(); j++)
               {
                  npts++;
                  const IntegrationPoint &ip = ir.IntPoint(j);

                  T->SetIntPoint(&ip);
                  T->Transform(ip, tip);

                  dfunc_1D_quad(tip, f_val);

                  h1_xCoef.Eval(h1_gf_val, *T, ip);
                  dgv_xCoef.Eval(dgv_gf_val, *T, ip);

                  double  h1_dist = Distance(f_val,  h1_gf_val, dim);
                  double dgv_dist = Distance(f_val, dgv_gf_val, dim);

                  h1_err  +=  h1_dist;
                  dgv_err += dgv_dist;

                  if (log > 0 && h1_dist > tol)
                  {
                     std::cout << be << ":" << j << " h1  ("
                               << f_val[0] << ") vs. ("
                               << h1_gf_val[0] << ") "
                               << h1_dist << std::endl;
                  }
                  if (log > 0 && dgv_dist > tol)
                  {
                     std::cout << be << ":" << j << " dgv ("
                               << f_val[0] << ") vs. ("
                               << dgv_gf_val[0] << ") "
                               << dgv_dist << std::endl;
                  }
               }
               h1_err /= ir.GetNPoints();
               dgv_err /= ir.GetNPoints();

               REQUIRE(h1_err == Approx(0.0));
               REQUIRE(dgv_err == Approx(0.0));
            }
         }
      }
   }
   std::cout << "Checked GridFunction::GetGradient at "
             << npts << " 1D points" << std::endl;
}

TEST_CASE("2D GetGradient",
          "[GridFunction]"
          "[GradientGridFunctionCoefficient]")
{
   int log = 1;
   int n = 1;
   int dim = 2;
   int order = 2;
   int npts = 0;

   double tol = 1e-6;

   for (int type = (int)Element::TRIANGLE;
        type <= (int)Element::QUADRILATERAL; type++)
   {
      Mesh mesh(n, n, (Element::Type)type, 1, 2.0, 3.0);

      FunctionCoefficient funcCoef(func_2D_quad);

      SECTION("2D GetGradient tests for element type " + std::to_string(type))
=======
      Mesh *mesh = new Mesh(n, 2.0);
      ParMesh pmesh(MPI_COMM_WORLD, *mesh);
      delete mesh;

      FunctionCoefficient linCoef(func_1D_lin);

      SECTION("1D GetValue tests for element type " + std::to_string(type))
>>>>>>> a9fd6daf
      {
         H1_FECollection h1_fec(order, dim);
         DG_FECollection dgv_fec(order, dim, BasisType::GaussLegendre,
                                 FiniteElement::VALUE);
<<<<<<< HEAD

         FiniteElementSpace h1_fespace(&mesh, &h1_fec);
         FiniteElementSpace dgv_fespace(&mesh, &dgv_fec);

         GridFunction h1_x(&h1_fespace);
         GridFunction dgv_x(&dgv_fespace);

         GradientGridFunctionCoefficient h1_xCoef(&h1_x);
         GradientGridFunctionCoefficient dgv_xCoef(&dgv_x);

         h1_x.ProjectCoefficient(funcCoef);
         dgv_x.ProjectCoefficient(funcCoef);

         Vector      f_val(dim);      f_val = 0.0;
         Vector  h1_gf_val(dim);  h1_gf_val = 0.0;
         Vector dgv_gf_val(dim); dgv_gf_val = 0.0;

         SECTION("Domain Evaluation 2D")
         {
            std::cout << "Domain Evaluation 2D" << std::endl;
            for (int e = 0; e < mesh.GetNE(); e++)
            {
               ElementTransformation *T = mesh.GetElementTransformation(e);
               const FiniteElement   *fe = h1_fespace.GetFE(e);
               const IntegrationRule &ir = IntRules.Get(fe->GetGeomType(),
                                                        2*order + 2);

               double h1_err = 0.0;
               double dgv_err = 0.0;

               double tip_data[dim];
               Vector tip(tip_data, dim);
               for (int j=0; j<ir.GetNPoints(); j++)
               {
                  npts++;
                  const IntegrationPoint &ip = ir.IntPoint(j);
                  T->SetIntPoint(&ip);
                  T->Transform(ip, tip);

                  dfunc_2D_quad(tip, f_val);

                  h1_xCoef.Eval(h1_gf_val, *T, ip);
                  dgv_xCoef.Eval(dgv_gf_val, *T, ip);

                  double  h1_dist = Distance(f_val,  h1_gf_val, dim);
                  double dgv_dist = Distance(f_val, dgv_gf_val, dim);

                  h1_err  +=  h1_dist;
                  dgv_err += dgv_dist;

                  if (log > 0 && h1_dist > tol)
                  {
                     std::cout << e << ":" << j << " h1  ("
                               << f_val[0] << "," << f_val[1] << ") vs. ("
                               << h1_gf_val[0] << "," << h1_gf_val[1] << ") "
                               << h1_dist << std::endl;
                  }
                  if (log > 0 && dgv_dist > tol)
                  {
                     std::cout << e << ":" << j << " dgv ("
                               << f_val[0] << "," << f_val[1] << ") vs. ("
                               << dgv_gf_val[0] << "," << dgv_gf_val[1] << ") "
                               << dgv_dist << std::endl;
                  }
               }
               h1_err /= ir.GetNPoints();
               dgv_err /= ir.GetNPoints();

               REQUIRE(h1_err == Approx(0.0));
               REQUIRE(dgv_err == Approx(0.0));
            }
         }

         SECTION("Boundary Evaluation 2D (H1 Context)")
         {
            std::cout << "Boundary Evaluation 2D (H1 Context)" << std::endl;
            for (int be = 0; be < mesh.GetNBE(); be++)
            {
               ElementTransformation *T = mesh.GetBdrElementTransformation(be);
               const FiniteElement   *fe = h1_fespace.GetBE(be);
               const IntegrationRule &ir = IntRules.Get(fe->GetGeomType(),
                                                        2*order + 2);

               double h1_err = 0.0;
               double dgv_err = 0.0;

               double tip_data[dim];
               Vector tip(tip_data, dim);
               for (int j=0; j<ir.GetNPoints(); j++)
               {
                  npts++;
                  const IntegrationPoint &ip = ir.IntPoint(j);
                  T->SetIntPoint(&ip);
                  T->Transform(ip, tip);

                  dfunc_2D_quad(tip, f_val);

                  h1_xCoef.Eval(h1_gf_val, *T, ip);
                  dgv_xCoef.Eval(dgv_gf_val, *T, ip);

                  double  h1_dist = Distance(f_val,  h1_gf_val, dim);
                  double dgv_dist = Distance(f_val, dgv_gf_val, dim);

                  h1_err  +=  h1_dist;
                  dgv_err += dgv_dist;

                  if (log > 0 && h1_dist > tol)
                  {
                     std::cout << be << ":" << j << " h1  ("
                               << f_val[0] << "," << f_val[1] << ") vs. ("
                               << h1_gf_val[0] << "," << h1_gf_val[1] << ") "
                               << h1_dist << std::endl;
                  }
                  if (log > 0 && dgv_dist > tol)
                  {
                     std::cout << be << ":" << j << " dgv ("
                               << f_val[0] << "," << f_val[1] << ") vs. ("
                               << dgv_gf_val[0] << "," << dgv_gf_val[1] << ") "
                               << dgv_dist << std::endl;
                  }
               }
               h1_err /= ir.GetNPoints();
               dgv_err /= ir.GetNPoints();

               REQUIRE(h1_err == Approx(0.0));
               REQUIRE(dgv_err == Approx(0.0));
            }
         }

         SECTION("Boundary Evaluation 2D (DG Context)")
         {
            std::cout << "Boundary Evaluation 2D (DG Context)" << std::endl;
            for (int be = 0; be < mesh.GetNBE(); be++)
            {
               FaceElementTransformations *T =
                  mesh.GetBdrFaceTransformations(be);
               const IntegrationRule &ir = IntRules.Get(T->GetGeometryType(),
                                                        2*order + 2);

               double h1_err = 0.0;
               double dgv_err = 0.0;

               double tip_data[dim];
               Vector tip(tip_data, dim);
               for (int j=0; j<ir.GetNPoints(); j++)
               {
                  npts++;
                  const IntegrationPoint &ip = ir.IntPoint(j);

                  T->SetIntPoint(&ip);
                  T->Transform(ip, tip);

                  dfunc_2D_quad(tip, f_val);

                  h1_xCoef.Eval(h1_gf_val, *T, ip);
                  dgv_xCoef.Eval(dgv_gf_val, *T, ip);

                  double  h1_dist = Distance(f_val,  h1_gf_val, dim);
                  double dgv_dist = Distance(f_val, dgv_gf_val, dim);

                  h1_err  +=  h1_dist;
                  dgv_err += dgv_dist;

                  if (log > 0 && h1_dist > tol)
                  {
                     std::cout << be << ":" << j << " h1  ("
                               << f_val[0] << "," << f_val[1] << ") vs. ("
                               << h1_gf_val[0] << "," << h1_gf_val[1] << ") "
                               << h1_dist << std::endl;
                  }
                  if (log > 0 && dgv_dist > tol)
                  {
                     std::cout << be << ":" << j << " dgv ("
                               << f_val[0] << "," << f_val[1] << ") vs. ("
                               << dgv_gf_val[0] << "," << dgv_gf_val[1] << ") "
                               << dgv_dist << std::endl;
                  }
               }
               h1_err /= ir.GetNPoints();
               dgv_err /= ir.GetNPoints();

               REQUIRE(h1_err == Approx(0.0));
               REQUIRE(dgv_err == Approx(0.0));
            }
         }
      }
   }
   std::cout << "Checked GridFunction::GetGradient at "
             << npts << " 2D points" << std::endl;
}

TEST_CASE("3D GetGradient",
          "[GridFunction]"
          "[GradientGridFunctionCoefficient]")
{
   int log = 1;
   int n = 1;
   int dim = 3;
   int order = 2;
   int npts = 0;

   double tol = 1e-6;

   for (int type = (int)Element::TETRAHEDRON;
        type <= (int)Element::WEDGE; type++)
   {
      Mesh mesh(n, n, n, (Element::Type)type, 1, 2.0, 3.0, 5.0);

      FunctionCoefficient funcCoef(func_3D_quad);

      SECTION("3D GetGradient tests for element type " + std::to_string(type))
      {
         H1_FECollection h1_fec(order, dim);
         DG_FECollection dgv_fec(order, dim, BasisType::GaussLegendre,
                                 FiniteElement::VALUE);

         FiniteElementSpace h1_fespace(&mesh, &h1_fec);
         FiniteElementSpace dgv_fespace(&mesh, &dgv_fec);

         GridFunction h1_x(&h1_fespace);
         GridFunction dgv_x(&dgv_fespace);

         GradientGridFunctionCoefficient h1_xCoef(&h1_x);
         GradientGridFunctionCoefficient dgv_xCoef(&dgv_x);

         h1_x.ProjectCoefficient(funcCoef);
         dgv_x.ProjectCoefficient(funcCoef);

         Vector      f_val(dim);      f_val = 0.0;
         Vector  h1_gf_val(dim);  h1_gf_val = 0.0;
         Vector dgv_gf_val(dim); dgv_gf_val = 0.0;

         SECTION("Domain Evaluation 3D")
         {
            std::cout << "Domain Evaluation 3D" << std::endl;
            for (int e = 0; e < mesh.GetNE(); e++)
            {
               ElementTransformation *T = mesh.GetElementTransformation(e);
               const FiniteElement   *fe = h1_fespace.GetFE(e);
               const IntegrationRule &ir = IntRules.Get(fe->GetGeomType(),
                                                        2*order + 2);

               double h1_err = 0.0;
               double dgv_err = 0.0;

               double tip_data[dim];
               Vector tip(tip_data, dim);
               for (int j=0; j<ir.GetNPoints(); j++)
               {
                  npts++;
                  const IntegrationPoint &ip = ir.IntPoint(j);
                  T->SetIntPoint(&ip);
                  T->Transform(ip, tip);

                  dfunc_3D_quad(tip, f_val);

                  h1_xCoef.Eval(h1_gf_val, *T, ip);
                  dgv_xCoef.Eval(dgv_gf_val, *T, ip);

                  double  h1_dist = Distance(f_val,  h1_gf_val, dim);
                  double dgv_dist = Distance(f_val, dgv_gf_val, dim);

                  h1_err  +=  h1_dist;
                  dgv_err += dgv_dist;

                  if (log > 0 && h1_dist > tol)
                  {
                     std::cout << e << ":" << j << " h1  ("
                               << f_val[0] << "," << f_val[1] << ","
                               << f_val[2] << ") vs. ("
                               << h1_gf_val[0] << "," << h1_gf_val[1] << ","
                               << h1_gf_val[2] << ") "
                               << h1_dist << std::endl;
                  }
                  if (log > 0 && dgv_dist > tol)
                  {
                     std::cout << e << ":" << j << " dgv ("
                               << f_val[0] << "," << f_val[1] << ","
                               << f_val[2] << ") vs. ("
                               << dgv_gf_val[0] << "," << dgv_gf_val[1] << ","
                               << dgv_gf_val[2] << ") " << dgv_dist
                               << std::endl;
                  }
               }
               h1_err /= ir.GetNPoints();
               dgv_err /= ir.GetNPoints();

               REQUIRE(h1_err == Approx(0.0));
               REQUIRE(dgv_err == Approx(0.0));
            }
         }

         SECTION("Boundary Evaluation 3D (H1 Context)")
         {
            std::cout << "Boundary Evaluation 3D (H1 Context)" << std::endl;
            for (int be = 0; be < mesh.GetNBE(); be++)
            {
               ElementTransformation *T = mesh.GetBdrElementTransformation(be);
               const FiniteElement   *fe = h1_fespace.GetBE(be);
               const IntegrationRule &ir = IntRules.Get(fe->GetGeomType(),
                                                        2*order + 2);

               double h1_err = 0.0;
               double dgv_err = 0.0;

               double tip_data[dim];
               Vector tip(tip_data, dim);
               for (int j=0; j<ir.GetNPoints(); j++)
               {
                  npts++;
                  const IntegrationPoint &ip = ir.IntPoint(j);
                  T->SetIntPoint(&ip);
                  T->Transform(ip, tip);

                  dfunc_3D_quad(tip, f_val);

                  h1_xCoef.Eval(h1_gf_val, *T, ip);
                  dgv_xCoef.Eval(dgv_gf_val, *T, ip);

                  double  h1_dist = Distance(f_val,  h1_gf_val, dim);
                  double dgv_dist = Distance(f_val, dgv_gf_val, dim);

                  h1_err  +=  h1_dist;
                  dgv_err += dgv_dist;

                  if (log > 0 && h1_dist > tol)
                  {
                     std::cout << be << ":" << j << " h1  ("
                               << f_val[0] << "," << f_val[1] << ","
                               << f_val[2] << ") vs. ("
                               << h1_gf_val[0] << "," << h1_gf_val[1] << ","
                               << h1_gf_val[2] << ") "
                               << h1_dist << std::endl;
                  }
                  if (log > 0 && dgv_dist > tol)
                  {
                     std::cout << be << ":" << j << " dgv ("
                               << f_val[0] << "," << f_val[1] << ","
                               << f_val[2] << ") vs. ("
                               << dgv_gf_val[0] << "," << dgv_gf_val[1] << ","
                               << dgv_gf_val[2] << ") " << dgv_dist
                               << std::endl;
                  }
               }
               h1_err /= ir.GetNPoints();
               dgv_err /= ir.GetNPoints();

               REQUIRE(h1_err == Approx(0.0));
               REQUIRE(dgv_err == Approx(0.0));
            }
         }

         SECTION("Boundary Evaluation 3D (DG Context)")
         {
            std::cout << "Boundary Evaluation 3D (DG Context)" << std::endl;
            for (int be = 0; be < mesh.GetNBE(); be++)
            {
               FaceElementTransformations *T =
                  mesh.GetBdrFaceTransformations(be);
               const IntegrationRule &ir = IntRules.Get(T->GetGeometryType(),
                                                        2*order + 2);

               double h1_err = 0.0;
               double dgv_err = 0.0;

               double tip_data[dim];
               Vector tip(tip_data, dim);
               for (int j=0; j<ir.GetNPoints(); j++)
               {
                  npts++;
                  const IntegrationPoint &ip = ir.IntPoint(j);

                  T->SetIntPoint(&ip);
                  T->Transform(ip, tip);

                  dfunc_3D_quad(tip, f_val);

                  h1_xCoef.Eval(h1_gf_val, *T, ip);
                  dgv_xCoef.Eval(dgv_gf_val, *T, ip);

                  double  h1_dist = Distance(f_val,  h1_gf_val, dim);
                  double dgv_dist = Distance(f_val, dgv_gf_val, dim);

                  h1_err  +=  h1_dist;
                  dgv_err += dgv_dist;

                  if (log > 0 && h1_dist > tol)
                  {
                     std::cout << be << ":" << j << " h1  ("
                               << f_val[0] << "," << f_val[1] << ","
                               << f_val[2] << ") vs. ("
                               << h1_gf_val[0] << "," << h1_gf_val[1] << ","
                               << h1_gf_val[2] << ") "
                               << h1_dist << std::endl;
                  }
                  if (log > 0 && dgv_dist > tol)
                  {
                     std::cout << be << ":" << j << " dgv ("
                               << f_val[0] << "," << f_val[1] << ","
                               << f_val[2] << ") vs. ("
                               << dgv_gf_val[0] << "," << dgv_gf_val[1] << ","
                               << dgv_gf_val[2] << ") " << dgv_dist
                               << std::endl;
                  }
               }
               h1_err /= ir.GetNPoints();
               dgv_err /= ir.GetNPoints();

               REQUIRE(h1_err == Approx(0.0));
               REQUIRE(dgv_err == Approx(0.0));
            }
         }
      }
   }
   std::cout << "Checked GridFunction::GetGradient at "
             << npts << " 3D points" << std::endl;
}

TEST_CASE("2D GetCurl",
          "[GridFunction]"
          "[CurlGridFunctionCoefficient]")
{
   int log = 1;
   int n = 1;
   int dim = 2;
   int order = 2;
   int npts = 0;

   double tol = 1e-6;

   for (int type = (int)Element::TRIANGLE;
        type <= (int)Element::QUADRILATERAL; type++)
   {
      Mesh mesh(n, n, (Element::Type)type, 1, 2.0, 3.0);

      VectorFunctionCoefficient funcCoef(2, Func_2D_quad);

      SECTION("2D GetCurl tests for element type " +
              std::to_string(type))
      {
         H1_FECollection  h1_fec(order, dim);
         ND_FECollection  nd_fec(order+1, dim);
         DG_FECollection dgv_fec(order, dim, BasisType::GaussLegendre,
                                 FiniteElement::VALUE);

         FiniteElementSpace  h1_fespace(&mesh,  &h1_fec, dim);
         FiniteElementSpace  nd_fespace(&mesh,  &nd_fec);
         FiniteElementSpace dgv_fespace(&mesh, &dgv_fec, dim);

         GridFunction  h1_x( &h1_fespace);
         GridFunction  nd_x( &nd_fespace);
         GridFunction dgv_x(&dgv_fespace);

         CurlGridFunctionCoefficient  h1_xCoef( &h1_x);
         CurlGridFunctionCoefficient  nd_xCoef( &nd_x);
         CurlGridFunctionCoefficient dgv_xCoef(&dgv_x);

         h1_x.ProjectCoefficient(funcCoef);
         nd_x.ProjectCoefficient(funcCoef);
         dgv_x.ProjectCoefficient(funcCoef);

         Vector      f_val(2*dim-3);      f_val = 0.0;
         Vector  h1_gf_val(2*dim-3);  h1_gf_val = 0.0;
         Vector  nd_gf_val(2*dim-3);  nd_gf_val = 0.0;
         Vector dgv_gf_val(2*dim-3); dgv_gf_val = 0.0;

         SECTION("Domain Evaluation 2D")
         {
            std::cout << "Domain Evaluation 2D" << std::endl;
            for (int e = 0; e < mesh.GetNE(); e++)
            {
               ElementTransformation *T = mesh.GetElementTransformation(e);
               const FiniteElement   *fe = h1_fespace.GetFE(e);
               const IntegrationRule &ir = IntRules.Get(fe->GetGeomType(),
                                                        2*order + 2);

               double  h1_err = 0.0;
               double  nd_err = 0.0;
               double dgv_err = 0.0;

               double tip_data[dim];
               Vector tip(tip_data, dim);
               for (int j=0; j<ir.GetNPoints(); j++)
               {
                  npts++;
                  const IntegrationPoint &ip = ir.IntPoint(j);
                  T->SetIntPoint(&ip);
                  T->Transform(ip, tip);

                  RotFunc_2D_quad(tip, f_val);

                  h1_xCoef.Eval(h1_gf_val, *T, ip);
                  nd_xCoef.Eval(nd_gf_val, *T, ip);
                  dgv_xCoef.Eval(dgv_gf_val, *T, ip);

                  double  h1_dist = Distance(f_val,  h1_gf_val, 2*dim-3);
                  double  nd_dist = Distance(f_val,  nd_gf_val, 2*dim-3);
                  double dgv_dist = Distance(f_val, dgv_gf_val, 2*dim-3);

                  h1_err  +=  h1_dist;
                  nd_err  +=  nd_dist;
                  dgv_err += dgv_dist;

                  if (log > 0 && h1_dist > tol)
                  {
                     std::cout << e << ":" << j << " h1  ("
                               << f_val[0] << ") vs. ("
                               << h1_gf_val[0] << ") " << h1_dist
                               << std::endl;
                  }
                  if (log > 0 && nd_dist > tol)
                  {
                     std::cout << e << ":" << j << " nd  ("
                               << f_val[0] << ") vs. ("
                               << nd_gf_val[0] << ") " << nd_dist
                               << std::endl;
                  }
                  if (log > 0 && dgv_dist > tol)
                  {
                     std::cout << e << ":" << j << " dgv ("
                               << f_val[0] << ") vs. ("
                               << dgv_gf_val[0] << ") " << dgv_dist
                               << std::endl;
                  }
               }
               h1_err  /= ir.GetNPoints();
               nd_err  /= ir.GetNPoints();
               dgv_err /= ir.GetNPoints();

               REQUIRE( h1_err == Approx(0.0));
               REQUIRE( nd_err == Approx(0.0));
               REQUIRE(dgv_err == Approx(0.0));
            }
         }

         SECTION("Boundary Evaluation 2D (H1 Context)")
         {
            std::cout << "Boundary Evaluation 2D (H1 Context)" << std::endl;
            for (int be = 0; be < mesh.GetNBE(); be++)
            {
               ElementTransformation *T = mesh.GetBdrElementTransformation(be);
               const FiniteElement   *fe = h1_fespace.GetBE(be);
               const IntegrationRule &ir = IntRules.Get(fe->GetGeomType(),
                                                        2*order + 2);

               double  h1_err = 0.0;
               double  nd_err = 0.0;
               double dgv_err = 0.0;

               double tip_data[dim];
               Vector tip(tip_data, dim);
               for (int j=0; j<ir.GetNPoints(); j++)
               {
                  npts++;
                  const IntegrationPoint &ip = ir.IntPoint(j);
                  T->SetIntPoint(&ip);
                  T->Transform(ip, tip);

                  RotFunc_2D_quad(tip, f_val);

                  h1_xCoef.Eval(h1_gf_val, *T, ip);
                  nd_xCoef.Eval(nd_gf_val, *T, ip);
                  dgv_xCoef.Eval(dgv_gf_val, *T, ip);

                  double  h1_dist = Distance(f_val,  h1_gf_val, 2*dim-3);
                  double  nd_dist = Distance(f_val,  nd_gf_val, 2*dim-3);
                  double dgv_dist = Distance(f_val, dgv_gf_val, 2*dim-3);

                  h1_err  +=  h1_dist;
                  nd_err  +=  nd_dist;
                  dgv_err += dgv_dist;

                  if (log > 0 && h1_dist > tol)
                  {
                     std::cout << be << ":" << j << " h1  ("
                               << f_val[0] << ") vs. ("
                               << h1_gf_val[0] << ") " << h1_dist
                               << std::endl;
                  }
                  if (log > 0 && nd_dist > tol)
                  {
                     std::cout << be << ":" << j << " nd  ("
                               << f_val[0] << ") vs. ("
                               << nd_gf_val[0] << ") " << nd_dist
                               << std::endl;
                  }
                  if (log > 0 && dgv_dist > tol)
                  {
                     std::cout << be << ":" << j << " dgv ("
                               << f_val[0] << ") vs. ("
                               << dgv_gf_val[0] << ") " << dgv_dist
                               << std::endl;
                  }
               }
               h1_err  /= ir.GetNPoints();
               nd_err  /= ir.GetNPoints();
               dgv_err /= ir.GetNPoints();

               REQUIRE( h1_err == Approx(0.0));
               REQUIRE( nd_err == Approx(0.0));
               REQUIRE(dgv_err == Approx(0.0));
            }
         }

         SECTION("Boundary Evaluation 2D (DG Context)")
         {
            std::cout << "Boundary Evaluation 2D (DG Context)" << std::endl;
            for (int be = 0; be < mesh.GetNBE(); be++)
            {
               FaceElementTransformations *T =
                  mesh.GetBdrFaceTransformations(be);
               const IntegrationRule &ir = IntRules.Get(T->GetGeometryType(),
                                                        2*order + 2);

               double  h1_err = 0.0;
               double  nd_err = 0.0;
               double dgv_err = 0.0;

               double tip_data[dim];
               Vector tip(tip_data, dim);
               for (int j=0; j<ir.GetNPoints(); j++)
               {
                  npts++;
                  const IntegrationPoint &ip = ir.IntPoint(j);

                  T->SetIntPoint(&ip);
                  T->Transform(ip, tip);

                  RotFunc_2D_quad(tip, f_val);

                  h1_xCoef.Eval(h1_gf_val, *T, ip);
                  nd_xCoef.Eval(nd_gf_val, *T, ip);
                  dgv_xCoef.Eval(dgv_gf_val, *T, ip);

                  double  h1_dist = Distance(f_val,  h1_gf_val, 2*dim-3);
                  double  nd_dist = Distance(f_val,  nd_gf_val, 2*dim-3);
                  double dgv_dist = Distance(f_val, dgv_gf_val, 2*dim-3);

                  h1_err  +=  h1_dist;
                  nd_err  +=  nd_dist;
                  dgv_err += dgv_dist;

                  if (log > 0 && h1_dist > tol)
                  {
                     std::cout << be << ":" << j << " h1  ("
                               << f_val[0] << ") vs. ("
                               << h1_gf_val[0] << ") " << h1_dist
                               << std::endl;
                  }
                  if (log > 0 && nd_dist > tol)
                  {
                     std::cout << be << ":" << j << " nd  ("
                               << f_val[0] << ") vs. ("
                               << nd_gf_val[0] << ") " << nd_dist
                               << std::endl;
                  }
                  if (log > 0 && dgv_dist > tol)
                  {
                     std::cout << be << ":" << j << " dgv ("
                               << f_val[0] << ") vs. ("
                               << dgv_gf_val[0] << ") " << dgv_dist
                               << std::endl;
                  }
               }
               h1_err  /= ir.GetNPoints();
               nd_err  /= ir.GetNPoints();
               dgv_err /= ir.GetNPoints();

               REQUIRE( h1_err == Approx(0.0));
               REQUIRE( nd_err == Approx(0.0));
               REQUIRE(dgv_err == Approx(0.0));
            }
         }
      }
   }
   std::cout << "Checked GridFunction::GetCurl at "
             << npts << " 2D points" << std::endl;
}

TEST_CASE("3D GetCurl",
          "[GridFunction]"
          "[CurlGridFunctionCoefficient]")
{
   int log = 1;
   int n = 1;
   int dim = 3;
   int order = 2;
   int npts = 0;

   double tol = 1e-6;

   for (int type = (int)Element::TETRAHEDRON;
        type <= (int)Element::HEXAHEDRON; type++)
   {
      Mesh mesh(n, n, n, (Element::Type)type, 1, 2.0, 3.0, 5.0);

      VectorFunctionCoefficient funcCoef(3, Func_3D_quad);

      SECTION("3D GetCurl tests for element type " +
              std::to_string(type))
      {
         H1_FECollection  h1_fec(order, dim);
         ND_FECollection  nd_fec(order+1, dim);
         DG_FECollection dgv_fec(order, dim, BasisType::GaussLegendre,
                                 FiniteElement::VALUE);

         FiniteElementSpace  h1_fespace(&mesh,  &h1_fec, dim);
         FiniteElementSpace  nd_fespace(&mesh,  &nd_fec);
         FiniteElementSpace dgv_fespace(&mesh, &dgv_fec, dim);

         GridFunction  h1_x( &h1_fespace);
         GridFunction  nd_x( &nd_fespace);
         GridFunction dgv_x(&dgv_fespace);

         CurlGridFunctionCoefficient  h1_xCoef( &h1_x);
         CurlGridFunctionCoefficient  nd_xCoef( &nd_x);
         CurlGridFunctionCoefficient dgv_xCoef(&dgv_x);

         h1_x.ProjectCoefficient(funcCoef);
         nd_x.ProjectCoefficient(funcCoef);
         dgv_x.ProjectCoefficient(funcCoef);

         Vector      f_val(2*dim-3);      f_val = 0.0;
         Vector  h1_gf_val(2*dim-3);  h1_gf_val = 0.0;
         Vector  nd_gf_val(2*dim-3);  nd_gf_val = 0.0;
         Vector dgv_gf_val(2*dim-3); dgv_gf_val = 0.0;

         SECTION("Domain Evaluation 3D")
         {
            std::cout << "Domain Evaluation 3D" << std::endl;
            for (int e = 0; e < mesh.GetNE(); e++)
            {
               ElementTransformation *T = mesh.GetElementTransformation(e);
               const FiniteElement   *fe = h1_fespace.GetFE(e);
               const IntegrationRule &ir = IntRules.Get(fe->GetGeomType(),
                                                        2*order + 2);

               double  h1_err = 0.0;
               double  nd_err = 0.0;
               double dgv_err = 0.0;

               double tip_data[dim];
               Vector tip(tip_data, dim);
               for (int j=0; j<ir.GetNPoints(); j++)
               {
                  npts++;
                  const IntegrationPoint &ip = ir.IntPoint(j);
                  T->SetIntPoint(&ip);
                  T->Transform(ip, tip);

                  CurlFunc_3D_quad(tip, f_val);

                  h1_xCoef.Eval(h1_gf_val, *T, ip);
                  nd_xCoef.Eval(nd_gf_val, *T, ip);
                  dgv_xCoef.Eval(dgv_gf_val, *T, ip);

                  double  h1_dist = Distance(f_val,  h1_gf_val, 2*dim-3);
                  double  nd_dist = Distance(f_val,  nd_gf_val, 2*dim-3);
                  double dgv_dist = Distance(f_val, dgv_gf_val, 2*dim-3);

                  h1_err  +=  h1_dist;
                  nd_err  +=  nd_dist;
                  dgv_err += dgv_dist;

                  if (log > 0 && h1_dist > tol)
                  {
                     std::cout << e << ":" << j << " h1  ("
                               << f_val[0] << "," << f_val[1] << ","
                               << f_val[2] << ") vs. ("
                               << h1_gf_val[0] << "," << h1_gf_val[1] << ","
                               << h1_gf_val[2] << ") " << h1_dist
                               << std::endl;
                  }
                  if (log > 0 && nd_dist > tol)
                  {
                     std::cout << e << ":" << j << " nd  ("
                               << f_val[0] << "," << f_val[1] << ","
                               << f_val[2] << ") vs. ("
                               << nd_gf_val[0] << "," << nd_gf_val[1] << ","
                               << nd_gf_val[2] << ") " << nd_dist
                               << std::endl;
                  }
                  if (log > 0 && dgv_dist > tol)
                  {
                     std::cout << e << ":" << j << " dgv ("
                               << f_val[0] << "," << f_val[1] << ","
                               << f_val[2] << ") vs. ("
                               << dgv_gf_val[0] << "," << dgv_gf_val[1] << ","
                               << dgv_gf_val[2] << ") " << dgv_dist
                               << std::endl;
                  }
               }
               h1_err  /= ir.GetNPoints();
               nd_err  /= ir.GetNPoints();
               dgv_err /= ir.GetNPoints();

               REQUIRE( h1_err == Approx(0.0));
               REQUIRE( nd_err == Approx(0.0));
               REQUIRE(dgv_err == Approx(0.0));
            }
         }

         SECTION("Boundary Evaluation 3D (H1 Context)")
         {
            std::cout << "Boundary Evaluation 3D (H1 Context)" << std::endl;
            for (int be = 0; be < mesh.GetNBE(); be++)
            {
               ElementTransformation *T = mesh.GetBdrElementTransformation(be);
               const FiniteElement   *fe = h1_fespace.GetBE(be);
               const IntegrationRule &ir = IntRules.Get(fe->GetGeomType(),
                                                        2*order + 2);

               double  h1_err = 0.0;
               double  nd_err = 0.0;
               double dgv_err = 0.0;

               double tip_data[dim];
               Vector tip(tip_data, dim);
               for (int j=0; j<ir.GetNPoints(); j++)
               {
                  npts++;
                  const IntegrationPoint &ip = ir.IntPoint(j);
                  T->SetIntPoint(&ip);
                  T->Transform(ip, tip);

                  CurlFunc_3D_quad(tip, f_val);

                  h1_xCoef.Eval(h1_gf_val, *T, ip);
                  nd_xCoef.Eval(nd_gf_val, *T, ip);
                  dgv_xCoef.Eval(dgv_gf_val, *T, ip);

                  double  h1_dist = Distance(f_val,  h1_gf_val, 2*dim-3);
                  double  nd_dist = Distance(f_val,  nd_gf_val, 2*dim-3);
                  double dgv_dist = Distance(f_val, dgv_gf_val, 2*dim-3);

                  h1_err  +=  h1_dist;
                  nd_err  +=  nd_dist;
                  dgv_err += dgv_dist;

                  if (log > 0 && h1_dist > tol)
                  {
                     std::cout << be << ":" << j << " h1  ("
                               << f_val[0] << "," << f_val[1] << ","
                               << f_val[2] << ") vs. ("
                               << h1_gf_val[0] << "," << h1_gf_val[1] << ","
                               << h1_gf_val[2] << ") " << h1_dist
                               << std::endl;
                  }
                  if (log > 0 && nd_dist > tol)
                  {
                     std::cout << be << ":" << j << " nd  ("
                               << f_val[0] << "," << f_val[1] << ","
                               << f_val[2] << ") vs. ("
                               << nd_gf_val[0] << "," << nd_gf_val[1] << ","
                               << nd_gf_val[2] << ") " << nd_dist
                               << std::endl;
                  }
                  if (log > 0 && dgv_dist > tol)
                  {
                     std::cout << be << ":" << j << " dgv ("
                               << f_val[0] << "," << f_val[1] << ","
                               << f_val[2] << ") vs. ("
                               << dgv_gf_val[0] << "," << dgv_gf_val[1] << ","
                               << dgv_gf_val[2] << ") " << dgv_dist
                               << std::endl;
                  }
               }
               h1_err  /= ir.GetNPoints();
               nd_err  /= ir.GetNPoints();
               dgv_err /= ir.GetNPoints();

               REQUIRE( h1_err == Approx(0.0));
               REQUIRE( nd_err == Approx(0.0));
               REQUIRE(dgv_err == Approx(0.0));
            }
         }

         SECTION("Boundary Evaluation 3D (DG Context)")
         {
            std::cout << "Boundary Evaluation 3D (DG Context)" << std::endl;
            for (int be = 0; be < mesh.GetNBE(); be++)
            {
               FaceElementTransformations *T =
                  mesh.GetBdrFaceTransformations(be);
               const IntegrationRule &ir = IntRules.Get(T->GetGeometryType(),
                                                        2*order + 2);

               double  h1_err = 0.0;
               double  nd_err = 0.0;
               double dgv_err = 0.0;

               double tip_data[dim];
               Vector tip(tip_data, dim);
               for (int j=0; j<ir.GetNPoints(); j++)
               {
                  npts++;
                  const IntegrationPoint &ip = ir.IntPoint(j);

                  T->SetIntPoint(&ip);
                  T->Transform(ip, tip);

                  CurlFunc_3D_quad(tip, f_val);

                  h1_xCoef.Eval(h1_gf_val, *T, ip);
                  nd_xCoef.Eval(nd_gf_val, *T, ip);
                  dgv_xCoef.Eval(dgv_gf_val, *T, ip);

                  double  h1_dist = Distance(f_val,  h1_gf_val, 2*dim-3);
                  double  nd_dist = Distance(f_val,  nd_gf_val, 2*dim-3);
                  double dgv_dist = Distance(f_val, dgv_gf_val, 2*dim-3);

                  h1_err  +=  h1_dist;
                  nd_err  +=  nd_dist;
                  dgv_err += dgv_dist;

                  if (log > 0 && h1_dist > tol)
                  {
                     std::cout << be << ":" << j << " h1  ("
                               << f_val[0] << "," << f_val[1] << ","
                               << f_val[2] << ") vs. ("
                               << h1_gf_val[0] << "," << h1_gf_val[1] << ","
                               << h1_gf_val[2] << ") " << h1_dist
                               << std::endl;
                  }
                  if (log > 0 && nd_dist > tol)
                  {
                     std::cout << be << ":" << j << " nd  ("
                               << f_val[0] << "," << f_val[1] << ","
                               << f_val[2] << ") vs. ("
                               << nd_gf_val[0] << "," << nd_gf_val[1] << ","
                               << nd_gf_val[2] << ") " << nd_dist
                               << std::endl;
                  }
                  if (log > 0 && dgv_dist > tol)
                  {
                     std::cout << be << ":" << j << " dgv ("
                               << f_val[0] << "," << f_val[1] << ","
                               << f_val[2] << ") vs. ("
                               << dgv_gf_val[0] << "," << dgv_gf_val[1] << ","
                               << dgv_gf_val[2] << ") " << dgv_dist
                               << std::endl;
                  }
               }
               h1_err  /= ir.GetNPoints();
               nd_err  /= ir.GetNPoints();
               dgv_err /= ir.GetNPoints();

               REQUIRE( h1_err == Approx(0.0));
               REQUIRE( nd_err == Approx(0.0));
               REQUIRE(dgv_err == Approx(0.0));
            }
         }
      }
   }
   std::cout << "Checked GridFunction::GetCurl at "
             << npts << " 3D points" << std::endl;
}

TEST_CASE("2D GetDivergence",
          "[GridFunction]"
          "[DivergenceGridFunctionCoefficient]")
{
   int log = 1;
   int n = 1;
   int dim = 2;
   int order = 2;
   int npts = 0;

   double tol = 1e-6;

   for (int type = (int)Element::TRIANGLE;
        type <= (int)Element::QUADRILATERAL; type++)
   {
      Mesh mesh(n, n, (Element::Type)type, 1, 2.0, 3.0);

      VectorFunctionCoefficient funcCoef(dim, Func_2D_quad);

      SECTION("2D GetValue tests for element type " + std::to_string(type))
      {
         H1_FECollection  h1_fec(order, dim);
         RT_FECollection  rt_fec(order+1, dim);
         DG_FECollection dgv_fec(order, dim, BasisType::GaussLegendre,
                                 FiniteElement::VALUE);

         FiniteElementSpace  h1_fespace(&mesh,  &h1_fec, dim);
         FiniteElementSpace  rt_fespace(&mesh,  &rt_fec);
         FiniteElementSpace dgv_fespace(&mesh, &dgv_fec, dim);

         GridFunction h1_x(&h1_fespace);
         GridFunction rt_x(&rt_fespace);
         GridFunction dgv_x(&dgv_fespace);

         DivergenceGridFunctionCoefficient h1_xCoef(&h1_x);
         DivergenceGridFunctionCoefficient rt_xCoef(&rt_x);
         DivergenceGridFunctionCoefficient dgv_xCoef(&dgv_x);

         h1_x.ProjectCoefficient(funcCoef);
         rt_x.ProjectCoefficient(funcCoef);
         dgv_x.ProjectCoefficient(funcCoef);

         SECTION("Domain Evaluation 2D")
         {
            std::cout << "Domain Evaluation 2D" << std::endl;
            for (int e = 0; e < mesh.GetNE(); e++)
            {
               ElementTransformation *T = mesh.GetElementTransformation(e);
               const FiniteElement   *fe = h1_fespace.GetFE(e);
               const IntegrationRule &ir = IntRules.Get(fe->GetGeomType(),
                                                        2*order + 2);

               double  h1_err = 0.0;
               double  rt_err = 0.0;
               double dgv_err = 0.0;

               double tip_data[dim];
               Vector tip(tip_data, dim);
               for (int j=0; j<ir.GetNPoints(); j++)
               {
                  npts++;
                  const IntegrationPoint &ip = ir.IntPoint(j);
                  T->SetIntPoint(&ip);
                  T->Transform(ip, tip);

                  double f_val = DivFunc_2D_quad(tip);

                  double  h1_gf_val =  h1_xCoef.Eval(*T, ip);
                  double  rt_gf_val =  rt_xCoef.Eval(*T, ip);
                  double dgv_gf_val = dgv_xCoef.Eval(*T, ip);

                  h1_err += fabs(f_val - h1_gf_val);
                  rt_err += fabs(f_val - rt_gf_val);
                  dgv_err += fabs(f_val - dgv_gf_val);

                  if (log > 0 && fabs(f_val - h1_gf_val) > tol)
                  {
                     std::cout << e << ":" << j << " h1  " << f_val << " "
                               << h1_gf_val << " " << fabs(f_val - h1_gf_val)
                               << std::endl;
                  }
                  if (log > 0 && fabs(f_val - rt_gf_val) > tol)
                  {
                     std::cout << e << ":" << j << " rt  " << f_val << " "
                               << rt_gf_val << " " << fabs(f_val - rt_gf_val)
                               << std::endl;
                  }
                  if (log > 0 && fabs(f_val - dgv_gf_val) > tol)
                  {
                     std::cout << e << ":" << j << " dgv " << f_val << " "
                               << dgv_gf_val << " " << fabs(f_val - dgv_gf_val)
                               << std::endl;
                  }
               }
               h1_err /= ir.GetNPoints();
               rt_err /= ir.GetNPoints();
               dgv_err /= ir.GetNPoints();

               REQUIRE(h1_err == Approx(0.0));
               REQUIRE(rt_err == Approx(0.0));
               REQUIRE(dgv_err == Approx(0.0));
            }
         }

         SECTION("Boundary Evaluation 2D (H1 Context)")
         {
            std::cout << "Boundary Evaluation 2D (H1 Context)" << std::endl;
            for (int be = 0; be < mesh.GetNBE(); be++)
            {
               ElementTransformation *T = mesh.GetBdrElementTransformation(be);
               const FiniteElement   *fe = h1_fespace.GetBE(be);
               const IntegrationRule &ir = IntRules.Get(fe->GetGeomType(),
                                                        2*order + 2);

               double h1_err = 0.0;
               double rt_err = 0.0;
               double dgv_err = 0.0;

               double tip_data[dim];
               Vector tip(tip_data, dim);
=======
         DG_FECollection dgi_fec(order, dim, BasisType::GaussLegendre,
                                 FiniteElement::INTEGRAL);

         ParFiniteElementSpace h1_fespace(&pmesh, &h1_fec);
         ParFiniteElementSpace dgv_fespace(&pmesh, &dgv_fec);
         ParFiniteElementSpace dgi_fespace(&pmesh, &dgi_fec);

         ParGridFunction h1_x(&h1_fespace);
         ParGridFunction dgv_x(&dgv_fespace);
         ParGridFunction dgi_x(&dgi_fespace);

         GridFunctionCoefficient h1_xCoef(&h1_x);
         GridFunctionCoefficient dgv_xCoef(&dgv_x);
         GridFunctionCoefficient dgi_xCoef(&dgi_x);

         h1_x.ProjectCoefficient(linCoef);
         dgv_x.ProjectCoefficient(linCoef);
         dgi_x.ProjectCoefficient(linCoef);

         h1_x.ExchangeFaceNbrData();
         dgv_x.ExchangeFaceNbrData();
         dgi_x.ExchangeFaceNbrData();

         SECTION("Shared Face Evaluation 1D")
         {
            if (my_rank == 0)
            {
               std::cout << "Shared Face Evaluation 1D" << std::endl;
            }
            for (int sf = 0; sf < pmesh.GetNSharedFaces(); sf++)
            {
               FaceElementTransformations *FET =
                  pmesh.GetSharedFaceTransformations(sf);
               ElementTransformation *T = &FET->GetElement2Transformation();
               int e = FET->Elem2No;
               const FiniteElement   *fe = dgv_fespace.GetFaceNbrFE(e);
               const IntegrationRule &ir = IntRules.Get(fe->GetGeomType(),
                                                        2*order + 2);

               double  h1_err = 0.0;
               double dgv_err = 0.0;
               double dgi_err = 0.0;

>>>>>>> a9fd6daf
               for (int j=0; j<ir.GetNPoints(); j++)
               {
                  npts++;
                  const IntegrationPoint &ip = ir.IntPoint(j);
                  T->SetIntPoint(&ip);
<<<<<<< HEAD
                  T->Transform(ip, tip);

                  double f_val = DivFunc_2D_quad(tip);

                  double h1_gf_val = h1_xCoef.Eval(*T, ip);
                  double rt_gf_val = rt_xCoef.Eval(*T, ip);
                  double dgv_gf_val = dgv_xCoef.Eval(*T, ip);

                  h1_err += fabs(f_val - h1_gf_val);
                  rt_err += fabs(f_val - rt_gf_val);
                  dgv_err += fabs(f_val - dgv_gf_val);

                  if (log > 0 && fabs(f_val - h1_gf_val) > tol)
                  {
                     std::cout << be << ":" << j << " h1  " << f_val << " "
                               << h1_gf_val << " " << fabs(f_val - h1_gf_val)
                               << std::endl;
                  }
                  if (log > 0 && fabs(f_val - rt_gf_val) > tol)
                  {
                     std::cout << be << ":" << j << " rt  " << f_val << " "
                               << rt_gf_val << " " << fabs(f_val - rt_gf_val)
                               << std::endl;
                  }
                  if (log > 0 && fabs(f_val - dgv_gf_val) > tol)
                  {
                     std::cout << be << ":" << j << " dgv " << f_val << " "
                               << dgv_gf_val << " " << fabs(f_val - dgv_gf_val)
=======

                  double      f_val =   linCoef.Eval(*T, ip);
                  double  h1_gf_val =  h1_xCoef.Eval(*T, ip);
                  double dgv_gf_val = dgv_xCoef.Eval(*T, ip);
                  double dgi_gf_val = dgi_xCoef.Eval(*T, ip);

                  h1_err  += fabs(f_val -  h1_gf_val);
                  dgv_err += fabs(f_val - dgv_gf_val);
                  dgi_err += fabs(f_val - dgi_gf_val);

                  if (log > 0 && fabs(f_val - h1_gf_val) > tol)
                  {
                     std::cout << e << ":" << j << " h1  " << f_val << " "
                               << h1_gf_val << " " << fabs(f_val - h1_gf_val)
                               << std::endl;
                  }
                  if (log > 0 && fabs(f_val - dgv_gf_val) > tol)
                  {
                     std::cout << e << ":" << j << " dgv " << f_val << " "
                               << dgv_gf_val << " " << fabs(f_val - dgv_gf_val)
                               << std::endl;
                  }
                  if (log > 0 && fabs(f_val - dgi_gf_val) > tol)
                  {
                     std::cout << e << ":" << j << " dgi " << f_val << " "
                               << dgi_gf_val << " " << fabs(f_val - dgi_gf_val)
>>>>>>> a9fd6daf
                               << std::endl;
                  }
               }
               h1_err /= ir.GetNPoints();
<<<<<<< HEAD
               rt_err /= ir.GetNPoints();
               dgv_err /= ir.GetNPoints();

               REQUIRE(h1_err == Approx(0.0));
               REQUIRE(rt_err == Approx(0.0));
               REQUIRE(dgv_err == Approx(0.0));
            }
         }

         SECTION("Boundary Evaluation 2D (DG Context)")
         {
            std::cout << "Boundary Evaluation 2D (DG Context)" << std::endl;
            for (int be = 0; be < mesh.GetNBE(); be++)
            {
               FaceElementTransformations *T =
                  mesh.GetBdrFaceTransformations(be);
               const IntegrationRule &ir = IntRules.Get(T->GetGeometryType(),
                                                        2*order + 2);

               double h1_err = 0.0;
               double rt_err = 0.0;
               double dgv_err = 0.0;

               double tip_data[dim];
               Vector tip(tip_data, dim);
=======
               dgv_err /= ir.GetNPoints();
               dgi_err /= ir.GetNPoints();

               REQUIRE(h1_err == Approx(0.0));
               REQUIRE(dgv_err == Approx(0.0));
               REQUIRE(dgi_err == Approx(0.0));
            }
         }
      }
   }
   std::cout << my_rank << ": Checked GridFunction::GetValue at "
             << npts << " 1D points" << std::endl;
}

TEST_CASE("2D GetValue in Parallel",
          "[ParGridFunction]"
          "[GridFunctionCoefficient]"
          "[Parallel]")
{
   int num_procs;
   MPI_Comm_size(MPI_COMM_WORLD, &num_procs);

   int my_rank;
   MPI_Comm_rank(MPI_COMM_WORLD, &my_rank);

   int log = 1;
   int n = (int)ceil(sqrt(2*num_procs));
   int dim = 2;
   int order = 1;
   int npts = 0;

   double tol = 1e-6;

   for (int type = (int)Element::TRIANGLE;
        type <= (int)Element::QUADRILATERAL; type++)
   {
      Mesh *mesh = new Mesh(n, n, (Element::Type)type, 1, 2.0, 3.0);
      ParMesh pmesh(MPI_COMM_WORLD, *mesh);
      delete mesh;

      FunctionCoefficient linCoef(func_2D_lin);

      SECTION("2D GetValue tests for element type " + std::to_string(type))
      {
         H1_FECollection h1_fec(order, dim);
         DG_FECollection dgv_fec(order, dim, BasisType::GaussLegendre,
                                 FiniteElement::VALUE);
         DG_FECollection dgi_fec(order, dim, BasisType::GaussLegendre,
                                 FiniteElement::INTEGRAL);

         ParFiniteElementSpace h1_fespace(&pmesh, &h1_fec);
         ParFiniteElementSpace dgv_fespace(&pmesh, &dgv_fec);
         ParFiniteElementSpace dgi_fespace(&pmesh, &dgi_fec);

         ParGridFunction h1_x(&h1_fespace);
         ParGridFunction dgv_x(&dgv_fespace);
         ParGridFunction dgi_x(&dgi_fespace);

         GridFunctionCoefficient h1_xCoef(&h1_x);
         GridFunctionCoefficient dgv_xCoef(&dgv_x);
         GridFunctionCoefficient dgi_xCoef(&dgi_x);

         h1_x.ProjectCoefficient(linCoef);
         dgv_x.ProjectCoefficient(linCoef);
         dgi_x.ProjectCoefficient(linCoef);

         h1_x.ExchangeFaceNbrData();
         dgv_x.ExchangeFaceNbrData();
         dgi_x.ExchangeFaceNbrData();

         SECTION("Shared Face Evaluation 2D")
         {
            if (my_rank == 0)
            {
               std::cout << "Shared Face Evaluation 2D" << std::endl;
            }
            for (int sf = 0; sf < pmesh.GetNSharedFaces(); sf++)
            {
               FaceElementTransformations *FET =
                  pmesh.GetSharedFaceTransformations(sf);
               ElementTransformation *T = &FET->GetElement2Transformation();
               int e = FET->Elem2No;
               const FiniteElement   *fe = dgv_fespace.GetFaceNbrFE(e);
               const IntegrationRule &ir = IntRules.Get(fe->GetGeomType(),
                                                        2*order + 2);

               double  h1_err = 0.0;
               double dgv_err = 0.0;
               double dgi_err = 0.0;

>>>>>>> a9fd6daf
               for (int j=0; j<ir.GetNPoints(); j++)
               {
                  npts++;
                  const IntegrationPoint &ip = ir.IntPoint(j);
<<<<<<< HEAD

                  T->SetIntPoint(&ip);
                  T->Transform(ip, tip);

                  double f_val = DivFunc_2D_quad(tip);

                  double h1_gf_val = h1_xCoef.Eval(*T, ip);
                  double rt_gf_val = rt_xCoef.Eval(*T, ip);
                  double dgv_gf_val = dgv_xCoef.Eval(*T, ip);

                  h1_err += fabs(f_val - h1_gf_val);
                  rt_err += fabs(f_val - rt_gf_val);
                  dgv_err += fabs(f_val - dgv_gf_val);

                  if (log > 0 && fabs(f_val - h1_gf_val) > tol)
                  {
                     std::cout << be << ":" << j << " h1  " << f_val << " "
                               << h1_gf_val << " " << fabs(f_val - h1_gf_val)
                               << std::endl;
                  }
                  if (log > 0 && fabs(f_val - rt_gf_val) > tol)
                  {
                     std::cout << be << ":" << j << " rt  " << f_val << " "
                               << rt_gf_val << " " << fabs(f_val - rt_gf_val)
                               << std::endl;
                  }
                  if (log > 0 && fabs(f_val - dgv_gf_val) > tol)
                  {
                     std::cout << be << ":" << j << " dgv " << f_val << " "
                               << dgv_gf_val << " " << fabs(f_val - dgv_gf_val)
=======
                  T->SetIntPoint(&ip);

                  double      f_val =   linCoef.Eval(*T, ip);
                  double  h1_gf_val =  h1_xCoef.Eval(*T, ip);
                  double dgv_gf_val = dgv_xCoef.Eval(*T, ip);
                  double dgi_gf_val = dgi_xCoef.Eval(*T, ip);

                  h1_err  += fabs(f_val -  h1_gf_val);
                  dgv_err += fabs(f_val - dgv_gf_val);
                  dgi_err += fabs(f_val - dgi_gf_val);

                  if (log > 0 && fabs(f_val - h1_gf_val) > tol)
                  {
                     std::cout << e << ":" << j << " h1  " << f_val << " "
                               << h1_gf_val << " " << fabs(f_val - h1_gf_val)
                               << std::endl;
                  }
                  if (log > 0 && fabs(f_val - dgv_gf_val) > tol)
                  {
                     std::cout << e << ":" << j << " dgv " << f_val << " "
                               << dgv_gf_val << " " << fabs(f_val - dgv_gf_val)
                               << std::endl;
                  }
                  if (log > 0 && fabs(f_val - dgi_gf_val) > tol)
                  {
                     std::cout << e << ":" << j << " dgi " << f_val << " "
                               << dgi_gf_val << " " << fabs(f_val - dgi_gf_val)
>>>>>>> a9fd6daf
                               << std::endl;
                  }
               }
               h1_err /= ir.GetNPoints();
<<<<<<< HEAD
               rt_err /= ir.GetNPoints();
               dgv_err /= ir.GetNPoints();

               REQUIRE(h1_err == Approx(0.0));
               REQUIRE(rt_err == Approx(0.0));
               REQUIRE(dgv_err == Approx(0.0));
            }
         }
      }
   }
   std::cout << "Checked GridFunction::GetDivergence at "
             << npts << " 2D points" << std::endl;
}

TEST_CASE("3D GetDivergence",
          "[GridFunction]"
          "[DivergenceGridFunctionCoefficient]")
{
   int log = 1;
   int n = 1;
   int dim = 3;
   int order = 2;
=======
               dgv_err /= ir.GetNPoints();
               dgi_err /= ir.GetNPoints();

               REQUIRE(h1_err == Approx(0.0));
               REQUIRE(dgv_err == Approx(0.0));
               REQUIRE(dgi_err == Approx(0.0));
            }
         }
      }
   }
   std::cout << my_rank << ": Checked GridFunction::GetValue at "
             << npts << " 2D points" << std::endl;
}

TEST_CASE("3D GetValue in Parallel",
          "[ParGridFunction]"
          "[GridFunctionCoefficient]"
          "[Parallel]")
{
   int num_procs;
   MPI_Comm_size(MPI_COMM_WORLD, &num_procs);

   int my_rank;
   MPI_Comm_rank(MPI_COMM_WORLD, &my_rank);

   int log = 1;
   int n = (int)ceil(pow(2*num_procs, 1.0 / 3.0));
   int dim = 3;
   int order = 1;
>>>>>>> a9fd6daf
   int npts = 0;

   double tol = 1e-6;

   for (int type = (int)Element::TETRAHEDRON;
<<<<<<< HEAD
        type <= (int)Element::HEXAHEDRON; type++)
   {
      Mesh mesh(n, n, n, (Element::Type)type, 1, 2.0, 3.0, 5.0);

      VectorFunctionCoefficient funcCoef(dim, Func_3D_quad);

      SECTION("3D GetValue tests for element type " + std::to_string(type))
      {
         H1_FECollection h1_fec(order, dim);
         RT_FECollection rt_fec(order+1, dim);
         DG_FECollection dgv_fec(order, dim, BasisType::GaussLegendre,
                                 FiniteElement::VALUE);

         FiniteElementSpace h1_fespace(&mesh, &h1_fec, dim);
         FiniteElementSpace rt_fespace(&mesh, &rt_fec);
         FiniteElementSpace dgv_fespace(&mesh, &dgv_fec, dim);

         GridFunction h1_x(&h1_fespace);
         GridFunction rt_x(&rt_fespace);
         GridFunction dgv_x(&dgv_fespace);

         DivergenceGridFunctionCoefficient h1_xCoef(&h1_x);
         DivergenceGridFunctionCoefficient rt_xCoef(&rt_x);
         DivergenceGridFunctionCoefficient dgv_xCoef(&dgv_x);

         h1_x.ProjectCoefficient(funcCoef);
         rt_x.ProjectCoefficient(funcCoef);
         dgv_x.ProjectCoefficient(funcCoef);

         SECTION("Domain Evaluation 3D")
         {
            std::cout << "Domain Evaluation 3D" << std::endl;
            for (int e = 0; e < mesh.GetNE(); e++)
            {
               ElementTransformation *T = mesh.GetElementTransformation(e);
               const FiniteElement   *fe = h1_fespace.GetFE(e);
               const IntegrationRule &ir = IntRules.Get(fe->GetGeomType(),
                                                        2*order + 2);

               double h1_err = 0.0;
               double rt_err = 0.0;
               double dgv_err = 0.0;

               double tip_data[dim];
               Vector tip(tip_data, dim);
=======
        type <= (int)Element::WEDGE; type++)
   {
      Mesh *mesh = new Mesh(n, n, n, (Element::Type)type, 1, 2.0, 3.0, 5.0);
      ParMesh pmesh(MPI_COMM_WORLD, *mesh);
      delete mesh;

      FunctionCoefficient linCoef(func_3D_lin);

      SECTION("3D GetValue tests for element type " + std::to_string(type))
      {
         H1_FECollection  h1_fec(order, dim);
         L2_FECollection  l2_fec(order, dim);
         DG_FECollection dgv_fec(order, dim, BasisType::GaussLegendre,
                                 FiniteElement::VALUE);
         DG_FECollection dgi_fec(order, dim, BasisType::GaussLegendre,
                                 FiniteElement::INTEGRAL);

         ParFiniteElementSpace  h1_fespace(&pmesh, &h1_fec);
         ParFiniteElementSpace  l2_fespace(&pmesh,  &l2_fec);
         ParFiniteElementSpace dgv_fespace(&pmesh, &dgv_fec);
         ParFiniteElementSpace dgi_fespace(&pmesh, &dgi_fec);

         ParGridFunction  h1_x( &h1_fespace);
         ParGridFunction  l2_x( &l2_fespace);
         ParGridFunction dgv_x(&dgv_fespace);
         ParGridFunction dgi_x(&dgi_fespace);

         GridFunctionCoefficient  h1_xCoef( &h1_x);
         GridFunctionCoefficient  l2_xCoef( &l2_x);
         GridFunctionCoefficient dgv_xCoef(&dgv_x);
         GridFunctionCoefficient dgi_xCoef(&dgi_x);

         h1_x.ProjectCoefficient(linCoef);
         l2_x.ProjectCoefficient(linCoef);
         dgv_x.ProjectCoefficient(linCoef);
         dgi_x.ProjectCoefficient(linCoef);

         h1_x.ExchangeFaceNbrData();
         l2_x.ExchangeFaceNbrData();
         dgv_x.ExchangeFaceNbrData();
         dgi_x.ExchangeFaceNbrData();

         SECTION("Shared Face Evaluation 3D")
         {
            if (my_rank == 0)
            {
               std::cout << "Shared Face Evaluation 3D" << std::endl;
            }
            for (int sf = 0; sf < pmesh.GetNSharedFaces(); sf++)
            {
               FaceElementTransformations *FET =
                  pmesh.GetSharedFaceTransformations(sf);
               ElementTransformation *T = &FET->GetElement2Transformation();
               int e = FET->Elem2No;
               const FiniteElement   *fe = dgv_fespace.GetFaceNbrFE(e);
               const IntegrationRule &ir = IntRules.Get(fe->GetGeomType(),
                                                        2*order + 2);

               double  h1_err = 0.0;
               double  l2_err = 0.0;
               double dgv_err = 0.0;
               double dgi_err = 0.0;

>>>>>>> a9fd6daf
               for (int j=0; j<ir.GetNPoints(); j++)
               {
                  npts++;
                  const IntegrationPoint &ip = ir.IntPoint(j);
                  T->SetIntPoint(&ip);
<<<<<<< HEAD
                  T->Transform(ip, tip);

                  double f_val = DivFunc_3D_quad(tip);

                  double h1_gf_val = h1_xCoef.Eval(*T, ip);
                  double rt_gf_val = rt_xCoef.Eval(*T, ip);
                  double dgv_gf_val = dgv_xCoef.Eval(*T, ip);

                  h1_err += fabs(f_val - h1_gf_val);
                  rt_err += fabs(f_val - rt_gf_val);
                  dgv_err += fabs(f_val - dgv_gf_val);
=======

                  double      f_val =   linCoef.Eval(*T, ip);
                  double  h1_gf_val =  h1_xCoef.Eval(*T, ip);
                  double  l2_gf_val =  l2_xCoef.Eval(*T, ip);
                  double dgv_gf_val = dgv_xCoef.Eval(*T, ip);
                  double dgi_gf_val = dgi_xCoef.Eval(*T, ip);

                  h1_err  += fabs(f_val -  h1_gf_val);
                  l2_err  += fabs(f_val -  l2_gf_val);
                  dgv_err += fabs(f_val - dgv_gf_val);
                  dgi_err += fabs(f_val - dgi_gf_val);
>>>>>>> a9fd6daf

                  if (log > 0 && fabs(f_val - h1_gf_val) > tol)
                  {
                     std::cout << e << ":" << j << " h1  " << f_val << " "
                               << h1_gf_val << " " << fabs(f_val - h1_gf_val)
                               << std::endl;
                  }
<<<<<<< HEAD
                  if (log > 0 && fabs(f_val - rt_gf_val) > tol)
                  {
                     std::cout << e << ":" << j << " rt  " << f_val << " "
                               << rt_gf_val << " " << fabs(f_val - rt_gf_val)
=======
                  if (log > 0 && fabs(f_val - l2_gf_val) > tol)
                  {
                     std::cout << e << ":" << j << " l2  " << f_val << " "
                               << l2_gf_val << " " << fabs(f_val - l2_gf_val)
>>>>>>> a9fd6daf
                               << std::endl;
                  }
                  if (log > 0 && fabs(f_val - dgv_gf_val) > tol)
                  {
                     std::cout << e << ":" << j << " dgv " << f_val << " "
                               << dgv_gf_val << " " << fabs(f_val - dgv_gf_val)
                               << std::endl;
                  }
<<<<<<< HEAD
               }
               h1_err /= ir.GetNPoints();
               rt_err /= ir.GetNPoints();
               dgv_err /= ir.GetNPoints();

               REQUIRE(h1_err == Approx(0.0));
               REQUIRE(rt_err == Approx(0.0));
               REQUIRE(dgv_err == Approx(0.0));
            }
         }

         SECTION("Boundary Evaluation 3D (H1 Context)")
         {
            std::cout << "Boundary Evaluation 3D (H1 Context)" << std::endl;
            for (int be = 0; be < mesh.GetNBE(); be++)
            {
               ElementTransformation *T = mesh.GetBdrElementTransformation(be);
               const FiniteElement   *fe = h1_fespace.GetBE(be);
               const IntegrationRule &ir = IntRules.Get(fe->GetGeomType(),
                                                        2*order + 2);

               double h1_err = 0.0;
               double rt_err = 0.0;
               double dgv_err = 0.0;

               double tip_data[dim];
               Vector tip(tip_data, dim);
=======
                  if (log > 0 && fabs(f_val - dgi_gf_val) > tol)
                  {
                     std::cout << e << ":" << j << " dgi " << f_val << " "
                               << dgi_gf_val << " " << fabs(f_val - dgi_gf_val)
                               << std::endl;
                  }
               }
               h1_err  /= ir.GetNPoints();
               l2_err  /= ir.GetNPoints();
               dgv_err /= ir.GetNPoints();
               dgi_err /= ir.GetNPoints();

               REQUIRE( h1_err == Approx(0.0));
               REQUIRE( l2_err == Approx(0.0));
               REQUIRE(dgv_err == Approx(0.0));
               REQUIRE(dgi_err == Approx(0.0));
            }
         }
      }
   }
   std::cout << my_rank << ": Checked GridFunction::GetValue at "
             << npts << " 3D points" << std::endl;
}

TEST_CASE("2D GetVectorValue in Parallel",
          "[ParGridFunction]"
          "[VectorGridFunctionCoefficient]"
          "[Parallel]")
{
   int num_procs;
   MPI_Comm_size(MPI_COMM_WORLD, &num_procs);

   int my_rank;
   MPI_Comm_rank(MPI_COMM_WORLD, &my_rank);

   int log = 1;
   int n = (int)ceil(sqrt(2*num_procs));
   int dim = 2;
   int order = 1;
   int npts = 0;

   double tol = 1e-6;

   for (int type = (int)Element::TRIANGLE;
        type <= (int)Element::QUADRILATERAL; type++)
   {
      Mesh *mesh = new Mesh(n, n, (Element::Type)type, 1, 2.0, 3.0);
      ParMesh pmesh(MPI_COMM_WORLD, *mesh);
      delete mesh;

      VectorFunctionCoefficient linCoef(dim, Func_2D_lin);

      SECTION("2D GetVectorValue tests for element type " +
              std::to_string(type))
      {
         H1_FECollection  h1_fec(order, dim);
         ND_FECollection  nd_fec(order+1, dim);
         RT_FECollection  rt_fec(order+1, dim);
         L2_FECollection  l2_fec(order, dim);
         DG_FECollection dgv_fec(order, dim, BasisType::GaussLegendre,
                                 FiniteElement::VALUE);
         DG_FECollection dgi_fec(order, dim, BasisType::GaussLegendre,
                                 FiniteElement::INTEGRAL);

         ParFiniteElementSpace  h1_fespace(&pmesh,  &h1_fec, dim);
         ParFiniteElementSpace  nd_fespace(&pmesh,  &nd_fec);
         ParFiniteElementSpace  rt_fespace(&pmesh,  &rt_fec);
         ParFiniteElementSpace  l2_fespace(&pmesh,  &l2_fec, dim);
         ParFiniteElementSpace dgv_fespace(&pmesh, &dgv_fec, dim);
         ParFiniteElementSpace dgi_fespace(&pmesh, &dgi_fec, dim);

         ParGridFunction  h1_x( &h1_fespace);
         ParGridFunction  nd_x( &nd_fespace);
         ParGridFunction  rt_x( &rt_fespace);
         ParGridFunction  l2_x( &l2_fespace);
         ParGridFunction dgv_x(&dgv_fespace);
         ParGridFunction dgi_x(&dgi_fespace);

         VectorGridFunctionCoefficient  h1_xCoef( &h1_x);
         VectorGridFunctionCoefficient  nd_xCoef( &nd_x);
         VectorGridFunctionCoefficient  rt_xCoef( &rt_x);
         VectorGridFunctionCoefficient  l2_xCoef( &l2_x);
         VectorGridFunctionCoefficient dgv_xCoef(&dgv_x);
         VectorGridFunctionCoefficient dgi_xCoef(&dgi_x);

         h1_x.ProjectCoefficient(linCoef);
         nd_x.ProjectCoefficient(linCoef);
         rt_x.ProjectCoefficient(linCoef);
         l2_x.ProjectCoefficient(linCoef);
         dgv_x.ProjectCoefficient(linCoef);
         dgi_x.ProjectCoefficient(linCoef);

         h1_x.ExchangeFaceNbrData();
         nd_x.ExchangeFaceNbrData();
         rt_x.ExchangeFaceNbrData();
         l2_x.ExchangeFaceNbrData();
         dgv_x.ExchangeFaceNbrData();
         dgi_x.ExchangeFaceNbrData();

         Vector      f_val(dim);      f_val = 0.0;
         Vector  h1_gf_val(dim);  h1_gf_val = 0.0;
         Vector  nd_gf_val(dim);  nd_gf_val = 0.0;
         Vector  rt_gf_val(dim);  rt_gf_val = 0.0;
         Vector  l2_gf_val(dim);  l2_gf_val = 0.0;
         Vector dgv_gf_val(dim); dgv_gf_val = 0.0;
         Vector dgi_gf_val(dim); dgi_gf_val = 0.0;

         SECTION("Shared Face Evaluation 2D")
         {
            if (my_rank == 0)
            {
               std::cout << "Shared Face Evaluation 2D" << std::endl;
            }
            for (int sf = 0; sf < pmesh.GetNSharedFaces(); sf++)
            {
               FaceElementTransformations *FET =
                  pmesh.GetSharedFaceTransformations(sf);
               ElementTransformation *T = &FET->GetElement2Transformation();
               int e = FET->Elem2No;
               const FiniteElement   *fe = dgv_fespace.GetFaceNbrFE(e);
               const IntegrationRule &ir = IntRules.Get(fe->GetGeomType(),
                                                        2*order + 2);

               double  h1_err = 0.0;
               double  nd_err = 0.0;
               double  rt_err = 0.0;
               double  l2_err = 0.0;
               double dgv_err = 0.0;
               double dgi_err = 0.0;

>>>>>>> a9fd6daf
               for (int j=0; j<ir.GetNPoints(); j++)
               {
                  npts++;
                  const IntegrationPoint &ip = ir.IntPoint(j);
                  T->SetIntPoint(&ip);
<<<<<<< HEAD
                  T->Transform(ip, tip);

                  double f_val = DivFunc_3D_quad(tip);

                  double h1_gf_val = h1_xCoef.Eval(*T, ip);
                  double rt_gf_val = rt_xCoef.Eval(*T, ip);
                  double dgv_gf_val = dgv_xCoef.Eval(*T, ip);

                  h1_err += fabs(f_val - h1_gf_val);
                  rt_err += fabs(f_val - rt_gf_val);
                  dgv_err += fabs(f_val - dgv_gf_val);

                  if (log > 0 && fabs(f_val - h1_gf_val) > tol)
                  {
                     std::cout << be << ":" << j << " h1  " << f_val << " "
                               << h1_gf_val << " " << fabs(f_val - h1_gf_val)
                               << std::endl;
                  }
                  if (log > 0 && fabs(f_val - rt_gf_val) > tol)
                  {
                     std::cout << be << ":" << j << " rt  " << f_val << " "
                               << rt_gf_val << " " << fabs(f_val - rt_gf_val)
                               << std::endl;
                  }
                  if (log > 0 && fabs(f_val - dgv_gf_val) > tol)
                  {
                     std::cout << be << ":" << j << " dgv " << f_val << " "
                               << dgv_gf_val << " " << fabs(f_val - dgv_gf_val)
                               << std::endl;
                  }
               }
               h1_err /= ir.GetNPoints();
               rt_err /= ir.GetNPoints();
               dgv_err /= ir.GetNPoints();

               REQUIRE(h1_err == Approx(0.0));
               REQUIRE(rt_err == Approx(0.0));
               REQUIRE(dgv_err == Approx(0.0));
            }
         }

         SECTION("Boundary Evaluation 3D (DG Context)")
         {
            std::cout << "Boundary Evaluation 3D (DG Context)" << std::endl;
            for (int be = 0; be < mesh.GetNBE(); be++)
            {
               FaceElementTransformations *T =
                  mesh.GetBdrFaceTransformations(be);
               const IntegrationRule &ir = IntRules.Get(T->GetGeometryType(),
                                                        2*order + 2);

               double h1_err = 0.0;
               double rt_err = 0.0;
               double dgv_err = 0.0;

               double tip_data[dim];
               Vector tip(tip_data, dim);
=======

                  linCoef.Eval(f_val, *T, ip);
                  h1_xCoef.Eval(h1_gf_val, *T, ip);
                  nd_xCoef.Eval(nd_gf_val, *T, ip);
                  rt_xCoef.Eval(rt_gf_val, *T, ip);
                  l2_xCoef.Eval(l2_gf_val, *T, ip);
                  dgv_xCoef.Eval(dgv_gf_val, *T, ip);
                  dgi_xCoef.Eval(dgi_gf_val, *T, ip);

                  double  h1_dist = Distance(f_val,  h1_gf_val, dim);
                  double  nd_dist = Distance(f_val,  nd_gf_val, dim);
                  double  rt_dist = Distance(f_val,  rt_gf_val, dim);
                  double  l2_dist = Distance(f_val,  l2_gf_val, dim);
                  double dgv_dist = Distance(f_val, dgv_gf_val, dim);
                  double dgi_dist = Distance(f_val, dgi_gf_val, dim);

                  h1_err  +=  h1_dist;
                  nd_err  +=  nd_dist;
                  rt_err  +=  rt_dist;
                  l2_err  +=  l2_dist;
                  dgv_err += dgv_dist;
                  dgi_err += dgi_dist;

                  if (log > 0 && h1_dist > tol)
                  {
                     std::cout << e << ":" << j << " h1  ("
                               << f_val[0] << "," << f_val[1] << ") vs. ("
                               << h1_gf_val[0] << "," << h1_gf_val[1] << ") "
                               << h1_dist << std::endl;
                  }
                  if (log > 0 && nd_dist > tol)
                  {
                     std::cout << e << ":" << j << " nd  ("
                               << f_val[0] << "," << f_val[1] << ") vs. ("
                               << nd_gf_val[0] << "," << nd_gf_val[1] << ") "
                               << nd_dist << std::endl;
                  }
                  if (log > 0 && rt_dist > tol)
                  {
                     std::cout << e << ":" << j << " rt  ("
                               << f_val[0] << "," << f_val[1] << ") vs. ("
                               << rt_gf_val[0] << "," << rt_gf_val[1] << ") "
                               << rt_dist << std::endl;
                  }
                  if (log > 0 && l2_dist > tol)
                  {
                     std::cout << e << ":" << j << " l2  ("
                               << f_val[0] << "," << f_val[1] << ") vs. ("
                               << l2_gf_val[0] << "," << l2_gf_val[1] << ") "
                               << l2_dist << std::endl;
                  }
                  if (log > 0 && dgv_dist > tol)
                  {
                     std::cout << e << ":" << j << " dgv ("
                               << f_val[0] << "," << f_val[1] << ") vs. ("
                               << dgv_gf_val[0] << "," << dgv_gf_val[1] << ") "
                               << dgv_dist << std::endl;
                  }
                  if (log > 0 && dgi_dist > tol)
                  {
                     std::cout << e << ":" << j << " dgi ("
                               << f_val[0] << "," << f_val[1] << ") vs. ("
                               << dgi_gf_val[0] << "," << dgi_gf_val[1] << ") "
                               << dgi_dist << std::endl;
                  }
               }
               h1_err  /= ir.GetNPoints();
               nd_err  /= ir.GetNPoints();
               rt_err  /= ir.GetNPoints();
               l2_err  /= ir.GetNPoints();
               dgv_err /= ir.GetNPoints();
               dgi_err /= ir.GetNPoints();

               REQUIRE( h1_err == Approx(0.0));
               REQUIRE( nd_err == Approx(0.0));
               REQUIRE( rt_err == Approx(0.0));
               REQUIRE( l2_err == Approx(0.0));
               REQUIRE(dgv_err == Approx(0.0));
               REQUIRE(dgi_err == Approx(0.0));
            }
         }
      }
   }
   std::cout << my_rank << ": Checked GridFunction::GetVectorValue at "
             << npts << " 2D points" << std::endl;
}

TEST_CASE("3D GetVectorValue in Parallel",
          "[ParGridFunction]"
          "[VectorGridFunctionCoefficient]"
          "[Parallel]")
{
   int num_procs;
   MPI_Comm_size(MPI_COMM_WORLD, &num_procs);

   int my_rank;
   MPI_Comm_rank(MPI_COMM_WORLD, &my_rank);

   int log = 1;
   int n = (int)ceil(pow(2*num_procs, 1.0 / 3.0));
   int dim = 3;
   int order = 1;
   int npts = 0;

   double tol = 1e-6;

   for (int type = (int)Element::TETRAHEDRON;
        type <= (int)Element::HEXAHEDRON; type++)
   {
      Mesh *mesh = new Mesh(n, n, n, (Element::Type)type, 1, 2.0, 3.0, 5.0);
      ParMesh pmesh(MPI_COMM_WORLD, *mesh);
      if (type == Element::TETRAHEDRON)
      {
         pmesh.ReorientTetMesh();
      }
      delete mesh;

      VectorFunctionCoefficient linCoef(dim, Func_3D_lin);

      SECTION("3D GetVectorValue tests for element type " +
              std::to_string(type))
      {
         H1_FECollection  h1_fec(order, dim);
         ND_FECollection  nd_fec(order+1, dim);
         RT_FECollection  rt_fec(order+1, dim);
         L2_FECollection  l2_fec(order, dim);
         DG_FECollection dgv_fec(order, dim, BasisType::GaussLegendre,
                                 FiniteElement::VALUE);
         DG_FECollection dgi_fec(order, dim, BasisType::GaussLegendre,
                                 FiniteElement::INTEGRAL);

         ParFiniteElementSpace  h1_fespace(&pmesh,  &h1_fec, dim);
         ParFiniteElementSpace  nd_fespace(&pmesh,  &nd_fec);
         ParFiniteElementSpace  rt_fespace(&pmesh,  &rt_fec);
         ParFiniteElementSpace  l2_fespace(&pmesh,  &l2_fec, dim);
         ParFiniteElementSpace dgv_fespace(&pmesh, &dgv_fec, dim);
         ParFiniteElementSpace dgi_fespace(&pmesh, &dgi_fec, dim);

         ParGridFunction  h1_x( &h1_fespace);
         ParGridFunction  nd_x( &nd_fespace);
         ParGridFunction  rt_x( &rt_fespace);
         ParGridFunction  l2_x( &l2_fespace);
         ParGridFunction dgv_x(&dgv_fespace);
         ParGridFunction dgi_x(&dgi_fespace);

         VectorGridFunctionCoefficient  h1_xCoef( &h1_x);
         VectorGridFunctionCoefficient  nd_xCoef( &nd_x);
         VectorGridFunctionCoefficient  rt_xCoef( &rt_x);
         VectorGridFunctionCoefficient  l2_xCoef( &l2_x);
         VectorGridFunctionCoefficient dgv_xCoef(&dgv_x);
         VectorGridFunctionCoefficient dgi_xCoef(&dgi_x);

         h1_x.ProjectCoefficient(linCoef);
         nd_x.ProjectCoefficient(linCoef);
         rt_x.ProjectCoefficient(linCoef);
         l2_x.ProjectCoefficient(linCoef);
         dgv_x.ProjectCoefficient(linCoef);
         dgi_x.ProjectCoefficient(linCoef);

         h1_x.ExchangeFaceNbrData();
         nd_x.ExchangeFaceNbrData();
         rt_x.ExchangeFaceNbrData();
         l2_x.ExchangeFaceNbrData();
         dgv_x.ExchangeFaceNbrData();
         dgi_x.ExchangeFaceNbrData();

         Vector      f_val(dim);      f_val = 0.0;
         Vector  h1_gf_val(dim);  h1_gf_val = 0.0;
         Vector  nd_gf_val(dim);  nd_gf_val = 0.0;
         Vector  rt_gf_val(dim);  rt_gf_val = 0.0;
         Vector  l2_gf_val(dim);  l2_gf_val = 0.0;
         Vector dgv_gf_val(dim); dgv_gf_val = 0.0;
         Vector dgi_gf_val(dim); dgi_gf_val = 0.0;

         SECTION("Shared Face Evaluation 3D")
         {
            if (my_rank == 0)
            {
               std::cout << "Shared Face Evaluation 3D" << std::endl;
            }
            for (int sf = 0; sf < pmesh.GetNSharedFaces(); sf++)
            {
               FaceElementTransformations *FET =
                  pmesh.GetSharedFaceTransformations(sf);
               ElementTransformation *T = &FET->GetElement2Transformation();
               int e = FET->Elem2No;
               const FiniteElement   *fe = dgv_fespace.GetFaceNbrFE(e);
               const IntegrationRule &ir = IntRules.Get(fe->GetGeomType(),
                                                        2*order + 2);

               double  h1_err = 0.0;
               double  nd_err = 0.0;
               double  rt_err = 0.0;
               double  l2_err = 0.0;
               double dgv_err = 0.0;
               double dgi_err = 0.0;

>>>>>>> a9fd6daf
               for (int j=0; j<ir.GetNPoints(); j++)
               {
                  npts++;
                  const IntegrationPoint &ip = ir.IntPoint(j);
<<<<<<< HEAD

                  T->SetIntPoint(&ip);
                  T->Transform(ip, tip);

                  double f_val = DivFunc_3D_quad(tip);

                  double h1_gf_val = h1_xCoef.Eval(*T, ip);
                  double rt_gf_val = rt_xCoef.Eval(*T, ip);
                  double dgv_gf_val = dgv_xCoef.Eval(*T, ip);

                  h1_err += fabs(f_val - h1_gf_val);
                  rt_err += fabs(f_val - rt_gf_val);
                  dgv_err += fabs(f_val - dgv_gf_val);

                  if (log > 0 && fabs(f_val - h1_gf_val) > tol)
                  {
                     std::cout << be << ":" << j << " h1  " << f_val << " "
                               << h1_gf_val << " " << fabs(f_val - h1_gf_val)
                               << std::endl;
                  }
                  if (log > 0 && fabs(f_val - rt_gf_val) > tol)
                  {
                     std::cout << be << ":" << j << " rt  " << f_val << " "
                               << rt_gf_val << " " << fabs(f_val - rt_gf_val)
                               << std::endl;
                  }
                  if (log > 0 && fabs(f_val - dgv_gf_val) > tol)
                  {
                     std::cout << be << ":" << j << " dgv " << f_val << " "
                               << dgv_gf_val << " " << fabs(f_val - dgv_gf_val)
                               << std::endl;
                  }
               }
               h1_err /= ir.GetNPoints();
               rt_err /= ir.GetNPoints();
               dgv_err /= ir.GetNPoints();

               REQUIRE(h1_err == Approx(0.0));
               REQUIRE(rt_err == Approx(0.0));
               REQUIRE(dgv_err == Approx(0.0));
            }
         }
      }
   }
   std::cout << "Checked GridFunction::GetDivergence at "
             << npts << " 3D points" << std::endl;
}

=======
                  T->SetIntPoint(&ip);

                  linCoef.Eval(f_val, *T, ip);
                  h1_xCoef.Eval(h1_gf_val, *T, ip);
                  nd_xCoef.Eval(nd_gf_val, *T, ip);
                  rt_xCoef.Eval(rt_gf_val, *T, ip);
                  l2_xCoef.Eval(l2_gf_val, *T, ip);
                  dgv_xCoef.Eval(dgv_gf_val, *T, ip);
                  dgi_xCoef.Eval(dgi_gf_val, *T, ip);

                  double  h1_dist = Distance(f_val,  h1_gf_val, dim);
                  double  nd_dist = Distance(f_val,  nd_gf_val, dim);
                  double  rt_dist = Distance(f_val,  rt_gf_val, dim);
                  double  l2_dist = Distance(f_val,  l2_gf_val, dim);
                  double dgv_dist = Distance(f_val, dgv_gf_val, dim);
                  double dgi_dist = Distance(f_val, dgi_gf_val, dim);

                  h1_err  +=  h1_dist;
                  nd_err  +=  nd_dist;
                  rt_err  +=  rt_dist;
                  l2_err  +=  l2_dist;
                  dgv_err += dgv_dist;
                  dgi_err += dgi_dist;

                  if (log > 0 && h1_dist > tol)
                  {
                     std::cout << e << ":" << j << " h1  ("
                               << f_val[0] << "," << f_val[1] << ","
                               << f_val[2] << ") vs. ("
                               << h1_gf_val[0] << "," << h1_gf_val[1] << ","
                               << h1_gf_val[2] << ") " << h1_dist
                               << std::endl;
                  }
                  if (log > 0 && nd_dist > tol)
                  {
                     std::cout << e << ":" << j << " nd  ("
                               << f_val[0] << "," << f_val[1] << ","
                               << f_val[2] << ") vs. ("
                               << nd_gf_val[0] << "," << nd_gf_val[1] << ","
                               << nd_gf_val[2] << ") " << nd_dist
                               << std::endl;
                  }
                  if (log > 0 && rt_dist > tol)
                  {
                     std::cout << e << ":" << j << " rt  ("
                               << f_val[0] << "," << f_val[1] << ","
                               << f_val[2] << ") vs. ("
                               << rt_gf_val[0] << "," << rt_gf_val[1] << ","
                               << rt_gf_val[2] << ") " << rt_dist
                               << std::endl;
                  }
                  if (log > 0 && l2_dist > tol)
                  {
                     std::cout << e << ":" << j << " l2  ("
                               << f_val[0] << "," << f_val[1] << ","
                               << f_val[2] << ") vs. ("
                               << l2_gf_val[0] << "," << l2_gf_val[1] << ","
                               << l2_gf_val[2] << ") " << l2_dist
                               << std::endl;
                  }
                  if (log > 0 && dgv_dist > tol)
                  {
                     std::cout << e << ":" << j << " dgv ("
                               << f_val[0] << "," << f_val[1] << ","
                               << f_val[2] << ") vs. ("
                               << dgv_gf_val[0] << "," << dgv_gf_val[1] << ","
                               << dgv_gf_val[2] << ") " << dgv_dist
                               << std::endl;
                  }
                  if (log > 0 && dgi_dist > tol)
                  {
                     std::cout << e << ":" << j << " dgi ("
                               << f_val[0] << "," << f_val[1] << ","
                               << f_val[2] << ") vs. ("
                               << dgi_gf_val[0] << "," << dgi_gf_val[1] << ","
                               << dgi_gf_val[2] << ") " << dgi_dist
                               << std::endl;
                  }
               }
               h1_err  /= ir.GetNPoints();
               nd_err  /= ir.GetNPoints();
               rt_err  /= ir.GetNPoints();
               l2_err  /= ir.GetNPoints();
               dgv_err /= ir.GetNPoints();
               dgi_err /= ir.GetNPoints();

               REQUIRE( h1_err == Approx(0.0));
               REQUIRE( nd_err == Approx(0.0));
               REQUIRE( rt_err == Approx(0.0));
               REQUIRE( l2_err == Approx(0.0));
               REQUIRE(dgv_err == Approx(0.0));
               REQUIRE(dgi_err == Approx(0.0));
            }
         }
      }
   }
   std::cout << my_rank << ": Checked GridFunction::GetVectorValue at "
             << npts << " 3D points" << std::endl;
}

#endif // MFEM_USE_MPI

>>>>>>> a9fd6daf
} // namespace get_value<|MERGE_RESOLUTION|>--- conflicted
+++ resolved
@@ -179,18 +179,13 @@
                double dgv_err = 0.0;
                double dgi_err = 0.0;
 
-<<<<<<< HEAD
-               double tip_data[dim];
-               Vector tip(tip_data, dim);
-=======
->>>>>>> a9fd6daf
-               for (int j=0; j<ir.GetNPoints(); j++)
-               {
-                  npts++;
-                  const IntegrationPoint &ip = ir.IntPoint(j);
-                  T->SetIntPoint(&ip);
-
-                  double f_val = linCoef.Eval(*T, ip);
+               for (int j=0; j<ir.GetNPoints(); j++)
+               {
+                  npts++;
+                  const IntegrationPoint &ip = ir.IntPoint(j);
+                  T->SetIntPoint(&ip);
+
+                  double f_val = funcCoef.Eval(*T, ip);
                   double h1_gf_val = h1_xCoef.Eval(*T, ip);
                   double dgv_gf_val = dgv_xCoef.Eval(*T, ip);
                   double dgi_gf_val = dgi_xCoef.Eval(*T, ip);
@@ -242,18 +237,13 @@
                double dgv_err = 0.0;
                double dgi_err = 0.0;
 
-<<<<<<< HEAD
-               double tip_data[dim];
-               Vector tip(tip_data, dim);
-=======
->>>>>>> a9fd6daf
-               for (int j=0; j<ir.GetNPoints(); j++)
-               {
-                  npts++;
-                  const IntegrationPoint &ip = ir.IntPoint(j);
-                  T->SetIntPoint(&ip);
-
-                  double f_val = linCoef.Eval(*T, ip);
+               for (int j=0; j<ir.GetNPoints(); j++)
+               {
+                  npts++;
+                  const IntegrationPoint &ip = ir.IntPoint(j);
+                  T->SetIntPoint(&ip);
+
+                  double f_val = funcCoef.Eval(*T, ip);
                   double h1_gf_val = h1_xCoef.Eval(*T, ip);
                   double dgv_gf_val = dgv_xCoef.Eval(*T, ip);
                   double dgi_gf_val = dgi_xCoef.Eval(*T, ip);
@@ -305,19 +295,14 @@
                double dgv_err = 0.0;
                double dgi_err = 0.0;
 
-<<<<<<< HEAD
-               double tip_data[dim];
-               Vector tip(tip_data, dim);
-=======
->>>>>>> a9fd6daf
-               for (int j=0; j<ir.GetNPoints(); j++)
-               {
-                  npts++;
-                  const IntegrationPoint &ip = ir.IntPoint(j);
-
-                  T->SetIntPoint(&ip);
-
-                  double f_val = linCoef.Eval(*T, ip);
+               for (int j=0; j<ir.GetNPoints(); j++)
+               {
+                  npts++;
+                  const IntegrationPoint &ip = ir.IntPoint(j);
+
+                  T->SetIntPoint(&ip);
+
+                  double f_val = funcCoef.Eval(*T, ip);
                   double h1_gf_val = h1_xCoef.Eval(*T, ip);
                   double dgv_gf_val = dgv_xCoef.Eval(*T, ip);
                   double dgi_gf_val = dgi_xCoef.Eval(*T, ip);
@@ -359,6 +344,135 @@
    std::cout << "Checked GridFunction::GetValue at "
              << npts << " 1D points" << std::endl;
 }
+
+#ifdef MFEM_USE_MPI
+#
+TEST_CASE("1D GetValue in Parallel",
+          "[ParGridFunction]"
+          "[GridFunctionCoefficient]"
+          "[Parallel]")
+{
+   int num_procs;
+   MPI_Comm_size(MPI_COMM_WORLD, &num_procs);
+
+   int my_rank;
+   MPI_Comm_rank(MPI_COMM_WORLD, &my_rank);
+
+   int log = 1;
+   int n = 2 * num_procs;
+   int dim = 1;
+   int order = 1;
+   int npts = 0;
+
+   double tol = 1e-6;
+
+   for (int type = (int)Element::SEGMENT;
+        type <= (int)Element::SEGMENT; type++)
+   {
+      Mesh *mesh = new Mesh(n, 2.0);
+      ParMesh pmesh(MPI_COMM_WORLD, *mesh);
+      delete mesh;
+
+      FunctionCoefficient funcCoef(func_1D_lin);
+
+      SECTION("1D GetValue tests for element type " + std::to_string(type))
+      {
+         H1_FECollection h1_fec(order, dim);
+         DG_FECollection dgv_fec(order, dim, BasisType::GaussLegendre,
+                                 FiniteElement::VALUE);
+         DG_FECollection dgi_fec(order, dim, BasisType::GaussLegendre,
+                                 FiniteElement::INTEGRAL);
+
+         ParFiniteElementSpace h1_fespace(&pmesh, &h1_fec);
+         ParFiniteElementSpace dgv_fespace(&pmesh, &dgv_fec);
+         ParFiniteElementSpace dgi_fespace(&pmesh, &dgi_fec);
+
+         ParGridFunction h1_x(&h1_fespace);
+         ParGridFunction dgv_x(&dgv_fespace);
+         ParGridFunction dgi_x(&dgi_fespace);
+
+         GridFunctionCoefficient h1_xCoef(&h1_x);
+         GridFunctionCoefficient dgv_xCoef(&dgv_x);
+         GridFunctionCoefficient dgi_xCoef(&dgi_x);
+
+         h1_x.ProjectCoefficient(funcCoef);
+         dgv_x.ProjectCoefficient(funcCoef);
+         dgi_x.ProjectCoefficient(funcCoef);
+
+         h1_x.ExchangeFaceNbrData();
+         dgv_x.ExchangeFaceNbrData();
+         dgi_x.ExchangeFaceNbrData();
+
+         SECTION("Shared Face Evaluation 1D")
+         {
+            if (my_rank == 0)
+            {
+               std::cout << "Shared Face Evaluation 1D" << std::endl;
+            }
+            for (int sf = 0; sf < pmesh.GetNSharedFaces(); sf++)
+            {
+               FaceElementTransformations *FET =
+                  pmesh.GetSharedFaceTransformations(sf);
+               ElementTransformation *T = &FET->GetElement2Transformation();
+               int e = FET->Elem2No;
+               const FiniteElement   *fe = dgv_fespace.GetFaceNbrFE(e);
+               const IntegrationRule &ir = IntRules.Get(fe->GetGeomType(),
+                                                        2*order + 2);
+
+               double  h1_err = 0.0;
+               double dgv_err = 0.0;
+               double dgi_err = 0.0;
+
+               for (int j=0; j<ir.GetNPoints(); j++)
+               {
+                  npts++;
+                  const IntegrationPoint &ip = ir.IntPoint(j);
+                  T->SetIntPoint(&ip);
+
+                  double      f_val =   funcCoef.Eval(*T, ip);
+                  double  h1_gf_val =  h1_xCoef.Eval(*T, ip);
+                  double dgv_gf_val = dgv_xCoef.Eval(*T, ip);
+                  double dgi_gf_val = dgi_xCoef.Eval(*T, ip);
+
+                  h1_err  += fabs(f_val -  h1_gf_val);
+                  dgv_err += fabs(f_val - dgv_gf_val);
+                  dgi_err += fabs(f_val - dgi_gf_val);
+
+                  if (log > 0 && fabs(f_val - h1_gf_val) > tol)
+                  {
+                     std::cout << e << ":" << j << " h1  " << f_val << " "
+                               << h1_gf_val << " " << fabs(f_val - h1_gf_val)
+                               << std::endl;
+                  }
+                  if (log > 0 && fabs(f_val - dgv_gf_val) > tol)
+                  {
+                     std::cout << e << ":" << j << " dgv " << f_val << " "
+                               << dgv_gf_val << " " << fabs(f_val - dgv_gf_val)
+                               << std::endl;
+                  }
+                  if (log > 0 && fabs(f_val - dgi_gf_val) > tol)
+                  {
+                     std::cout << e << ":" << j << " dgi " << f_val << " "
+                               << dgi_gf_val << " " << fabs(f_val - dgi_gf_val)
+                               << std::endl;
+                  }
+               }
+               h1_err /= ir.GetNPoints();
+               dgv_err /= ir.GetNPoints();
+               dgi_err /= ir.GetNPoints();
+
+               REQUIRE(h1_err == Approx(0.0));
+               REQUIRE(dgv_err == Approx(0.0));
+               REQUIRE(dgi_err == Approx(0.0));
+            }
+         }
+      }
+   }
+   std::cout << my_rank << ": Checked GridFunction::GetValue at "
+             << npts << " 1D points" << std::endl;
+}
+
+#endif // MFEM_USE_MPI
 
 TEST_CASE("2D GetValue",
           "[GridFunction]"
@@ -423,7 +537,7 @@
                   const IntegrationPoint &ip = ir.IntPoint(j);
                   T->SetIntPoint(&ip);
 
-                  double f_val = linCoef.Eval(*T, ip);
+                  double f_val = funcCoef.Eval(*T, ip);
                   double h1_gf_val = h1_xCoef.Eval(*T, ip);
                   double dgv_gf_val = dgv_xCoef.Eval(*T, ip);
                   double dgi_gf_val = dgi_xCoef.Eval(*T, ip);
@@ -481,7 +595,7 @@
                   const IntegrationPoint &ip = ir.IntPoint(j);
                   T->SetIntPoint(&ip);
 
-                  double f_val = linCoef.Eval(*T, ip);
+                  double f_val = funcCoef.Eval(*T, ip);
                   double h1_gf_val = h1_xCoef.Eval(*T, ip);
                   double dgv_gf_val = dgv_xCoef.Eval(*T, ip);
                   double dgi_gf_val = dgi_xCoef.Eval(*T, ip);
@@ -540,7 +654,7 @@
 
                   T->SetIntPoint(&ip);
 
-                  double f_val = linCoef.Eval(*T, ip);
+                  double f_val = funcCoef.Eval(*T, ip);
                   double h1_gf_val = h1_xCoef.Eval(*T, ip);
                   double dgv_gf_val = dgv_xCoef.Eval(*T, ip);
                   double dgi_gf_val = dgi_xCoef.Eval(*T, ip);
@@ -596,11 +710,7 @@
                   const IntegrationPoint &ip = ir.IntPoint(j);
                   T->SetIntPoint(&ip);
 
-<<<<<<< HEAD
-                  double f_val = func_2D_lin(tip);
-=======
-                  double f_val = linCoef.Eval(*T, ip);
->>>>>>> a9fd6daf
+                  double f_val = funcCoef.Eval(*T, ip);
                   double h1_gf_val = h1_xCoef.Eval(*T, ip);
 
                   h1_err += fabs(f_val - h1_gf_val);
@@ -622,6 +732,135 @@
    std::cout << "Checked GridFunction::GetValue at "
              << npts << " 2D points" << std::endl;
 }
+
+#ifdef MFEM_USE_MPI
+#
+TEST_CASE("2D GetValue in Parallel",
+          "[ParGridFunction]"
+          "[GridFunctionCoefficient]"
+          "[Parallel]")
+{
+   int num_procs;
+   MPI_Comm_size(MPI_COMM_WORLD, &num_procs);
+
+   int my_rank;
+   MPI_Comm_rank(MPI_COMM_WORLD, &my_rank);
+
+   int log = 1;
+   int n = (int)ceil(sqrt(2*num_procs));
+   int dim = 2;
+   int order = 1;
+   int npts = 0;
+
+   double tol = 1e-6;
+
+   for (int type = (int)Element::TRIANGLE;
+        type <= (int)Element::QUADRILATERAL; type++)
+   {
+      Mesh *mesh = new Mesh(n, n, (Element::Type)type, 1, 2.0, 3.0);
+      ParMesh pmesh(MPI_COMM_WORLD, *mesh);
+      delete mesh;
+
+      FunctionCoefficient funcCoef(func_2D_lin);
+
+      SECTION("2D GetValue tests for element type " + std::to_string(type))
+      {
+         H1_FECollection h1_fec(order, dim);
+         DG_FECollection dgv_fec(order, dim, BasisType::GaussLegendre,
+                                 FiniteElement::VALUE);
+         DG_FECollection dgi_fec(order, dim, BasisType::GaussLegendre,
+                                 FiniteElement::INTEGRAL);
+
+         ParFiniteElementSpace h1_fespace(&pmesh, &h1_fec);
+         ParFiniteElementSpace dgv_fespace(&pmesh, &dgv_fec);
+         ParFiniteElementSpace dgi_fespace(&pmesh, &dgi_fec);
+
+         ParGridFunction h1_x(&h1_fespace);
+         ParGridFunction dgv_x(&dgv_fespace);
+         ParGridFunction dgi_x(&dgi_fespace);
+
+         GridFunctionCoefficient h1_xCoef(&h1_x);
+         GridFunctionCoefficient dgv_xCoef(&dgv_x);
+         GridFunctionCoefficient dgi_xCoef(&dgi_x);
+
+         h1_x.ProjectCoefficient(funcCoef);
+         dgv_x.ProjectCoefficient(funcCoef);
+         dgi_x.ProjectCoefficient(funcCoef);
+
+         h1_x.ExchangeFaceNbrData();
+         dgv_x.ExchangeFaceNbrData();
+         dgi_x.ExchangeFaceNbrData();
+
+         SECTION("Shared Face Evaluation 2D")
+         {
+            if (my_rank == 0)
+            {
+               std::cout << "Shared Face Evaluation 2D" << std::endl;
+            }
+            for (int sf = 0; sf < pmesh.GetNSharedFaces(); sf++)
+            {
+               FaceElementTransformations *FET =
+                  pmesh.GetSharedFaceTransformations(sf);
+               ElementTransformation *T = &FET->GetElement2Transformation();
+               int e = FET->Elem2No;
+               const FiniteElement   *fe = dgv_fespace.GetFaceNbrFE(e);
+               const IntegrationRule &ir = IntRules.Get(fe->GetGeomType(),
+                                                        2*order + 2);
+
+               double  h1_err = 0.0;
+               double dgv_err = 0.0;
+               double dgi_err = 0.0;
+
+               for (int j=0; j<ir.GetNPoints(); j++)
+               {
+                  npts++;
+                  const IntegrationPoint &ip = ir.IntPoint(j);
+                  T->SetIntPoint(&ip);
+
+                  double      f_val =   funcCoef.Eval(*T, ip);
+                  double  h1_gf_val =  h1_xCoef.Eval(*T, ip);
+                  double dgv_gf_val = dgv_xCoef.Eval(*T, ip);
+                  double dgi_gf_val = dgi_xCoef.Eval(*T, ip);
+
+                  h1_err  += fabs(f_val -  h1_gf_val);
+                  dgv_err += fabs(f_val - dgv_gf_val);
+                  dgi_err += fabs(f_val - dgi_gf_val);
+
+                  if (log > 0 && fabs(f_val - h1_gf_val) > tol)
+                  {
+                     std::cout << e << ":" << j << " h1  " << f_val << " "
+                               << h1_gf_val << " " << fabs(f_val - h1_gf_val)
+                               << std::endl;
+                  }
+                  if (log > 0 && fabs(f_val - dgv_gf_val) > tol)
+                  {
+                     std::cout << e << ":" << j << " dgv " << f_val << " "
+                               << dgv_gf_val << " " << fabs(f_val - dgv_gf_val)
+                               << std::endl;
+                  }
+                  if (log > 0 && fabs(f_val - dgi_gf_val) > tol)
+                  {
+                     std::cout << e << ":" << j << " dgi " << f_val << " "
+                               << dgi_gf_val << " " << fabs(f_val - dgi_gf_val)
+                               << std::endl;
+                  }
+               }
+               h1_err /= ir.GetNPoints();
+               dgv_err /= ir.GetNPoints();
+               dgi_err /= ir.GetNPoints();
+
+               REQUIRE(h1_err == Approx(0.0));
+               REQUIRE(dgv_err == Approx(0.0));
+               REQUIRE(dgi_err == Approx(0.0));
+            }
+         }
+      }
+   }
+   std::cout << my_rank << ": Checked GridFunction::GetValue at "
+             << npts << " 2D points" << std::endl;
+}
+
+#endif // MFEM_USE_MPI
 
 TEST_CASE("3D GetValue",
           "[GridFunction]"
@@ -686,7 +925,7 @@
                   const IntegrationPoint &ip = ir.IntPoint(j);
                   T->SetIntPoint(&ip);
 
-                  double f_val = linCoef.Eval(*T, ip);
+                  double f_val = funcCoef.Eval(*T, ip);
                   double h1_gf_val = h1_xCoef.Eval(*T, ip);
                   double dgv_gf_val = dgv_xCoef.Eval(*T, ip);
                   double dgi_gf_val = dgi_xCoef.Eval(*T, ip);
@@ -744,7 +983,7 @@
                   const IntegrationPoint &ip = ir.IntPoint(j);
                   T->SetIntPoint(&ip);
 
-                  double f_val = linCoef.Eval(*T, ip);
+                  double f_val = funcCoef.Eval(*T, ip);
                   double h1_gf_val = h1_xCoef.Eval(*T, ip);
                   double dgv_gf_val = dgv_xCoef.Eval(*T, ip);
                   double dgi_gf_val = dgi_xCoef.Eval(*T, ip);
@@ -803,7 +1042,7 @@
 
                   T->SetIntPoint(&ip);
 
-                  double f_val = linCoef.Eval(*T, ip);
+                  double f_val = funcCoef.Eval(*T, ip);
                   double h1_gf_val = h1_xCoef.Eval(*T, ip);
                   double dgv_gf_val = dgv_xCoef.Eval(*T, ip);
                   double dgi_gf_val = dgi_xCoef.Eval(*T, ip);
@@ -859,7 +1098,7 @@
                   const IntegrationPoint &ip = ir.IntPoint(j);
                   T->SetIntPoint(&ip);
 
-                  double f_val = linCoef.Eval(*T, ip);
+                  double f_val = funcCoef.Eval(*T, ip);
                   double h1_gf_val = h1_xCoef.Eval(*T, ip);
 
                   h1_err += fabs(f_val - h1_gf_val);
@@ -895,7 +1134,7 @@
                   const IntegrationPoint &ip = ir.IntPoint(j);
                   T->SetIntPoint(&ip);
 
-                  double f_val = linCoef.Eval(*T, ip);
+                  double f_val = funcCoef.Eval(*T, ip);
                   double h1_gf_val = h1_xCoef.Eval(*T, ip);
 
                   h1_err += fabs(f_val - h1_gf_val);
@@ -917,6 +1156,152 @@
    std::cout << "Checked GridFunction::GetValue at "
              << npts << " 3D points" << std::endl;
 }
+
+#ifdef MFEM_USE_MPI
+#
+TEST_CASE("3D GetValue in Parallel",
+          "[ParGridFunction]"
+          "[GridFunctionCoefficient]"
+          "[Parallel]")
+{
+   int num_procs;
+   MPI_Comm_size(MPI_COMM_WORLD, &num_procs);
+
+   int my_rank;
+   MPI_Comm_rank(MPI_COMM_WORLD, &my_rank);
+
+   int log = 1;
+   int n = (int)ceil(pow(2*num_procs, 1.0 / 3.0));
+   int dim = 3;
+   int order = 1;
+   int npts = 0;
+
+   double tol = 1e-6;
+
+   for (int type = (int)Element::TETRAHEDRON;
+        type <= (int)Element::WEDGE; type++)
+   {
+      Mesh *mesh = new Mesh(n, n, n, (Element::Type)type, 1, 2.0, 3.0, 5.0);
+      ParMesh pmesh(MPI_COMM_WORLD, *mesh);
+      delete mesh;
+
+      FunctionCoefficient funcCoef(func_3D_lin);
+
+      SECTION("3D GetValue tests for element type " + std::to_string(type))
+      {
+         H1_FECollection  h1_fec(order, dim);
+         L2_FECollection  l2_fec(order, dim);
+         DG_FECollection dgv_fec(order, dim, BasisType::GaussLegendre,
+                                 FiniteElement::VALUE);
+         DG_FECollection dgi_fec(order, dim, BasisType::GaussLegendre,
+                                 FiniteElement::INTEGRAL);
+
+         ParFiniteElementSpace  h1_fespace(&pmesh, &h1_fec);
+         ParFiniteElementSpace  l2_fespace(&pmesh,  &l2_fec);
+         ParFiniteElementSpace dgv_fespace(&pmesh, &dgv_fec);
+         ParFiniteElementSpace dgi_fespace(&pmesh, &dgi_fec);
+
+         ParGridFunction  h1_x( &h1_fespace);
+         ParGridFunction  l2_x( &l2_fespace);
+         ParGridFunction dgv_x(&dgv_fespace);
+         ParGridFunction dgi_x(&dgi_fespace);
+
+         GridFunctionCoefficient  h1_xCoef( &h1_x);
+         GridFunctionCoefficient  l2_xCoef( &l2_x);
+         GridFunctionCoefficient dgv_xCoef(&dgv_x);
+         GridFunctionCoefficient dgi_xCoef(&dgi_x);
+
+         h1_x.ProjectCoefficient(funcCoef);
+         l2_x.ProjectCoefficient(funcCoef);
+         dgv_x.ProjectCoefficient(funcCoef);
+         dgi_x.ProjectCoefficient(funcCoef);
+
+         h1_x.ExchangeFaceNbrData();
+         l2_x.ExchangeFaceNbrData();
+         dgv_x.ExchangeFaceNbrData();
+         dgi_x.ExchangeFaceNbrData();
+
+         SECTION("Shared Face Evaluation 3D")
+         {
+            if (my_rank == 0)
+            {
+               std::cout << "Shared Face Evaluation 3D" << std::endl;
+            }
+            for (int sf = 0; sf < pmesh.GetNSharedFaces(); sf++)
+            {
+               FaceElementTransformations *FET =
+                  pmesh.GetSharedFaceTransformations(sf);
+               ElementTransformation *T = &FET->GetElement2Transformation();
+               int e = FET->Elem2No;
+               const FiniteElement   *fe = dgv_fespace.GetFaceNbrFE(e);
+               const IntegrationRule &ir = IntRules.Get(fe->GetGeomType(),
+                                                        2*order + 2);
+
+               double  h1_err = 0.0;
+               double  l2_err = 0.0;
+               double dgv_err = 0.0;
+               double dgi_err = 0.0;
+
+               for (int j=0; j<ir.GetNPoints(); j++)
+               {
+                  npts++;
+                  const IntegrationPoint &ip = ir.IntPoint(j);
+                  T->SetIntPoint(&ip);
+
+                  double      f_val =   funcCoef.Eval(*T, ip);
+                  double  h1_gf_val =  h1_xCoef.Eval(*T, ip);
+                  double  l2_gf_val =  l2_xCoef.Eval(*T, ip);
+                  double dgv_gf_val = dgv_xCoef.Eval(*T, ip);
+                  double dgi_gf_val = dgi_xCoef.Eval(*T, ip);
+
+                  h1_err  += fabs(f_val -  h1_gf_val);
+                  l2_err  += fabs(f_val -  l2_gf_val);
+                  dgv_err += fabs(f_val - dgv_gf_val);
+                  dgi_err += fabs(f_val - dgi_gf_val);
+
+                  if (log > 0 && fabs(f_val - h1_gf_val) > tol)
+                  {
+                     std::cout << e << ":" << j << " h1  " << f_val << " "
+                               << h1_gf_val << " " << fabs(f_val - h1_gf_val)
+                               << std::endl;
+                  }
+                  if (log > 0 && fabs(f_val - l2_gf_val) > tol)
+                  {
+                     std::cout << e << ":" << j << " l2  " << f_val << " "
+                               << l2_gf_val << " " << fabs(f_val - l2_gf_val)
+                               << std::endl;
+                  }
+                  if (log > 0 && fabs(f_val - dgv_gf_val) > tol)
+                  {
+                     std::cout << e << ":" << j << " dgv " << f_val << " "
+                               << dgv_gf_val << " " << fabs(f_val - dgv_gf_val)
+                               << std::endl;
+                  }
+                  if (log > 0 && fabs(f_val - dgi_gf_val) > tol)
+                  {
+                     std::cout << e << ":" << j << " dgi " << f_val << " "
+                               << dgi_gf_val << " " << fabs(f_val - dgi_gf_val)
+                               << std::endl;
+                  }
+               }
+               h1_err  /= ir.GetNPoints();
+               l2_err  /= ir.GetNPoints();
+               dgv_err /= ir.GetNPoints();
+               dgi_err /= ir.GetNPoints();
+
+               REQUIRE( h1_err == Approx(0.0));
+               REQUIRE( l2_err == Approx(0.0));
+               REQUIRE(dgv_err == Approx(0.0));
+               REQUIRE(dgi_err == Approx(0.0));
+            }
+         }
+      }
+   }
+   std::cout << my_rank << ": Checked GridFunction::GetValue at "
+             << npts << " 3D points" << std::endl;
+}
+
+#endif // MFEM_USE_MPI
 
 TEST_CASE("2D GetVectorValue",
           "[GridFunction]"
@@ -935,7 +1320,7 @@
    {
       Mesh mesh(n, n, (Element::Type)type, 1, 2.0, 3.0);
 
-      VectorFunctionCoefficient linCoef(dim, Func_2D_lin);
+      VectorFunctionCoefficient funcCoef(dim, Func_2D_lin);
 
       SECTION("2D GetVectorValue tests for element type " +
               std::to_string(type))
@@ -970,12 +1355,12 @@
          VectorGridFunctionCoefficient dgv_xCoef(&dgv_x);
          VectorGridFunctionCoefficient dgi_xCoef(&dgi_x);
 
-         h1_x.ProjectCoefficient(linCoef);
-         nd_x.ProjectCoefficient(linCoef);
-         rt_x.ProjectCoefficient(linCoef);
-         l2_x.ProjectCoefficient(linCoef);
-         dgv_x.ProjectCoefficient(linCoef);
-         dgi_x.ProjectCoefficient(linCoef);
+         h1_x.ProjectCoefficient(funcCoef);
+         nd_x.ProjectCoefficient(funcCoef);
+         rt_x.ProjectCoefficient(funcCoef);
+         l2_x.ProjectCoefficient(funcCoef);
+         dgv_x.ProjectCoefficient(funcCoef);
+         dgi_x.ProjectCoefficient(funcCoef);
 
          Vector      f_val(dim);      f_val = 0.0;
          Vector  h1_gf_val(dim);  h1_gf_val = 0.0;
@@ -1008,7 +1393,7 @@
                   const IntegrationPoint &ip = ir.IntPoint(j);
                   T->SetIntPoint(&ip);
 
-                  linCoef.Eval(f_val, *T, ip);
+                  funcCoef.Eval(f_val, *T, ip);
                   h1_xCoef.Eval(h1_gf_val, *T, ip);
                   nd_xCoef.Eval(nd_gf_val, *T, ip);
                   rt_xCoef.Eval(rt_gf_val, *T, ip);
@@ -1112,7 +1497,7 @@
                   const IntegrationPoint &ip = ir.IntPoint(j);
                   T->SetIntPoint(&ip);
 
-                  linCoef.Eval(f_val, *T, ip);
+                  funcCoef.Eval(f_val, *T, ip);
                   h1_xCoef.Eval(h1_gf_val, *T, ip);
                   nd_xCoef.Eval(nd_gf_val, *T, ip);
                   rt_xCoef.Eval(rt_gf_val, *T, ip);
@@ -1217,7 +1602,7 @@
 
                   T->SetIntPoint(&ip);
 
-                  linCoef.Eval(f_val, *T, ip);
+                  funcCoef.Eval(f_val, *T, ip);
                   h1_xCoef.Eval(h1_gf_val, *T, ip);
                   nd_xCoef.Eval(nd_gf_val, *T, ip);
                   rt_xCoef.Eval(rt_gf_val, *T, ip);
@@ -1316,7 +1701,7 @@
                   const IntegrationPoint &ip = ir.IntPoint(j);
                   T->SetIntPoint(&ip);
 
-                  linCoef.Eval(f_val, *T, ip);
+                  funcCoef.Eval(f_val, *T, ip);
                   h1_xCoef.Eval(h1_gf_val, *T, ip);
 
                   double  h1_dist = Distance(f_val,  h1_gf_val, 2);
@@ -1341,6 +1726,208 @@
    std::cout << "Checked GridFunction::GetVectorValue at "
              << npts << " 2D points" << std::endl;
 }
+
+#ifdef MFEM_USE_MPI
+#
+TEST_CASE("2D GetVectorValue in Parallel",
+          "[ParGridFunction]"
+          "[VectorGridFunctionCoefficient]"
+          "[Parallel]")
+{
+   int num_procs;
+   MPI_Comm_size(MPI_COMM_WORLD, &num_procs);
+
+   int my_rank;
+   MPI_Comm_rank(MPI_COMM_WORLD, &my_rank);
+
+   int log = 1;
+   int n = (int)ceil(sqrt(2*num_procs));
+   int dim = 2;
+   int order = 1;
+   int npts = 0;
+
+   double tol = 1e-6;
+
+   for (int type = (int)Element::TRIANGLE;
+        type <= (int)Element::QUADRILATERAL; type++)
+   {
+      Mesh *mesh = new Mesh(n, n, (Element::Type)type, 1, 2.0, 3.0);
+      ParMesh pmesh(MPI_COMM_WORLD, *mesh);
+      delete mesh;
+
+      VectorFunctionCoefficient funcCoef(dim, Func_2D_lin);
+
+      SECTION("2D GetVectorValue tests for element type " +
+              std::to_string(type))
+      {
+         H1_FECollection  h1_fec(order, dim);
+         ND_FECollection  nd_fec(order+1, dim);
+         RT_FECollection  rt_fec(order+1, dim);
+         L2_FECollection  l2_fec(order, dim);
+         DG_FECollection dgv_fec(order, dim, BasisType::GaussLegendre,
+                                 FiniteElement::VALUE);
+         DG_FECollection dgi_fec(order, dim, BasisType::GaussLegendre,
+                                 FiniteElement::INTEGRAL);
+
+         ParFiniteElementSpace  h1_fespace(&pmesh,  &h1_fec, dim);
+         ParFiniteElementSpace  nd_fespace(&pmesh,  &nd_fec);
+         ParFiniteElementSpace  rt_fespace(&pmesh,  &rt_fec);
+         ParFiniteElementSpace  l2_fespace(&pmesh,  &l2_fec, dim);
+         ParFiniteElementSpace dgv_fespace(&pmesh, &dgv_fec, dim);
+         ParFiniteElementSpace dgi_fespace(&pmesh, &dgi_fec, dim);
+
+         ParGridFunction  h1_x( &h1_fespace);
+         ParGridFunction  nd_x( &nd_fespace);
+         ParGridFunction  rt_x( &rt_fespace);
+         ParGridFunction  l2_x( &l2_fespace);
+         ParGridFunction dgv_x(&dgv_fespace);
+         ParGridFunction dgi_x(&dgi_fespace);
+
+         VectorGridFunctionCoefficient  h1_xCoef( &h1_x);
+         VectorGridFunctionCoefficient  nd_xCoef( &nd_x);
+         VectorGridFunctionCoefficient  rt_xCoef( &rt_x);
+         VectorGridFunctionCoefficient  l2_xCoef( &l2_x);
+         VectorGridFunctionCoefficient dgv_xCoef(&dgv_x);
+         VectorGridFunctionCoefficient dgi_xCoef(&dgi_x);
+
+         h1_x.ProjectCoefficient(funcCoef);
+         nd_x.ProjectCoefficient(funcCoef);
+         rt_x.ProjectCoefficient(funcCoef);
+         l2_x.ProjectCoefficient(funcCoef);
+         dgv_x.ProjectCoefficient(funcCoef);
+         dgi_x.ProjectCoefficient(funcCoef);
+
+         h1_x.ExchangeFaceNbrData();
+         nd_x.ExchangeFaceNbrData();
+         rt_x.ExchangeFaceNbrData();
+         l2_x.ExchangeFaceNbrData();
+         dgv_x.ExchangeFaceNbrData();
+         dgi_x.ExchangeFaceNbrData();
+
+         Vector      f_val(dim);      f_val = 0.0;
+         Vector  h1_gf_val(dim);  h1_gf_val = 0.0;
+         Vector  nd_gf_val(dim);  nd_gf_val = 0.0;
+         Vector  rt_gf_val(dim);  rt_gf_val = 0.0;
+         Vector  l2_gf_val(dim);  l2_gf_val = 0.0;
+         Vector dgv_gf_val(dim); dgv_gf_val = 0.0;
+         Vector dgi_gf_val(dim); dgi_gf_val = 0.0;
+
+         SECTION("Shared Face Evaluation 2D")
+         {
+            if (my_rank == 0)
+            {
+               std::cout << "Shared Face Evaluation 2D" << std::endl;
+            }
+            for (int sf = 0; sf < pmesh.GetNSharedFaces(); sf++)
+            {
+               FaceElementTransformations *FET =
+                  pmesh.GetSharedFaceTransformations(sf);
+               ElementTransformation *T = &FET->GetElement2Transformation();
+               int e = FET->Elem2No;
+               const FiniteElement   *fe = dgv_fespace.GetFaceNbrFE(e);
+               const IntegrationRule &ir = IntRules.Get(fe->GetGeomType(),
+                                                        2*order + 2);
+
+               double  h1_err = 0.0;
+               double  nd_err = 0.0;
+               double  rt_err = 0.0;
+               double  l2_err = 0.0;
+               double dgv_err = 0.0;
+               double dgi_err = 0.0;
+
+               for (int j=0; j<ir.GetNPoints(); j++)
+               {
+                  npts++;
+                  const IntegrationPoint &ip = ir.IntPoint(j);
+                  T->SetIntPoint(&ip);
+
+                  funcCoef.Eval(f_val, *T, ip);
+                  h1_xCoef.Eval(h1_gf_val, *T, ip);
+                  nd_xCoef.Eval(nd_gf_val, *T, ip);
+                  rt_xCoef.Eval(rt_gf_val, *T, ip);
+                  l2_xCoef.Eval(l2_gf_val, *T, ip);
+                  dgv_xCoef.Eval(dgv_gf_val, *T, ip);
+                  dgi_xCoef.Eval(dgi_gf_val, *T, ip);
+
+                  double  h1_dist = Distance(f_val,  h1_gf_val, dim);
+                  double  nd_dist = Distance(f_val,  nd_gf_val, dim);
+                  double  rt_dist = Distance(f_val,  rt_gf_val, dim);
+                  double  l2_dist = Distance(f_val,  l2_gf_val, dim);
+                  double dgv_dist = Distance(f_val, dgv_gf_val, dim);
+                  double dgi_dist = Distance(f_val, dgi_gf_val, dim);
+
+                  h1_err  +=  h1_dist;
+                  nd_err  +=  nd_dist;
+                  rt_err  +=  rt_dist;
+                  l2_err  +=  l2_dist;
+                  dgv_err += dgv_dist;
+                  dgi_err += dgi_dist;
+
+                  if (log > 0 && h1_dist > tol)
+                  {
+                     std::cout << e << ":" << j << " h1  ("
+                               << f_val[0] << "," << f_val[1] << ") vs. ("
+                               << h1_gf_val[0] << "," << h1_gf_val[1] << ") "
+                               << h1_dist << std::endl;
+                  }
+                  if (log > 0 && nd_dist > tol)
+                  {
+                     std::cout << e << ":" << j << " nd  ("
+                               << f_val[0] << "," << f_val[1] << ") vs. ("
+                               << nd_gf_val[0] << "," << nd_gf_val[1] << ") "
+                               << nd_dist << std::endl;
+                  }
+                  if (log > 0 && rt_dist > tol)
+                  {
+                     std::cout << e << ":" << j << " rt  ("
+                               << f_val[0] << "," << f_val[1] << ") vs. ("
+                               << rt_gf_val[0] << "," << rt_gf_val[1] << ") "
+                               << rt_dist << std::endl;
+                  }
+                  if (log > 0 && l2_dist > tol)
+                  {
+                     std::cout << e << ":" << j << " l2  ("
+                               << f_val[0] << "," << f_val[1] << ") vs. ("
+                               << l2_gf_val[0] << "," << l2_gf_val[1] << ") "
+                               << l2_dist << std::endl;
+                  }
+                  if (log > 0 && dgv_dist > tol)
+                  {
+                     std::cout << e << ":" << j << " dgv ("
+                               << f_val[0] << "," << f_val[1] << ") vs. ("
+                               << dgv_gf_val[0] << "," << dgv_gf_val[1] << ") "
+                               << dgv_dist << std::endl;
+                  }
+                  if (log > 0 && dgi_dist > tol)
+                  {
+                     std::cout << e << ":" << j << " dgi ("
+                               << f_val[0] << "," << f_val[1] << ") vs. ("
+                               << dgi_gf_val[0] << "," << dgi_gf_val[1] << ") "
+                               << dgi_dist << std::endl;
+                  }
+               }
+               h1_err  /= ir.GetNPoints();
+               nd_err  /= ir.GetNPoints();
+               rt_err  /= ir.GetNPoints();
+               l2_err  /= ir.GetNPoints();
+               dgv_err /= ir.GetNPoints();
+               dgi_err /= ir.GetNPoints();
+
+               REQUIRE( h1_err == Approx(0.0));
+               REQUIRE( nd_err == Approx(0.0));
+               REQUIRE( rt_err == Approx(0.0));
+               REQUIRE( l2_err == Approx(0.0));
+               REQUIRE(dgv_err == Approx(0.0));
+               REQUIRE(dgi_err == Approx(0.0));
+            }
+         }
+      }
+   }
+   std::cout << my_rank << ": Checked GridFunction::GetVectorValue at "
+             << npts << " 2D points" << std::endl;
+}
+
+#endif // MFEM_USE_MPI
 
 TEST_CASE("3D GetVectorValue",
           "[GridFunction]"
@@ -1359,7 +1946,7 @@
    {
       Mesh mesh(n, n, n, (Element::Type)type, 1, 2.0, 3.0, 5.0);
 
-      VectorFunctionCoefficient linCoef(dim, Func_3D_lin);
+      VectorFunctionCoefficient funcCoef(dim, Func_3D_lin);
 
       SECTION("3D GetVectorValue tests for element type " +
               std::to_string(type))
@@ -1394,12 +1981,12 @@
          VectorGridFunctionCoefficient dgv_xCoef(&dgv_x);
          VectorGridFunctionCoefficient dgi_xCoef(&dgi_x);
 
-         h1_x.ProjectCoefficient(linCoef);
-         nd_x.ProjectCoefficient(linCoef);
-         rt_x.ProjectCoefficient(linCoef);
-         l2_x.ProjectCoefficient(linCoef);
-         dgv_x.ProjectCoefficient(linCoef);
-         dgi_x.ProjectCoefficient(linCoef);
+         h1_x.ProjectCoefficient(funcCoef);
+         nd_x.ProjectCoefficient(funcCoef);
+         rt_x.ProjectCoefficient(funcCoef);
+         l2_x.ProjectCoefficient(funcCoef);
+         dgv_x.ProjectCoefficient(funcCoef);
+         dgi_x.ProjectCoefficient(funcCoef);
 
          Vector      f_val(dim);      f_val = 0.0;
          Vector  h1_gf_val(dim);  h1_gf_val = 0.0;
@@ -1432,7 +2019,7 @@
                   const IntegrationPoint &ip = ir.IntPoint(j);
                   T->SetIntPoint(&ip);
 
-                  linCoef.Eval(f_val, *T, ip);
+                  funcCoef.Eval(f_val, *T, ip);
                   h1_xCoef.Eval(h1_gf_val, *T, ip);
                   nd_xCoef.Eval(nd_gf_val, *T, ip);
                   rt_xCoef.Eval(rt_gf_val, *T, ip);
@@ -1548,7 +2135,7 @@
                   const IntegrationPoint &ip = ir.IntPoint(j);
                   T->SetIntPoint(&ip);
 
-                  linCoef.Eval(f_val, *T, ip);
+                  funcCoef.Eval(f_val, *T, ip);
                   h1_xCoef.Eval(h1_gf_val, *T, ip);
                   nd_xCoef.Eval(nd_gf_val, *T, ip);
                   rt_xCoef.Eval(rt_gf_val, *T, ip);
@@ -1665,7 +2252,7 @@
 
                   T->SetIntPoint(&ip);
 
-                  linCoef.Eval(f_val, *T, ip);
+                  funcCoef.Eval(f_val, *T, ip);
                   h1_xCoef.Eval(h1_gf_val, *T, ip);
                   nd_xCoef.Eval(nd_gf_val, *T, ip);
                   rt_xCoef.Eval(rt_gf_val, *T, ip);
@@ -1776,7 +2363,7 @@
                   const IntegrationPoint &ip = ir.IntPoint(j);
                   T->SetIntPoint(&ip);
 
-                  linCoef.Eval(f_val, *T, ip);
+                  funcCoef.Eval(f_val, *T, ip);
                   h1_xCoef.Eval(h1_gf_val, *T, ip);
 
                   double  h1_dist = Distance(f_val,  h1_gf_val, dim);
@@ -1817,7 +2404,7 @@
                   const IntegrationPoint &ip = ir.IntPoint(j);
                   T->SetIntPoint(&ip);
 
-                  linCoef.Eval(f_val, *T, ip);
+                  funcCoef.Eval(f_val, *T, ip);
                   h1_xCoef.Eval(h1_gf_val, *T, ip);
 
                   double  h1_dist = Distance(f_val,  h1_gf_val, dim);
@@ -1845,2188 +2432,8 @@
              << npts << " 3D points" << std::endl;
 }
 
-<<<<<<< HEAD
-TEST_CASE("1D GetGradient",
-          "[GridFunction]"
-          "[GradientGridFunctionCoefficient]")
-{
-   int log = 1;
-   int n = 1;
-   int dim = 1;
-   int order = 2;
-=======
 #ifdef MFEM_USE_MPI
 #
-TEST_CASE("1D GetValue in Parallel",
-          "[ParGridFunction]"
-          "[GridFunctionCoefficient]"
-          "[Parallel]")
-{
-   int num_procs;
-   MPI_Comm_size(MPI_COMM_WORLD, &num_procs);
-
-   int my_rank;
-   MPI_Comm_rank(MPI_COMM_WORLD, &my_rank);
-
-   int log = 1;
-   int n = 2 * num_procs;
-   int dim = 1;
-   int order = 1;
->>>>>>> a9fd6daf
-   int npts = 0;
-
-   double tol = 1e-6;
-
-   for (int type = (int)Element::SEGMENT;
-        type <= (int)Element::SEGMENT; type++)
-   {
-<<<<<<< HEAD
-      Mesh mesh(n, 2.0);
-
-      FunctionCoefficient funcCoef(func_1D_quad);
-
-      SECTION("1D GetGradient tests for element type " + std::to_string(type))
-      {
-         H1_FECollection h1_fec(order, dim);
-         DG_FECollection dgv_fec(order, dim, BasisType::GaussLegendre,
-                                 FiniteElement::VALUE);
-
-         FiniteElementSpace h1_fespace(&mesh, &h1_fec);
-         FiniteElementSpace dgv_fespace(&mesh, &dgv_fec);
-
-         GridFunction h1_x(&h1_fespace);
-         GridFunction dgv_x(&dgv_fespace);
-
-         GradientGridFunctionCoefficient h1_xCoef(&h1_x);
-         GradientGridFunctionCoefficient dgv_xCoef(&dgv_x);
-
-         h1_x.ProjectCoefficient(funcCoef);
-         dgv_x.ProjectCoefficient(funcCoef);
-
-         Vector      f_val(dim);      f_val = 0.0;
-         Vector  h1_gf_val(dim);  h1_gf_val = 0.0;
-         Vector dgv_gf_val(dim); dgv_gf_val = 0.0;
-
-         SECTION("Domain Evaluation 1D")
-         {
-            std::cout << "Domain Evaluation 1D" << std::endl;
-            for (int e = 0; e < mesh.GetNE(); e++)
-            {
-               ElementTransformation *T = mesh.GetElementTransformation(e);
-               const FiniteElement   *fe = h1_fespace.GetFE(e);
-               const IntegrationRule &ir = IntRules.Get(fe->GetGeomType(),
-                                                        2*order + 2);
-
-               double h1_err = 0.0;
-               double dgv_err = 0.0;
-
-               double tip_data[dim];
-               Vector tip(tip_data, dim);
-               for (int j=0; j<ir.GetNPoints(); j++)
-               {
-                  npts++;
-                  const IntegrationPoint &ip = ir.IntPoint(j);
-                  T->SetIntPoint(&ip);
-                  T->Transform(ip, tip);
-
-                  dfunc_1D_quad(tip, f_val);
-
-                  h1_xCoef.Eval(h1_gf_val, *T, ip);
-                  dgv_xCoef.Eval(dgv_gf_val, *T, ip);
-
-                  double  h1_dist = Distance(f_val,  h1_gf_val, dim);
-                  double dgv_dist = Distance(f_val, dgv_gf_val, dim);
-
-                  h1_err  +=  h1_dist;
-                  dgv_err += dgv_dist;
-
-                  if (log > 0 && h1_dist > tol)
-                  {
-                     std::cout << e << ":" << j << " h1  ("
-                               << f_val[0] << ") vs. ("
-                               << h1_gf_val[0] << ") "
-                               << h1_dist << std::endl;
-                  }
-                  if (log > 0 && dgv_dist > tol)
-                  {
-                     std::cout << e << ":" << j << " dgv ("
-                               << f_val[0] << ") vs. ("
-                               << dgv_gf_val[0] << ") "
-                               << dgv_dist << std::endl;
-                  }
-               }
-               h1_err /= ir.GetNPoints();
-               dgv_err /= ir.GetNPoints();
-
-               REQUIRE(h1_err == Approx(0.0));
-               REQUIRE(dgv_err == Approx(0.0));
-            }
-         }
-
-         SECTION("Boundary Evaluation 1D (H1 Context)")
-         {
-            std::cout << "Boundary Evaluation 1D (H1 Context)" << std::endl;
-            for (int be = 0; be < mesh.GetNBE(); be++)
-            {
-               ElementTransformation *T = mesh.GetBdrElementTransformation(be);
-               const FiniteElement   *fe = h1_fespace.GetBE(be);
-               const IntegrationRule &ir = IntRules.Get(fe->GetGeomType(),
-                                                        2*order + 2);
-
-               double h1_err = 0.0;
-               double dgv_err = 0.0;
-
-               double tip_data[dim];
-               Vector tip(tip_data, dim);
-               for (int j=0; j<ir.GetNPoints(); j++)
-               {
-                  npts++;
-                  const IntegrationPoint &ip = ir.IntPoint(j);
-                  T->SetIntPoint(&ip);
-                  T->Transform(ip, tip);
-
-                  dfunc_1D_quad(tip, f_val);
-
-                  h1_xCoef.Eval(h1_gf_val, *T, ip);
-                  dgv_xCoef.Eval(dgv_gf_val, *T, ip);
-
-                  double  h1_dist = Distance(f_val,  h1_gf_val, dim);
-                  double dgv_dist = Distance(f_val, dgv_gf_val, dim);
-
-                  h1_err  +=  h1_dist;
-                  dgv_err += dgv_dist;
-
-                  if (log > 0 && h1_dist > tol)
-                  {
-                     std::cout << be << ":" << j << " h1  ("
-                               << f_val[0] << ") vs. ("
-                               << h1_gf_val[0] << ") "
-                               << h1_dist << std::endl;
-                  }
-                  if (log > 0 && dgv_dist > tol)
-                  {
-                     std::cout << be << ":" << j << " dgv ("
-                               << f_val[0] << ") vs. ("
-                               << dgv_gf_val[0] << ") "
-                               << dgv_dist << std::endl;
-                  }
-               }
-               h1_err /= ir.GetNPoints();
-               dgv_err /= ir.GetNPoints();
-
-               REQUIRE(h1_err == Approx(0.0));
-               REQUIRE(dgv_err == Approx(0.0));
-            }
-         }
-
-         SECTION("Boundary Evaluation 1D (DG Context)")
-         {
-            std::cout << "Boundary Evaluation 1D (DG Context)" << std::endl;
-            for (int be = 0; be < mesh.GetNBE(); be++)
-            {
-               FaceElementTransformations *T =
-                  mesh.GetBdrFaceTransformations(be);
-               const IntegrationRule &ir = IntRules.Get(T->GetGeometryType(),
-                                                        2*order + 2);
-
-               double h1_err = 0.0;
-               double dgv_err = 0.0;
-
-               double tip_data[dim];
-               Vector tip(tip_data, dim);
-               for (int j=0; j<ir.GetNPoints(); j++)
-               {
-                  npts++;
-                  const IntegrationPoint &ip = ir.IntPoint(j);
-
-                  T->SetIntPoint(&ip);
-                  T->Transform(ip, tip);
-
-                  dfunc_1D_quad(tip, f_val);
-
-                  h1_xCoef.Eval(h1_gf_val, *T, ip);
-                  dgv_xCoef.Eval(dgv_gf_val, *T, ip);
-
-                  double  h1_dist = Distance(f_val,  h1_gf_val, dim);
-                  double dgv_dist = Distance(f_val, dgv_gf_val, dim);
-
-                  h1_err  +=  h1_dist;
-                  dgv_err += dgv_dist;
-
-                  if (log > 0 && h1_dist > tol)
-                  {
-                     std::cout << be << ":" << j << " h1  ("
-                               << f_val[0] << ") vs. ("
-                               << h1_gf_val[0] << ") "
-                               << h1_dist << std::endl;
-                  }
-                  if (log > 0 && dgv_dist > tol)
-                  {
-                     std::cout << be << ":" << j << " dgv ("
-                               << f_val[0] << ") vs. ("
-                               << dgv_gf_val[0] << ") "
-                               << dgv_dist << std::endl;
-                  }
-               }
-               h1_err /= ir.GetNPoints();
-               dgv_err /= ir.GetNPoints();
-
-               REQUIRE(h1_err == Approx(0.0));
-               REQUIRE(dgv_err == Approx(0.0));
-            }
-         }
-      }
-   }
-   std::cout << "Checked GridFunction::GetGradient at "
-             << npts << " 1D points" << std::endl;
-}
-
-TEST_CASE("2D GetGradient",
-          "[GridFunction]"
-          "[GradientGridFunctionCoefficient]")
-{
-   int log = 1;
-   int n = 1;
-   int dim = 2;
-   int order = 2;
-   int npts = 0;
-
-   double tol = 1e-6;
-
-   for (int type = (int)Element::TRIANGLE;
-        type <= (int)Element::QUADRILATERAL; type++)
-   {
-      Mesh mesh(n, n, (Element::Type)type, 1, 2.0, 3.0);
-
-      FunctionCoefficient funcCoef(func_2D_quad);
-
-      SECTION("2D GetGradient tests for element type " + std::to_string(type))
-=======
-      Mesh *mesh = new Mesh(n, 2.0);
-      ParMesh pmesh(MPI_COMM_WORLD, *mesh);
-      delete mesh;
-
-      FunctionCoefficient linCoef(func_1D_lin);
-
-      SECTION("1D GetValue tests for element type " + std::to_string(type))
->>>>>>> a9fd6daf
-      {
-         H1_FECollection h1_fec(order, dim);
-         DG_FECollection dgv_fec(order, dim, BasisType::GaussLegendre,
-                                 FiniteElement::VALUE);
-<<<<<<< HEAD
-
-         FiniteElementSpace h1_fespace(&mesh, &h1_fec);
-         FiniteElementSpace dgv_fespace(&mesh, &dgv_fec);
-
-         GridFunction h1_x(&h1_fespace);
-         GridFunction dgv_x(&dgv_fespace);
-
-         GradientGridFunctionCoefficient h1_xCoef(&h1_x);
-         GradientGridFunctionCoefficient dgv_xCoef(&dgv_x);
-
-         h1_x.ProjectCoefficient(funcCoef);
-         dgv_x.ProjectCoefficient(funcCoef);
-
-         Vector      f_val(dim);      f_val = 0.0;
-         Vector  h1_gf_val(dim);  h1_gf_val = 0.0;
-         Vector dgv_gf_val(dim); dgv_gf_val = 0.0;
-
-         SECTION("Domain Evaluation 2D")
-         {
-            std::cout << "Domain Evaluation 2D" << std::endl;
-            for (int e = 0; e < mesh.GetNE(); e++)
-            {
-               ElementTransformation *T = mesh.GetElementTransformation(e);
-               const FiniteElement   *fe = h1_fespace.GetFE(e);
-               const IntegrationRule &ir = IntRules.Get(fe->GetGeomType(),
-                                                        2*order + 2);
-
-               double h1_err = 0.0;
-               double dgv_err = 0.0;
-
-               double tip_data[dim];
-               Vector tip(tip_data, dim);
-               for (int j=0; j<ir.GetNPoints(); j++)
-               {
-                  npts++;
-                  const IntegrationPoint &ip = ir.IntPoint(j);
-                  T->SetIntPoint(&ip);
-                  T->Transform(ip, tip);
-
-                  dfunc_2D_quad(tip, f_val);
-
-                  h1_xCoef.Eval(h1_gf_val, *T, ip);
-                  dgv_xCoef.Eval(dgv_gf_val, *T, ip);
-
-                  double  h1_dist = Distance(f_val,  h1_gf_val, dim);
-                  double dgv_dist = Distance(f_val, dgv_gf_val, dim);
-
-                  h1_err  +=  h1_dist;
-                  dgv_err += dgv_dist;
-
-                  if (log > 0 && h1_dist > tol)
-                  {
-                     std::cout << e << ":" << j << " h1  ("
-                               << f_val[0] << "," << f_val[1] << ") vs. ("
-                               << h1_gf_val[0] << "," << h1_gf_val[1] << ") "
-                               << h1_dist << std::endl;
-                  }
-                  if (log > 0 && dgv_dist > tol)
-                  {
-                     std::cout << e << ":" << j << " dgv ("
-                               << f_val[0] << "," << f_val[1] << ") vs. ("
-                               << dgv_gf_val[0] << "," << dgv_gf_val[1] << ") "
-                               << dgv_dist << std::endl;
-                  }
-               }
-               h1_err /= ir.GetNPoints();
-               dgv_err /= ir.GetNPoints();
-
-               REQUIRE(h1_err == Approx(0.0));
-               REQUIRE(dgv_err == Approx(0.0));
-            }
-         }
-
-         SECTION("Boundary Evaluation 2D (H1 Context)")
-         {
-            std::cout << "Boundary Evaluation 2D (H1 Context)" << std::endl;
-            for (int be = 0; be < mesh.GetNBE(); be++)
-            {
-               ElementTransformation *T = mesh.GetBdrElementTransformation(be);
-               const FiniteElement   *fe = h1_fespace.GetBE(be);
-               const IntegrationRule &ir = IntRules.Get(fe->GetGeomType(),
-                                                        2*order + 2);
-
-               double h1_err = 0.0;
-               double dgv_err = 0.0;
-
-               double tip_data[dim];
-               Vector tip(tip_data, dim);
-               for (int j=0; j<ir.GetNPoints(); j++)
-               {
-                  npts++;
-                  const IntegrationPoint &ip = ir.IntPoint(j);
-                  T->SetIntPoint(&ip);
-                  T->Transform(ip, tip);
-
-                  dfunc_2D_quad(tip, f_val);
-
-                  h1_xCoef.Eval(h1_gf_val, *T, ip);
-                  dgv_xCoef.Eval(dgv_gf_val, *T, ip);
-
-                  double  h1_dist = Distance(f_val,  h1_gf_val, dim);
-                  double dgv_dist = Distance(f_val, dgv_gf_val, dim);
-
-                  h1_err  +=  h1_dist;
-                  dgv_err += dgv_dist;
-
-                  if (log > 0 && h1_dist > tol)
-                  {
-                     std::cout << be << ":" << j << " h1  ("
-                               << f_val[0] << "," << f_val[1] << ") vs. ("
-                               << h1_gf_val[0] << "," << h1_gf_val[1] << ") "
-                               << h1_dist << std::endl;
-                  }
-                  if (log > 0 && dgv_dist > tol)
-                  {
-                     std::cout << be << ":" << j << " dgv ("
-                               << f_val[0] << "," << f_val[1] << ") vs. ("
-                               << dgv_gf_val[0] << "," << dgv_gf_val[1] << ") "
-                               << dgv_dist << std::endl;
-                  }
-               }
-               h1_err /= ir.GetNPoints();
-               dgv_err /= ir.GetNPoints();
-
-               REQUIRE(h1_err == Approx(0.0));
-               REQUIRE(dgv_err == Approx(0.0));
-            }
-         }
-
-         SECTION("Boundary Evaluation 2D (DG Context)")
-         {
-            std::cout << "Boundary Evaluation 2D (DG Context)" << std::endl;
-            for (int be = 0; be < mesh.GetNBE(); be++)
-            {
-               FaceElementTransformations *T =
-                  mesh.GetBdrFaceTransformations(be);
-               const IntegrationRule &ir = IntRules.Get(T->GetGeometryType(),
-                                                        2*order + 2);
-
-               double h1_err = 0.0;
-               double dgv_err = 0.0;
-
-               double tip_data[dim];
-               Vector tip(tip_data, dim);
-               for (int j=0; j<ir.GetNPoints(); j++)
-               {
-                  npts++;
-                  const IntegrationPoint &ip = ir.IntPoint(j);
-
-                  T->SetIntPoint(&ip);
-                  T->Transform(ip, tip);
-
-                  dfunc_2D_quad(tip, f_val);
-
-                  h1_xCoef.Eval(h1_gf_val, *T, ip);
-                  dgv_xCoef.Eval(dgv_gf_val, *T, ip);
-
-                  double  h1_dist = Distance(f_val,  h1_gf_val, dim);
-                  double dgv_dist = Distance(f_val, dgv_gf_val, dim);
-
-                  h1_err  +=  h1_dist;
-                  dgv_err += dgv_dist;
-
-                  if (log > 0 && h1_dist > tol)
-                  {
-                     std::cout << be << ":" << j << " h1  ("
-                               << f_val[0] << "," << f_val[1] << ") vs. ("
-                               << h1_gf_val[0] << "," << h1_gf_val[1] << ") "
-                               << h1_dist << std::endl;
-                  }
-                  if (log > 0 && dgv_dist > tol)
-                  {
-                     std::cout << be << ":" << j << " dgv ("
-                               << f_val[0] << "," << f_val[1] << ") vs. ("
-                               << dgv_gf_val[0] << "," << dgv_gf_val[1] << ") "
-                               << dgv_dist << std::endl;
-                  }
-               }
-               h1_err /= ir.GetNPoints();
-               dgv_err /= ir.GetNPoints();
-
-               REQUIRE(h1_err == Approx(0.0));
-               REQUIRE(dgv_err == Approx(0.0));
-            }
-         }
-      }
-   }
-   std::cout << "Checked GridFunction::GetGradient at "
-             << npts << " 2D points" << std::endl;
-}
-
-TEST_CASE("3D GetGradient",
-          "[GridFunction]"
-          "[GradientGridFunctionCoefficient]")
-{
-   int log = 1;
-   int n = 1;
-   int dim = 3;
-   int order = 2;
-   int npts = 0;
-
-   double tol = 1e-6;
-
-   for (int type = (int)Element::TETRAHEDRON;
-        type <= (int)Element::WEDGE; type++)
-   {
-      Mesh mesh(n, n, n, (Element::Type)type, 1, 2.0, 3.0, 5.0);
-
-      FunctionCoefficient funcCoef(func_3D_quad);
-
-      SECTION("3D GetGradient tests for element type " + std::to_string(type))
-      {
-         H1_FECollection h1_fec(order, dim);
-         DG_FECollection dgv_fec(order, dim, BasisType::GaussLegendre,
-                                 FiniteElement::VALUE);
-
-         FiniteElementSpace h1_fespace(&mesh, &h1_fec);
-         FiniteElementSpace dgv_fespace(&mesh, &dgv_fec);
-
-         GridFunction h1_x(&h1_fespace);
-         GridFunction dgv_x(&dgv_fespace);
-
-         GradientGridFunctionCoefficient h1_xCoef(&h1_x);
-         GradientGridFunctionCoefficient dgv_xCoef(&dgv_x);
-
-         h1_x.ProjectCoefficient(funcCoef);
-         dgv_x.ProjectCoefficient(funcCoef);
-
-         Vector      f_val(dim);      f_val = 0.0;
-         Vector  h1_gf_val(dim);  h1_gf_val = 0.0;
-         Vector dgv_gf_val(dim); dgv_gf_val = 0.0;
-
-         SECTION("Domain Evaluation 3D")
-         {
-            std::cout << "Domain Evaluation 3D" << std::endl;
-            for (int e = 0; e < mesh.GetNE(); e++)
-            {
-               ElementTransformation *T = mesh.GetElementTransformation(e);
-               const FiniteElement   *fe = h1_fespace.GetFE(e);
-               const IntegrationRule &ir = IntRules.Get(fe->GetGeomType(),
-                                                        2*order + 2);
-
-               double h1_err = 0.0;
-               double dgv_err = 0.0;
-
-               double tip_data[dim];
-               Vector tip(tip_data, dim);
-               for (int j=0; j<ir.GetNPoints(); j++)
-               {
-                  npts++;
-                  const IntegrationPoint &ip = ir.IntPoint(j);
-                  T->SetIntPoint(&ip);
-                  T->Transform(ip, tip);
-
-                  dfunc_3D_quad(tip, f_val);
-
-                  h1_xCoef.Eval(h1_gf_val, *T, ip);
-                  dgv_xCoef.Eval(dgv_gf_val, *T, ip);
-
-                  double  h1_dist = Distance(f_val,  h1_gf_val, dim);
-                  double dgv_dist = Distance(f_val, dgv_gf_val, dim);
-
-                  h1_err  +=  h1_dist;
-                  dgv_err += dgv_dist;
-
-                  if (log > 0 && h1_dist > tol)
-                  {
-                     std::cout << e << ":" << j << " h1  ("
-                               << f_val[0] << "," << f_val[1] << ","
-                               << f_val[2] << ") vs. ("
-                               << h1_gf_val[0] << "," << h1_gf_val[1] << ","
-                               << h1_gf_val[2] << ") "
-                               << h1_dist << std::endl;
-                  }
-                  if (log > 0 && dgv_dist > tol)
-                  {
-                     std::cout << e << ":" << j << " dgv ("
-                               << f_val[0] << "," << f_val[1] << ","
-                               << f_val[2] << ") vs. ("
-                               << dgv_gf_val[0] << "," << dgv_gf_val[1] << ","
-                               << dgv_gf_val[2] << ") " << dgv_dist
-                               << std::endl;
-                  }
-               }
-               h1_err /= ir.GetNPoints();
-               dgv_err /= ir.GetNPoints();
-
-               REQUIRE(h1_err == Approx(0.0));
-               REQUIRE(dgv_err == Approx(0.0));
-            }
-         }
-
-         SECTION("Boundary Evaluation 3D (H1 Context)")
-         {
-            std::cout << "Boundary Evaluation 3D (H1 Context)" << std::endl;
-            for (int be = 0; be < mesh.GetNBE(); be++)
-            {
-               ElementTransformation *T = mesh.GetBdrElementTransformation(be);
-               const FiniteElement   *fe = h1_fespace.GetBE(be);
-               const IntegrationRule &ir = IntRules.Get(fe->GetGeomType(),
-                                                        2*order + 2);
-
-               double h1_err = 0.0;
-               double dgv_err = 0.0;
-
-               double tip_data[dim];
-               Vector tip(tip_data, dim);
-               for (int j=0; j<ir.GetNPoints(); j++)
-               {
-                  npts++;
-                  const IntegrationPoint &ip = ir.IntPoint(j);
-                  T->SetIntPoint(&ip);
-                  T->Transform(ip, tip);
-
-                  dfunc_3D_quad(tip, f_val);
-
-                  h1_xCoef.Eval(h1_gf_val, *T, ip);
-                  dgv_xCoef.Eval(dgv_gf_val, *T, ip);
-
-                  double  h1_dist = Distance(f_val,  h1_gf_val, dim);
-                  double dgv_dist = Distance(f_val, dgv_gf_val, dim);
-
-                  h1_err  +=  h1_dist;
-                  dgv_err += dgv_dist;
-
-                  if (log > 0 && h1_dist > tol)
-                  {
-                     std::cout << be << ":" << j << " h1  ("
-                               << f_val[0] << "," << f_val[1] << ","
-                               << f_val[2] << ") vs. ("
-                               << h1_gf_val[0] << "," << h1_gf_val[1] << ","
-                               << h1_gf_val[2] << ") "
-                               << h1_dist << std::endl;
-                  }
-                  if (log > 0 && dgv_dist > tol)
-                  {
-                     std::cout << be << ":" << j << " dgv ("
-                               << f_val[0] << "," << f_val[1] << ","
-                               << f_val[2] << ") vs. ("
-                               << dgv_gf_val[0] << "," << dgv_gf_val[1] << ","
-                               << dgv_gf_val[2] << ") " << dgv_dist
-                               << std::endl;
-                  }
-               }
-               h1_err /= ir.GetNPoints();
-               dgv_err /= ir.GetNPoints();
-
-               REQUIRE(h1_err == Approx(0.0));
-               REQUIRE(dgv_err == Approx(0.0));
-            }
-         }
-
-         SECTION("Boundary Evaluation 3D (DG Context)")
-         {
-            std::cout << "Boundary Evaluation 3D (DG Context)" << std::endl;
-            for (int be = 0; be < mesh.GetNBE(); be++)
-            {
-               FaceElementTransformations *T =
-                  mesh.GetBdrFaceTransformations(be);
-               const IntegrationRule &ir = IntRules.Get(T->GetGeometryType(),
-                                                        2*order + 2);
-
-               double h1_err = 0.0;
-               double dgv_err = 0.0;
-
-               double tip_data[dim];
-               Vector tip(tip_data, dim);
-               for (int j=0; j<ir.GetNPoints(); j++)
-               {
-                  npts++;
-                  const IntegrationPoint &ip = ir.IntPoint(j);
-
-                  T->SetIntPoint(&ip);
-                  T->Transform(ip, tip);
-
-                  dfunc_3D_quad(tip, f_val);
-
-                  h1_xCoef.Eval(h1_gf_val, *T, ip);
-                  dgv_xCoef.Eval(dgv_gf_val, *T, ip);
-
-                  double  h1_dist = Distance(f_val,  h1_gf_val, dim);
-                  double dgv_dist = Distance(f_val, dgv_gf_val, dim);
-
-                  h1_err  +=  h1_dist;
-                  dgv_err += dgv_dist;
-
-                  if (log > 0 && h1_dist > tol)
-                  {
-                     std::cout << be << ":" << j << " h1  ("
-                               << f_val[0] << "," << f_val[1] << ","
-                               << f_val[2] << ") vs. ("
-                               << h1_gf_val[0] << "," << h1_gf_val[1] << ","
-                               << h1_gf_val[2] << ") "
-                               << h1_dist << std::endl;
-                  }
-                  if (log > 0 && dgv_dist > tol)
-                  {
-                     std::cout << be << ":" << j << " dgv ("
-                               << f_val[0] << "," << f_val[1] << ","
-                               << f_val[2] << ") vs. ("
-                               << dgv_gf_val[0] << "," << dgv_gf_val[1] << ","
-                               << dgv_gf_val[2] << ") " << dgv_dist
-                               << std::endl;
-                  }
-               }
-               h1_err /= ir.GetNPoints();
-               dgv_err /= ir.GetNPoints();
-
-               REQUIRE(h1_err == Approx(0.0));
-               REQUIRE(dgv_err == Approx(0.0));
-            }
-         }
-      }
-   }
-   std::cout << "Checked GridFunction::GetGradient at "
-             << npts << " 3D points" << std::endl;
-}
-
-TEST_CASE("2D GetCurl",
-          "[GridFunction]"
-          "[CurlGridFunctionCoefficient]")
-{
-   int log = 1;
-   int n = 1;
-   int dim = 2;
-   int order = 2;
-   int npts = 0;
-
-   double tol = 1e-6;
-
-   for (int type = (int)Element::TRIANGLE;
-        type <= (int)Element::QUADRILATERAL; type++)
-   {
-      Mesh mesh(n, n, (Element::Type)type, 1, 2.0, 3.0);
-
-      VectorFunctionCoefficient funcCoef(2, Func_2D_quad);
-
-      SECTION("2D GetCurl tests for element type " +
-              std::to_string(type))
-      {
-         H1_FECollection  h1_fec(order, dim);
-         ND_FECollection  nd_fec(order+1, dim);
-         DG_FECollection dgv_fec(order, dim, BasisType::GaussLegendre,
-                                 FiniteElement::VALUE);
-
-         FiniteElementSpace  h1_fespace(&mesh,  &h1_fec, dim);
-         FiniteElementSpace  nd_fespace(&mesh,  &nd_fec);
-         FiniteElementSpace dgv_fespace(&mesh, &dgv_fec, dim);
-
-         GridFunction  h1_x( &h1_fespace);
-         GridFunction  nd_x( &nd_fespace);
-         GridFunction dgv_x(&dgv_fespace);
-
-         CurlGridFunctionCoefficient  h1_xCoef( &h1_x);
-         CurlGridFunctionCoefficient  nd_xCoef( &nd_x);
-         CurlGridFunctionCoefficient dgv_xCoef(&dgv_x);
-
-         h1_x.ProjectCoefficient(funcCoef);
-         nd_x.ProjectCoefficient(funcCoef);
-         dgv_x.ProjectCoefficient(funcCoef);
-
-         Vector      f_val(2*dim-3);      f_val = 0.0;
-         Vector  h1_gf_val(2*dim-3);  h1_gf_val = 0.0;
-         Vector  nd_gf_val(2*dim-3);  nd_gf_val = 0.0;
-         Vector dgv_gf_val(2*dim-3); dgv_gf_val = 0.0;
-
-         SECTION("Domain Evaluation 2D")
-         {
-            std::cout << "Domain Evaluation 2D" << std::endl;
-            for (int e = 0; e < mesh.GetNE(); e++)
-            {
-               ElementTransformation *T = mesh.GetElementTransformation(e);
-               const FiniteElement   *fe = h1_fespace.GetFE(e);
-               const IntegrationRule &ir = IntRules.Get(fe->GetGeomType(),
-                                                        2*order + 2);
-
-               double  h1_err = 0.0;
-               double  nd_err = 0.0;
-               double dgv_err = 0.0;
-
-               double tip_data[dim];
-               Vector tip(tip_data, dim);
-               for (int j=0; j<ir.GetNPoints(); j++)
-               {
-                  npts++;
-                  const IntegrationPoint &ip = ir.IntPoint(j);
-                  T->SetIntPoint(&ip);
-                  T->Transform(ip, tip);
-
-                  RotFunc_2D_quad(tip, f_val);
-
-                  h1_xCoef.Eval(h1_gf_val, *T, ip);
-                  nd_xCoef.Eval(nd_gf_val, *T, ip);
-                  dgv_xCoef.Eval(dgv_gf_val, *T, ip);
-
-                  double  h1_dist = Distance(f_val,  h1_gf_val, 2*dim-3);
-                  double  nd_dist = Distance(f_val,  nd_gf_val, 2*dim-3);
-                  double dgv_dist = Distance(f_val, dgv_gf_val, 2*dim-3);
-
-                  h1_err  +=  h1_dist;
-                  nd_err  +=  nd_dist;
-                  dgv_err += dgv_dist;
-
-                  if (log > 0 && h1_dist > tol)
-                  {
-                     std::cout << e << ":" << j << " h1  ("
-                               << f_val[0] << ") vs. ("
-                               << h1_gf_val[0] << ") " << h1_dist
-                               << std::endl;
-                  }
-                  if (log > 0 && nd_dist > tol)
-                  {
-                     std::cout << e << ":" << j << " nd  ("
-                               << f_val[0] << ") vs. ("
-                               << nd_gf_val[0] << ") " << nd_dist
-                               << std::endl;
-                  }
-                  if (log > 0 && dgv_dist > tol)
-                  {
-                     std::cout << e << ":" << j << " dgv ("
-                               << f_val[0] << ") vs. ("
-                               << dgv_gf_val[0] << ") " << dgv_dist
-                               << std::endl;
-                  }
-               }
-               h1_err  /= ir.GetNPoints();
-               nd_err  /= ir.GetNPoints();
-               dgv_err /= ir.GetNPoints();
-
-               REQUIRE( h1_err == Approx(0.0));
-               REQUIRE( nd_err == Approx(0.0));
-               REQUIRE(dgv_err == Approx(0.0));
-            }
-         }
-
-         SECTION("Boundary Evaluation 2D (H1 Context)")
-         {
-            std::cout << "Boundary Evaluation 2D (H1 Context)" << std::endl;
-            for (int be = 0; be < mesh.GetNBE(); be++)
-            {
-               ElementTransformation *T = mesh.GetBdrElementTransformation(be);
-               const FiniteElement   *fe = h1_fespace.GetBE(be);
-               const IntegrationRule &ir = IntRules.Get(fe->GetGeomType(),
-                                                        2*order + 2);
-
-               double  h1_err = 0.0;
-               double  nd_err = 0.0;
-               double dgv_err = 0.0;
-
-               double tip_data[dim];
-               Vector tip(tip_data, dim);
-               for (int j=0; j<ir.GetNPoints(); j++)
-               {
-                  npts++;
-                  const IntegrationPoint &ip = ir.IntPoint(j);
-                  T->SetIntPoint(&ip);
-                  T->Transform(ip, tip);
-
-                  RotFunc_2D_quad(tip, f_val);
-
-                  h1_xCoef.Eval(h1_gf_val, *T, ip);
-                  nd_xCoef.Eval(nd_gf_val, *T, ip);
-                  dgv_xCoef.Eval(dgv_gf_val, *T, ip);
-
-                  double  h1_dist = Distance(f_val,  h1_gf_val, 2*dim-3);
-                  double  nd_dist = Distance(f_val,  nd_gf_val, 2*dim-3);
-                  double dgv_dist = Distance(f_val, dgv_gf_val, 2*dim-3);
-
-                  h1_err  +=  h1_dist;
-                  nd_err  +=  nd_dist;
-                  dgv_err += dgv_dist;
-
-                  if (log > 0 && h1_dist > tol)
-                  {
-                     std::cout << be << ":" << j << " h1  ("
-                               << f_val[0] << ") vs. ("
-                               << h1_gf_val[0] << ") " << h1_dist
-                               << std::endl;
-                  }
-                  if (log > 0 && nd_dist > tol)
-                  {
-                     std::cout << be << ":" << j << " nd  ("
-                               << f_val[0] << ") vs. ("
-                               << nd_gf_val[0] << ") " << nd_dist
-                               << std::endl;
-                  }
-                  if (log > 0 && dgv_dist > tol)
-                  {
-                     std::cout << be << ":" << j << " dgv ("
-                               << f_val[0] << ") vs. ("
-                               << dgv_gf_val[0] << ") " << dgv_dist
-                               << std::endl;
-                  }
-               }
-               h1_err  /= ir.GetNPoints();
-               nd_err  /= ir.GetNPoints();
-               dgv_err /= ir.GetNPoints();
-
-               REQUIRE( h1_err == Approx(0.0));
-               REQUIRE( nd_err == Approx(0.0));
-               REQUIRE(dgv_err == Approx(0.0));
-            }
-         }
-
-         SECTION("Boundary Evaluation 2D (DG Context)")
-         {
-            std::cout << "Boundary Evaluation 2D (DG Context)" << std::endl;
-            for (int be = 0; be < mesh.GetNBE(); be++)
-            {
-               FaceElementTransformations *T =
-                  mesh.GetBdrFaceTransformations(be);
-               const IntegrationRule &ir = IntRules.Get(T->GetGeometryType(),
-                                                        2*order + 2);
-
-               double  h1_err = 0.0;
-               double  nd_err = 0.0;
-               double dgv_err = 0.0;
-
-               double tip_data[dim];
-               Vector tip(tip_data, dim);
-               for (int j=0; j<ir.GetNPoints(); j++)
-               {
-                  npts++;
-                  const IntegrationPoint &ip = ir.IntPoint(j);
-
-                  T->SetIntPoint(&ip);
-                  T->Transform(ip, tip);
-
-                  RotFunc_2D_quad(tip, f_val);
-
-                  h1_xCoef.Eval(h1_gf_val, *T, ip);
-                  nd_xCoef.Eval(nd_gf_val, *T, ip);
-                  dgv_xCoef.Eval(dgv_gf_val, *T, ip);
-
-                  double  h1_dist = Distance(f_val,  h1_gf_val, 2*dim-3);
-                  double  nd_dist = Distance(f_val,  nd_gf_val, 2*dim-3);
-                  double dgv_dist = Distance(f_val, dgv_gf_val, 2*dim-3);
-
-                  h1_err  +=  h1_dist;
-                  nd_err  +=  nd_dist;
-                  dgv_err += dgv_dist;
-
-                  if (log > 0 && h1_dist > tol)
-                  {
-                     std::cout << be << ":" << j << " h1  ("
-                               << f_val[0] << ") vs. ("
-                               << h1_gf_val[0] << ") " << h1_dist
-                               << std::endl;
-                  }
-                  if (log > 0 && nd_dist > tol)
-                  {
-                     std::cout << be << ":" << j << " nd  ("
-                               << f_val[0] << ") vs. ("
-                               << nd_gf_val[0] << ") " << nd_dist
-                               << std::endl;
-                  }
-                  if (log > 0 && dgv_dist > tol)
-                  {
-                     std::cout << be << ":" << j << " dgv ("
-                               << f_val[0] << ") vs. ("
-                               << dgv_gf_val[0] << ") " << dgv_dist
-                               << std::endl;
-                  }
-               }
-               h1_err  /= ir.GetNPoints();
-               nd_err  /= ir.GetNPoints();
-               dgv_err /= ir.GetNPoints();
-
-               REQUIRE( h1_err == Approx(0.0));
-               REQUIRE( nd_err == Approx(0.0));
-               REQUIRE(dgv_err == Approx(0.0));
-            }
-         }
-      }
-   }
-   std::cout << "Checked GridFunction::GetCurl at "
-             << npts << " 2D points" << std::endl;
-}
-
-TEST_CASE("3D GetCurl",
-          "[GridFunction]"
-          "[CurlGridFunctionCoefficient]")
-{
-   int log = 1;
-   int n = 1;
-   int dim = 3;
-   int order = 2;
-   int npts = 0;
-
-   double tol = 1e-6;
-
-   for (int type = (int)Element::TETRAHEDRON;
-        type <= (int)Element::HEXAHEDRON; type++)
-   {
-      Mesh mesh(n, n, n, (Element::Type)type, 1, 2.0, 3.0, 5.0);
-
-      VectorFunctionCoefficient funcCoef(3, Func_3D_quad);
-
-      SECTION("3D GetCurl tests for element type " +
-              std::to_string(type))
-      {
-         H1_FECollection  h1_fec(order, dim);
-         ND_FECollection  nd_fec(order+1, dim);
-         DG_FECollection dgv_fec(order, dim, BasisType::GaussLegendre,
-                                 FiniteElement::VALUE);
-
-         FiniteElementSpace  h1_fespace(&mesh,  &h1_fec, dim);
-         FiniteElementSpace  nd_fespace(&mesh,  &nd_fec);
-         FiniteElementSpace dgv_fespace(&mesh, &dgv_fec, dim);
-
-         GridFunction  h1_x( &h1_fespace);
-         GridFunction  nd_x( &nd_fespace);
-         GridFunction dgv_x(&dgv_fespace);
-
-         CurlGridFunctionCoefficient  h1_xCoef( &h1_x);
-         CurlGridFunctionCoefficient  nd_xCoef( &nd_x);
-         CurlGridFunctionCoefficient dgv_xCoef(&dgv_x);
-
-         h1_x.ProjectCoefficient(funcCoef);
-         nd_x.ProjectCoefficient(funcCoef);
-         dgv_x.ProjectCoefficient(funcCoef);
-
-         Vector      f_val(2*dim-3);      f_val = 0.0;
-         Vector  h1_gf_val(2*dim-3);  h1_gf_val = 0.0;
-         Vector  nd_gf_val(2*dim-3);  nd_gf_val = 0.0;
-         Vector dgv_gf_val(2*dim-3); dgv_gf_val = 0.0;
-
-         SECTION("Domain Evaluation 3D")
-         {
-            std::cout << "Domain Evaluation 3D" << std::endl;
-            for (int e = 0; e < mesh.GetNE(); e++)
-            {
-               ElementTransformation *T = mesh.GetElementTransformation(e);
-               const FiniteElement   *fe = h1_fespace.GetFE(e);
-               const IntegrationRule &ir = IntRules.Get(fe->GetGeomType(),
-                                                        2*order + 2);
-
-               double  h1_err = 0.0;
-               double  nd_err = 0.0;
-               double dgv_err = 0.0;
-
-               double tip_data[dim];
-               Vector tip(tip_data, dim);
-               for (int j=0; j<ir.GetNPoints(); j++)
-               {
-                  npts++;
-                  const IntegrationPoint &ip = ir.IntPoint(j);
-                  T->SetIntPoint(&ip);
-                  T->Transform(ip, tip);
-
-                  CurlFunc_3D_quad(tip, f_val);
-
-                  h1_xCoef.Eval(h1_gf_val, *T, ip);
-                  nd_xCoef.Eval(nd_gf_val, *T, ip);
-                  dgv_xCoef.Eval(dgv_gf_val, *T, ip);
-
-                  double  h1_dist = Distance(f_val,  h1_gf_val, 2*dim-3);
-                  double  nd_dist = Distance(f_val,  nd_gf_val, 2*dim-3);
-                  double dgv_dist = Distance(f_val, dgv_gf_val, 2*dim-3);
-
-                  h1_err  +=  h1_dist;
-                  nd_err  +=  nd_dist;
-                  dgv_err += dgv_dist;
-
-                  if (log > 0 && h1_dist > tol)
-                  {
-                     std::cout << e << ":" << j << " h1  ("
-                               << f_val[0] << "," << f_val[1] << ","
-                               << f_val[2] << ") vs. ("
-                               << h1_gf_val[0] << "," << h1_gf_val[1] << ","
-                               << h1_gf_val[2] << ") " << h1_dist
-                               << std::endl;
-                  }
-                  if (log > 0 && nd_dist > tol)
-                  {
-                     std::cout << e << ":" << j << " nd  ("
-                               << f_val[0] << "," << f_val[1] << ","
-                               << f_val[2] << ") vs. ("
-                               << nd_gf_val[0] << "," << nd_gf_val[1] << ","
-                               << nd_gf_val[2] << ") " << nd_dist
-                               << std::endl;
-                  }
-                  if (log > 0 && dgv_dist > tol)
-                  {
-                     std::cout << e << ":" << j << " dgv ("
-                               << f_val[0] << "," << f_val[1] << ","
-                               << f_val[2] << ") vs. ("
-                               << dgv_gf_val[0] << "," << dgv_gf_val[1] << ","
-                               << dgv_gf_val[2] << ") " << dgv_dist
-                               << std::endl;
-                  }
-               }
-               h1_err  /= ir.GetNPoints();
-               nd_err  /= ir.GetNPoints();
-               dgv_err /= ir.GetNPoints();
-
-               REQUIRE( h1_err == Approx(0.0));
-               REQUIRE( nd_err == Approx(0.0));
-               REQUIRE(dgv_err == Approx(0.0));
-            }
-         }
-
-         SECTION("Boundary Evaluation 3D (H1 Context)")
-         {
-            std::cout << "Boundary Evaluation 3D (H1 Context)" << std::endl;
-            for (int be = 0; be < mesh.GetNBE(); be++)
-            {
-               ElementTransformation *T = mesh.GetBdrElementTransformation(be);
-               const FiniteElement   *fe = h1_fespace.GetBE(be);
-               const IntegrationRule &ir = IntRules.Get(fe->GetGeomType(),
-                                                        2*order + 2);
-
-               double  h1_err = 0.0;
-               double  nd_err = 0.0;
-               double dgv_err = 0.0;
-
-               double tip_data[dim];
-               Vector tip(tip_data, dim);
-               for (int j=0; j<ir.GetNPoints(); j++)
-               {
-                  npts++;
-                  const IntegrationPoint &ip = ir.IntPoint(j);
-                  T->SetIntPoint(&ip);
-                  T->Transform(ip, tip);
-
-                  CurlFunc_3D_quad(tip, f_val);
-
-                  h1_xCoef.Eval(h1_gf_val, *T, ip);
-                  nd_xCoef.Eval(nd_gf_val, *T, ip);
-                  dgv_xCoef.Eval(dgv_gf_val, *T, ip);
-
-                  double  h1_dist = Distance(f_val,  h1_gf_val, 2*dim-3);
-                  double  nd_dist = Distance(f_val,  nd_gf_val, 2*dim-3);
-                  double dgv_dist = Distance(f_val, dgv_gf_val, 2*dim-3);
-
-                  h1_err  +=  h1_dist;
-                  nd_err  +=  nd_dist;
-                  dgv_err += dgv_dist;
-
-                  if (log > 0 && h1_dist > tol)
-                  {
-                     std::cout << be << ":" << j << " h1  ("
-                               << f_val[0] << "," << f_val[1] << ","
-                               << f_val[2] << ") vs. ("
-                               << h1_gf_val[0] << "," << h1_gf_val[1] << ","
-                               << h1_gf_val[2] << ") " << h1_dist
-                               << std::endl;
-                  }
-                  if (log > 0 && nd_dist > tol)
-                  {
-                     std::cout << be << ":" << j << " nd  ("
-                               << f_val[0] << "," << f_val[1] << ","
-                               << f_val[2] << ") vs. ("
-                               << nd_gf_val[0] << "," << nd_gf_val[1] << ","
-                               << nd_gf_val[2] << ") " << nd_dist
-                               << std::endl;
-                  }
-                  if (log > 0 && dgv_dist > tol)
-                  {
-                     std::cout << be << ":" << j << " dgv ("
-                               << f_val[0] << "," << f_val[1] << ","
-                               << f_val[2] << ") vs. ("
-                               << dgv_gf_val[0] << "," << dgv_gf_val[1] << ","
-                               << dgv_gf_val[2] << ") " << dgv_dist
-                               << std::endl;
-                  }
-               }
-               h1_err  /= ir.GetNPoints();
-               nd_err  /= ir.GetNPoints();
-               dgv_err /= ir.GetNPoints();
-
-               REQUIRE( h1_err == Approx(0.0));
-               REQUIRE( nd_err == Approx(0.0));
-               REQUIRE(dgv_err == Approx(0.0));
-            }
-         }
-
-         SECTION("Boundary Evaluation 3D (DG Context)")
-         {
-            std::cout << "Boundary Evaluation 3D (DG Context)" << std::endl;
-            for (int be = 0; be < mesh.GetNBE(); be++)
-            {
-               FaceElementTransformations *T =
-                  mesh.GetBdrFaceTransformations(be);
-               const IntegrationRule &ir = IntRules.Get(T->GetGeometryType(),
-                                                        2*order + 2);
-
-               double  h1_err = 0.0;
-               double  nd_err = 0.0;
-               double dgv_err = 0.0;
-
-               double tip_data[dim];
-               Vector tip(tip_data, dim);
-               for (int j=0; j<ir.GetNPoints(); j++)
-               {
-                  npts++;
-                  const IntegrationPoint &ip = ir.IntPoint(j);
-
-                  T->SetIntPoint(&ip);
-                  T->Transform(ip, tip);
-
-                  CurlFunc_3D_quad(tip, f_val);
-
-                  h1_xCoef.Eval(h1_gf_val, *T, ip);
-                  nd_xCoef.Eval(nd_gf_val, *T, ip);
-                  dgv_xCoef.Eval(dgv_gf_val, *T, ip);
-
-                  double  h1_dist = Distance(f_val,  h1_gf_val, 2*dim-3);
-                  double  nd_dist = Distance(f_val,  nd_gf_val, 2*dim-3);
-                  double dgv_dist = Distance(f_val, dgv_gf_val, 2*dim-3);
-
-                  h1_err  +=  h1_dist;
-                  nd_err  +=  nd_dist;
-                  dgv_err += dgv_dist;
-
-                  if (log > 0 && h1_dist > tol)
-                  {
-                     std::cout << be << ":" << j << " h1  ("
-                               << f_val[0] << "," << f_val[1] << ","
-                               << f_val[2] << ") vs. ("
-                               << h1_gf_val[0] << "," << h1_gf_val[1] << ","
-                               << h1_gf_val[2] << ") " << h1_dist
-                               << std::endl;
-                  }
-                  if (log > 0 && nd_dist > tol)
-                  {
-                     std::cout << be << ":" << j << " nd  ("
-                               << f_val[0] << "," << f_val[1] << ","
-                               << f_val[2] << ") vs. ("
-                               << nd_gf_val[0] << "," << nd_gf_val[1] << ","
-                               << nd_gf_val[2] << ") " << nd_dist
-                               << std::endl;
-                  }
-                  if (log > 0 && dgv_dist > tol)
-                  {
-                     std::cout << be << ":" << j << " dgv ("
-                               << f_val[0] << "," << f_val[1] << ","
-                               << f_val[2] << ") vs. ("
-                               << dgv_gf_val[0] << "," << dgv_gf_val[1] << ","
-                               << dgv_gf_val[2] << ") " << dgv_dist
-                               << std::endl;
-                  }
-               }
-               h1_err  /= ir.GetNPoints();
-               nd_err  /= ir.GetNPoints();
-               dgv_err /= ir.GetNPoints();
-
-               REQUIRE( h1_err == Approx(0.0));
-               REQUIRE( nd_err == Approx(0.0));
-               REQUIRE(dgv_err == Approx(0.0));
-            }
-         }
-      }
-   }
-   std::cout << "Checked GridFunction::GetCurl at "
-             << npts << " 3D points" << std::endl;
-}
-
-TEST_CASE("2D GetDivergence",
-          "[GridFunction]"
-          "[DivergenceGridFunctionCoefficient]")
-{
-   int log = 1;
-   int n = 1;
-   int dim = 2;
-   int order = 2;
-   int npts = 0;
-
-   double tol = 1e-6;
-
-   for (int type = (int)Element::TRIANGLE;
-        type <= (int)Element::QUADRILATERAL; type++)
-   {
-      Mesh mesh(n, n, (Element::Type)type, 1, 2.0, 3.0);
-
-      VectorFunctionCoefficient funcCoef(dim, Func_2D_quad);
-
-      SECTION("2D GetValue tests for element type " + std::to_string(type))
-      {
-         H1_FECollection  h1_fec(order, dim);
-         RT_FECollection  rt_fec(order+1, dim);
-         DG_FECollection dgv_fec(order, dim, BasisType::GaussLegendre,
-                                 FiniteElement::VALUE);
-
-         FiniteElementSpace  h1_fespace(&mesh,  &h1_fec, dim);
-         FiniteElementSpace  rt_fespace(&mesh,  &rt_fec);
-         FiniteElementSpace dgv_fespace(&mesh, &dgv_fec, dim);
-
-         GridFunction h1_x(&h1_fespace);
-         GridFunction rt_x(&rt_fespace);
-         GridFunction dgv_x(&dgv_fespace);
-
-         DivergenceGridFunctionCoefficient h1_xCoef(&h1_x);
-         DivergenceGridFunctionCoefficient rt_xCoef(&rt_x);
-         DivergenceGridFunctionCoefficient dgv_xCoef(&dgv_x);
-
-         h1_x.ProjectCoefficient(funcCoef);
-         rt_x.ProjectCoefficient(funcCoef);
-         dgv_x.ProjectCoefficient(funcCoef);
-
-         SECTION("Domain Evaluation 2D")
-         {
-            std::cout << "Domain Evaluation 2D" << std::endl;
-            for (int e = 0; e < mesh.GetNE(); e++)
-            {
-               ElementTransformation *T = mesh.GetElementTransformation(e);
-               const FiniteElement   *fe = h1_fespace.GetFE(e);
-               const IntegrationRule &ir = IntRules.Get(fe->GetGeomType(),
-                                                        2*order + 2);
-
-               double  h1_err = 0.0;
-               double  rt_err = 0.0;
-               double dgv_err = 0.0;
-
-               double tip_data[dim];
-               Vector tip(tip_data, dim);
-               for (int j=0; j<ir.GetNPoints(); j++)
-               {
-                  npts++;
-                  const IntegrationPoint &ip = ir.IntPoint(j);
-                  T->SetIntPoint(&ip);
-                  T->Transform(ip, tip);
-
-                  double f_val = DivFunc_2D_quad(tip);
-
-                  double  h1_gf_val =  h1_xCoef.Eval(*T, ip);
-                  double  rt_gf_val =  rt_xCoef.Eval(*T, ip);
-                  double dgv_gf_val = dgv_xCoef.Eval(*T, ip);
-
-                  h1_err += fabs(f_val - h1_gf_val);
-                  rt_err += fabs(f_val - rt_gf_val);
-                  dgv_err += fabs(f_val - dgv_gf_val);
-
-                  if (log > 0 && fabs(f_val - h1_gf_val) > tol)
-                  {
-                     std::cout << e << ":" << j << " h1  " << f_val << " "
-                               << h1_gf_val << " " << fabs(f_val - h1_gf_val)
-                               << std::endl;
-                  }
-                  if (log > 0 && fabs(f_val - rt_gf_val) > tol)
-                  {
-                     std::cout << e << ":" << j << " rt  " << f_val << " "
-                               << rt_gf_val << " " << fabs(f_val - rt_gf_val)
-                               << std::endl;
-                  }
-                  if (log > 0 && fabs(f_val - dgv_gf_val) > tol)
-                  {
-                     std::cout << e << ":" << j << " dgv " << f_val << " "
-                               << dgv_gf_val << " " << fabs(f_val - dgv_gf_val)
-                               << std::endl;
-                  }
-               }
-               h1_err /= ir.GetNPoints();
-               rt_err /= ir.GetNPoints();
-               dgv_err /= ir.GetNPoints();
-
-               REQUIRE(h1_err == Approx(0.0));
-               REQUIRE(rt_err == Approx(0.0));
-               REQUIRE(dgv_err == Approx(0.0));
-            }
-         }
-
-         SECTION("Boundary Evaluation 2D (H1 Context)")
-         {
-            std::cout << "Boundary Evaluation 2D (H1 Context)" << std::endl;
-            for (int be = 0; be < mesh.GetNBE(); be++)
-            {
-               ElementTransformation *T = mesh.GetBdrElementTransformation(be);
-               const FiniteElement   *fe = h1_fespace.GetBE(be);
-               const IntegrationRule &ir = IntRules.Get(fe->GetGeomType(),
-                                                        2*order + 2);
-
-               double h1_err = 0.0;
-               double rt_err = 0.0;
-               double dgv_err = 0.0;
-
-               double tip_data[dim];
-               Vector tip(tip_data, dim);
-=======
-         DG_FECollection dgi_fec(order, dim, BasisType::GaussLegendre,
-                                 FiniteElement::INTEGRAL);
-
-         ParFiniteElementSpace h1_fespace(&pmesh, &h1_fec);
-         ParFiniteElementSpace dgv_fespace(&pmesh, &dgv_fec);
-         ParFiniteElementSpace dgi_fespace(&pmesh, &dgi_fec);
-
-         ParGridFunction h1_x(&h1_fespace);
-         ParGridFunction dgv_x(&dgv_fespace);
-         ParGridFunction dgi_x(&dgi_fespace);
-
-         GridFunctionCoefficient h1_xCoef(&h1_x);
-         GridFunctionCoefficient dgv_xCoef(&dgv_x);
-         GridFunctionCoefficient dgi_xCoef(&dgi_x);
-
-         h1_x.ProjectCoefficient(linCoef);
-         dgv_x.ProjectCoefficient(linCoef);
-         dgi_x.ProjectCoefficient(linCoef);
-
-         h1_x.ExchangeFaceNbrData();
-         dgv_x.ExchangeFaceNbrData();
-         dgi_x.ExchangeFaceNbrData();
-
-         SECTION("Shared Face Evaluation 1D")
-         {
-            if (my_rank == 0)
-            {
-               std::cout << "Shared Face Evaluation 1D" << std::endl;
-            }
-            for (int sf = 0; sf < pmesh.GetNSharedFaces(); sf++)
-            {
-               FaceElementTransformations *FET =
-                  pmesh.GetSharedFaceTransformations(sf);
-               ElementTransformation *T = &FET->GetElement2Transformation();
-               int e = FET->Elem2No;
-               const FiniteElement   *fe = dgv_fespace.GetFaceNbrFE(e);
-               const IntegrationRule &ir = IntRules.Get(fe->GetGeomType(),
-                                                        2*order + 2);
-
-               double  h1_err = 0.0;
-               double dgv_err = 0.0;
-               double dgi_err = 0.0;
-
->>>>>>> a9fd6daf
-               for (int j=0; j<ir.GetNPoints(); j++)
-               {
-                  npts++;
-                  const IntegrationPoint &ip = ir.IntPoint(j);
-                  T->SetIntPoint(&ip);
-<<<<<<< HEAD
-                  T->Transform(ip, tip);
-
-                  double f_val = DivFunc_2D_quad(tip);
-
-                  double h1_gf_val = h1_xCoef.Eval(*T, ip);
-                  double rt_gf_val = rt_xCoef.Eval(*T, ip);
-                  double dgv_gf_val = dgv_xCoef.Eval(*T, ip);
-
-                  h1_err += fabs(f_val - h1_gf_val);
-                  rt_err += fabs(f_val - rt_gf_val);
-                  dgv_err += fabs(f_val - dgv_gf_val);
-
-                  if (log > 0 && fabs(f_val - h1_gf_val) > tol)
-                  {
-                     std::cout << be << ":" << j << " h1  " << f_val << " "
-                               << h1_gf_val << " " << fabs(f_val - h1_gf_val)
-                               << std::endl;
-                  }
-                  if (log > 0 && fabs(f_val - rt_gf_val) > tol)
-                  {
-                     std::cout << be << ":" << j << " rt  " << f_val << " "
-                               << rt_gf_val << " " << fabs(f_val - rt_gf_val)
-                               << std::endl;
-                  }
-                  if (log > 0 && fabs(f_val - dgv_gf_val) > tol)
-                  {
-                     std::cout << be << ":" << j << " dgv " << f_val << " "
-                               << dgv_gf_val << " " << fabs(f_val - dgv_gf_val)
-=======
-
-                  double      f_val =   linCoef.Eval(*T, ip);
-                  double  h1_gf_val =  h1_xCoef.Eval(*T, ip);
-                  double dgv_gf_val = dgv_xCoef.Eval(*T, ip);
-                  double dgi_gf_val = dgi_xCoef.Eval(*T, ip);
-
-                  h1_err  += fabs(f_val -  h1_gf_val);
-                  dgv_err += fabs(f_val - dgv_gf_val);
-                  dgi_err += fabs(f_val - dgi_gf_val);
-
-                  if (log > 0 && fabs(f_val - h1_gf_val) > tol)
-                  {
-                     std::cout << e << ":" << j << " h1  " << f_val << " "
-                               << h1_gf_val << " " << fabs(f_val - h1_gf_val)
-                               << std::endl;
-                  }
-                  if (log > 0 && fabs(f_val - dgv_gf_val) > tol)
-                  {
-                     std::cout << e << ":" << j << " dgv " << f_val << " "
-                               << dgv_gf_val << " " << fabs(f_val - dgv_gf_val)
-                               << std::endl;
-                  }
-                  if (log > 0 && fabs(f_val - dgi_gf_val) > tol)
-                  {
-                     std::cout << e << ":" << j << " dgi " << f_val << " "
-                               << dgi_gf_val << " " << fabs(f_val - dgi_gf_val)
->>>>>>> a9fd6daf
-                               << std::endl;
-                  }
-               }
-               h1_err /= ir.GetNPoints();
-<<<<<<< HEAD
-               rt_err /= ir.GetNPoints();
-               dgv_err /= ir.GetNPoints();
-
-               REQUIRE(h1_err == Approx(0.0));
-               REQUIRE(rt_err == Approx(0.0));
-               REQUIRE(dgv_err == Approx(0.0));
-            }
-         }
-
-         SECTION("Boundary Evaluation 2D (DG Context)")
-         {
-            std::cout << "Boundary Evaluation 2D (DG Context)" << std::endl;
-            for (int be = 0; be < mesh.GetNBE(); be++)
-            {
-               FaceElementTransformations *T =
-                  mesh.GetBdrFaceTransformations(be);
-               const IntegrationRule &ir = IntRules.Get(T->GetGeometryType(),
-                                                        2*order + 2);
-
-               double h1_err = 0.0;
-               double rt_err = 0.0;
-               double dgv_err = 0.0;
-
-               double tip_data[dim];
-               Vector tip(tip_data, dim);
-=======
-               dgv_err /= ir.GetNPoints();
-               dgi_err /= ir.GetNPoints();
-
-               REQUIRE(h1_err == Approx(0.0));
-               REQUIRE(dgv_err == Approx(0.0));
-               REQUIRE(dgi_err == Approx(0.0));
-            }
-         }
-      }
-   }
-   std::cout << my_rank << ": Checked GridFunction::GetValue at "
-             << npts << " 1D points" << std::endl;
-}
-
-TEST_CASE("2D GetValue in Parallel",
-          "[ParGridFunction]"
-          "[GridFunctionCoefficient]"
-          "[Parallel]")
-{
-   int num_procs;
-   MPI_Comm_size(MPI_COMM_WORLD, &num_procs);
-
-   int my_rank;
-   MPI_Comm_rank(MPI_COMM_WORLD, &my_rank);
-
-   int log = 1;
-   int n = (int)ceil(sqrt(2*num_procs));
-   int dim = 2;
-   int order = 1;
-   int npts = 0;
-
-   double tol = 1e-6;
-
-   for (int type = (int)Element::TRIANGLE;
-        type <= (int)Element::QUADRILATERAL; type++)
-   {
-      Mesh *mesh = new Mesh(n, n, (Element::Type)type, 1, 2.0, 3.0);
-      ParMesh pmesh(MPI_COMM_WORLD, *mesh);
-      delete mesh;
-
-      FunctionCoefficient linCoef(func_2D_lin);
-
-      SECTION("2D GetValue tests for element type " + std::to_string(type))
-      {
-         H1_FECollection h1_fec(order, dim);
-         DG_FECollection dgv_fec(order, dim, BasisType::GaussLegendre,
-                                 FiniteElement::VALUE);
-         DG_FECollection dgi_fec(order, dim, BasisType::GaussLegendre,
-                                 FiniteElement::INTEGRAL);
-
-         ParFiniteElementSpace h1_fespace(&pmesh, &h1_fec);
-         ParFiniteElementSpace dgv_fespace(&pmesh, &dgv_fec);
-         ParFiniteElementSpace dgi_fespace(&pmesh, &dgi_fec);
-
-         ParGridFunction h1_x(&h1_fespace);
-         ParGridFunction dgv_x(&dgv_fespace);
-         ParGridFunction dgi_x(&dgi_fespace);
-
-         GridFunctionCoefficient h1_xCoef(&h1_x);
-         GridFunctionCoefficient dgv_xCoef(&dgv_x);
-         GridFunctionCoefficient dgi_xCoef(&dgi_x);
-
-         h1_x.ProjectCoefficient(linCoef);
-         dgv_x.ProjectCoefficient(linCoef);
-         dgi_x.ProjectCoefficient(linCoef);
-
-         h1_x.ExchangeFaceNbrData();
-         dgv_x.ExchangeFaceNbrData();
-         dgi_x.ExchangeFaceNbrData();
-
-         SECTION("Shared Face Evaluation 2D")
-         {
-            if (my_rank == 0)
-            {
-               std::cout << "Shared Face Evaluation 2D" << std::endl;
-            }
-            for (int sf = 0; sf < pmesh.GetNSharedFaces(); sf++)
-            {
-               FaceElementTransformations *FET =
-                  pmesh.GetSharedFaceTransformations(sf);
-               ElementTransformation *T = &FET->GetElement2Transformation();
-               int e = FET->Elem2No;
-               const FiniteElement   *fe = dgv_fespace.GetFaceNbrFE(e);
-               const IntegrationRule &ir = IntRules.Get(fe->GetGeomType(),
-                                                        2*order + 2);
-
-               double  h1_err = 0.0;
-               double dgv_err = 0.0;
-               double dgi_err = 0.0;
-
->>>>>>> a9fd6daf
-               for (int j=0; j<ir.GetNPoints(); j++)
-               {
-                  npts++;
-                  const IntegrationPoint &ip = ir.IntPoint(j);
-<<<<<<< HEAD
-
-                  T->SetIntPoint(&ip);
-                  T->Transform(ip, tip);
-
-                  double f_val = DivFunc_2D_quad(tip);
-
-                  double h1_gf_val = h1_xCoef.Eval(*T, ip);
-                  double rt_gf_val = rt_xCoef.Eval(*T, ip);
-                  double dgv_gf_val = dgv_xCoef.Eval(*T, ip);
-
-                  h1_err += fabs(f_val - h1_gf_val);
-                  rt_err += fabs(f_val - rt_gf_val);
-                  dgv_err += fabs(f_val - dgv_gf_val);
-
-                  if (log > 0 && fabs(f_val - h1_gf_val) > tol)
-                  {
-                     std::cout << be << ":" << j << " h1  " << f_val << " "
-                               << h1_gf_val << " " << fabs(f_val - h1_gf_val)
-                               << std::endl;
-                  }
-                  if (log > 0 && fabs(f_val - rt_gf_val) > tol)
-                  {
-                     std::cout << be << ":" << j << " rt  " << f_val << " "
-                               << rt_gf_val << " " << fabs(f_val - rt_gf_val)
-                               << std::endl;
-                  }
-                  if (log > 0 && fabs(f_val - dgv_gf_val) > tol)
-                  {
-                     std::cout << be << ":" << j << " dgv " << f_val << " "
-                               << dgv_gf_val << " " << fabs(f_val - dgv_gf_val)
-=======
-                  T->SetIntPoint(&ip);
-
-                  double      f_val =   linCoef.Eval(*T, ip);
-                  double  h1_gf_val =  h1_xCoef.Eval(*T, ip);
-                  double dgv_gf_val = dgv_xCoef.Eval(*T, ip);
-                  double dgi_gf_val = dgi_xCoef.Eval(*T, ip);
-
-                  h1_err  += fabs(f_val -  h1_gf_val);
-                  dgv_err += fabs(f_val - dgv_gf_val);
-                  dgi_err += fabs(f_val - dgi_gf_val);
-
-                  if (log > 0 && fabs(f_val - h1_gf_val) > tol)
-                  {
-                     std::cout << e << ":" << j << " h1  " << f_val << " "
-                               << h1_gf_val << " " << fabs(f_val - h1_gf_val)
-                               << std::endl;
-                  }
-                  if (log > 0 && fabs(f_val - dgv_gf_val) > tol)
-                  {
-                     std::cout << e << ":" << j << " dgv " << f_val << " "
-                               << dgv_gf_val << " " << fabs(f_val - dgv_gf_val)
-                               << std::endl;
-                  }
-                  if (log > 0 && fabs(f_val - dgi_gf_val) > tol)
-                  {
-                     std::cout << e << ":" << j << " dgi " << f_val << " "
-                               << dgi_gf_val << " " << fabs(f_val - dgi_gf_val)
->>>>>>> a9fd6daf
-                               << std::endl;
-                  }
-               }
-               h1_err /= ir.GetNPoints();
-<<<<<<< HEAD
-               rt_err /= ir.GetNPoints();
-               dgv_err /= ir.GetNPoints();
-
-               REQUIRE(h1_err == Approx(0.0));
-               REQUIRE(rt_err == Approx(0.0));
-               REQUIRE(dgv_err == Approx(0.0));
-            }
-         }
-      }
-   }
-   std::cout << "Checked GridFunction::GetDivergence at "
-             << npts << " 2D points" << std::endl;
-}
-
-TEST_CASE("3D GetDivergence",
-          "[GridFunction]"
-          "[DivergenceGridFunctionCoefficient]")
-{
-   int log = 1;
-   int n = 1;
-   int dim = 3;
-   int order = 2;
-=======
-               dgv_err /= ir.GetNPoints();
-               dgi_err /= ir.GetNPoints();
-
-               REQUIRE(h1_err == Approx(0.0));
-               REQUIRE(dgv_err == Approx(0.0));
-               REQUIRE(dgi_err == Approx(0.0));
-            }
-         }
-      }
-   }
-   std::cout << my_rank << ": Checked GridFunction::GetValue at "
-             << npts << " 2D points" << std::endl;
-}
-
-TEST_CASE("3D GetValue in Parallel",
-          "[ParGridFunction]"
-          "[GridFunctionCoefficient]"
-          "[Parallel]")
-{
-   int num_procs;
-   MPI_Comm_size(MPI_COMM_WORLD, &num_procs);
-
-   int my_rank;
-   MPI_Comm_rank(MPI_COMM_WORLD, &my_rank);
-
-   int log = 1;
-   int n = (int)ceil(pow(2*num_procs, 1.0 / 3.0));
-   int dim = 3;
-   int order = 1;
->>>>>>> a9fd6daf
-   int npts = 0;
-
-   double tol = 1e-6;
-
-   for (int type = (int)Element::TETRAHEDRON;
-<<<<<<< HEAD
-        type <= (int)Element::HEXAHEDRON; type++)
-   {
-      Mesh mesh(n, n, n, (Element::Type)type, 1, 2.0, 3.0, 5.0);
-
-      VectorFunctionCoefficient funcCoef(dim, Func_3D_quad);
-
-      SECTION("3D GetValue tests for element type " + std::to_string(type))
-      {
-         H1_FECollection h1_fec(order, dim);
-         RT_FECollection rt_fec(order+1, dim);
-         DG_FECollection dgv_fec(order, dim, BasisType::GaussLegendre,
-                                 FiniteElement::VALUE);
-
-         FiniteElementSpace h1_fespace(&mesh, &h1_fec, dim);
-         FiniteElementSpace rt_fespace(&mesh, &rt_fec);
-         FiniteElementSpace dgv_fespace(&mesh, &dgv_fec, dim);
-
-         GridFunction h1_x(&h1_fespace);
-         GridFunction rt_x(&rt_fespace);
-         GridFunction dgv_x(&dgv_fespace);
-
-         DivergenceGridFunctionCoefficient h1_xCoef(&h1_x);
-         DivergenceGridFunctionCoefficient rt_xCoef(&rt_x);
-         DivergenceGridFunctionCoefficient dgv_xCoef(&dgv_x);
-
-         h1_x.ProjectCoefficient(funcCoef);
-         rt_x.ProjectCoefficient(funcCoef);
-         dgv_x.ProjectCoefficient(funcCoef);
-
-         SECTION("Domain Evaluation 3D")
-         {
-            std::cout << "Domain Evaluation 3D" << std::endl;
-            for (int e = 0; e < mesh.GetNE(); e++)
-            {
-               ElementTransformation *T = mesh.GetElementTransformation(e);
-               const FiniteElement   *fe = h1_fespace.GetFE(e);
-               const IntegrationRule &ir = IntRules.Get(fe->GetGeomType(),
-                                                        2*order + 2);
-
-               double h1_err = 0.0;
-               double rt_err = 0.0;
-               double dgv_err = 0.0;
-
-               double tip_data[dim];
-               Vector tip(tip_data, dim);
-=======
-        type <= (int)Element::WEDGE; type++)
-   {
-      Mesh *mesh = new Mesh(n, n, n, (Element::Type)type, 1, 2.0, 3.0, 5.0);
-      ParMesh pmesh(MPI_COMM_WORLD, *mesh);
-      delete mesh;
-
-      FunctionCoefficient linCoef(func_3D_lin);
-
-      SECTION("3D GetValue tests for element type " + std::to_string(type))
-      {
-         H1_FECollection  h1_fec(order, dim);
-         L2_FECollection  l2_fec(order, dim);
-         DG_FECollection dgv_fec(order, dim, BasisType::GaussLegendre,
-                                 FiniteElement::VALUE);
-         DG_FECollection dgi_fec(order, dim, BasisType::GaussLegendre,
-                                 FiniteElement::INTEGRAL);
-
-         ParFiniteElementSpace  h1_fespace(&pmesh, &h1_fec);
-         ParFiniteElementSpace  l2_fespace(&pmesh,  &l2_fec);
-         ParFiniteElementSpace dgv_fespace(&pmesh, &dgv_fec);
-         ParFiniteElementSpace dgi_fespace(&pmesh, &dgi_fec);
-
-         ParGridFunction  h1_x( &h1_fespace);
-         ParGridFunction  l2_x( &l2_fespace);
-         ParGridFunction dgv_x(&dgv_fespace);
-         ParGridFunction dgi_x(&dgi_fespace);
-
-         GridFunctionCoefficient  h1_xCoef( &h1_x);
-         GridFunctionCoefficient  l2_xCoef( &l2_x);
-         GridFunctionCoefficient dgv_xCoef(&dgv_x);
-         GridFunctionCoefficient dgi_xCoef(&dgi_x);
-
-         h1_x.ProjectCoefficient(linCoef);
-         l2_x.ProjectCoefficient(linCoef);
-         dgv_x.ProjectCoefficient(linCoef);
-         dgi_x.ProjectCoefficient(linCoef);
-
-         h1_x.ExchangeFaceNbrData();
-         l2_x.ExchangeFaceNbrData();
-         dgv_x.ExchangeFaceNbrData();
-         dgi_x.ExchangeFaceNbrData();
-
-         SECTION("Shared Face Evaluation 3D")
-         {
-            if (my_rank == 0)
-            {
-               std::cout << "Shared Face Evaluation 3D" << std::endl;
-            }
-            for (int sf = 0; sf < pmesh.GetNSharedFaces(); sf++)
-            {
-               FaceElementTransformations *FET =
-                  pmesh.GetSharedFaceTransformations(sf);
-               ElementTransformation *T = &FET->GetElement2Transformation();
-               int e = FET->Elem2No;
-               const FiniteElement   *fe = dgv_fespace.GetFaceNbrFE(e);
-               const IntegrationRule &ir = IntRules.Get(fe->GetGeomType(),
-                                                        2*order + 2);
-
-               double  h1_err = 0.0;
-               double  l2_err = 0.0;
-               double dgv_err = 0.0;
-               double dgi_err = 0.0;
-
->>>>>>> a9fd6daf
-               for (int j=0; j<ir.GetNPoints(); j++)
-               {
-                  npts++;
-                  const IntegrationPoint &ip = ir.IntPoint(j);
-                  T->SetIntPoint(&ip);
-<<<<<<< HEAD
-                  T->Transform(ip, tip);
-
-                  double f_val = DivFunc_3D_quad(tip);
-
-                  double h1_gf_val = h1_xCoef.Eval(*T, ip);
-                  double rt_gf_val = rt_xCoef.Eval(*T, ip);
-                  double dgv_gf_val = dgv_xCoef.Eval(*T, ip);
-
-                  h1_err += fabs(f_val - h1_gf_val);
-                  rt_err += fabs(f_val - rt_gf_val);
-                  dgv_err += fabs(f_val - dgv_gf_val);
-=======
-
-                  double      f_val =   linCoef.Eval(*T, ip);
-                  double  h1_gf_val =  h1_xCoef.Eval(*T, ip);
-                  double  l2_gf_val =  l2_xCoef.Eval(*T, ip);
-                  double dgv_gf_val = dgv_xCoef.Eval(*T, ip);
-                  double dgi_gf_val = dgi_xCoef.Eval(*T, ip);
-
-                  h1_err  += fabs(f_val -  h1_gf_val);
-                  l2_err  += fabs(f_val -  l2_gf_val);
-                  dgv_err += fabs(f_val - dgv_gf_val);
-                  dgi_err += fabs(f_val - dgi_gf_val);
->>>>>>> a9fd6daf
-
-                  if (log > 0 && fabs(f_val - h1_gf_val) > tol)
-                  {
-                     std::cout << e << ":" << j << " h1  " << f_val << " "
-                               << h1_gf_val << " " << fabs(f_val - h1_gf_val)
-                               << std::endl;
-                  }
-<<<<<<< HEAD
-                  if (log > 0 && fabs(f_val - rt_gf_val) > tol)
-                  {
-                     std::cout << e << ":" << j << " rt  " << f_val << " "
-                               << rt_gf_val << " " << fabs(f_val - rt_gf_val)
-=======
-                  if (log > 0 && fabs(f_val - l2_gf_val) > tol)
-                  {
-                     std::cout << e << ":" << j << " l2  " << f_val << " "
-                               << l2_gf_val << " " << fabs(f_val - l2_gf_val)
->>>>>>> a9fd6daf
-                               << std::endl;
-                  }
-                  if (log > 0 && fabs(f_val - dgv_gf_val) > tol)
-                  {
-                     std::cout << e << ":" << j << " dgv " << f_val << " "
-                               << dgv_gf_val << " " << fabs(f_val - dgv_gf_val)
-                               << std::endl;
-                  }
-<<<<<<< HEAD
-               }
-               h1_err /= ir.GetNPoints();
-               rt_err /= ir.GetNPoints();
-               dgv_err /= ir.GetNPoints();
-
-               REQUIRE(h1_err == Approx(0.0));
-               REQUIRE(rt_err == Approx(0.0));
-               REQUIRE(dgv_err == Approx(0.0));
-            }
-         }
-
-         SECTION("Boundary Evaluation 3D (H1 Context)")
-         {
-            std::cout << "Boundary Evaluation 3D (H1 Context)" << std::endl;
-            for (int be = 0; be < mesh.GetNBE(); be++)
-            {
-               ElementTransformation *T = mesh.GetBdrElementTransformation(be);
-               const FiniteElement   *fe = h1_fespace.GetBE(be);
-               const IntegrationRule &ir = IntRules.Get(fe->GetGeomType(),
-                                                        2*order + 2);
-
-               double h1_err = 0.0;
-               double rt_err = 0.0;
-               double dgv_err = 0.0;
-
-               double tip_data[dim];
-               Vector tip(tip_data, dim);
-=======
-                  if (log > 0 && fabs(f_val - dgi_gf_val) > tol)
-                  {
-                     std::cout << e << ":" << j << " dgi " << f_val << " "
-                               << dgi_gf_val << " " << fabs(f_val - dgi_gf_val)
-                               << std::endl;
-                  }
-               }
-               h1_err  /= ir.GetNPoints();
-               l2_err  /= ir.GetNPoints();
-               dgv_err /= ir.GetNPoints();
-               dgi_err /= ir.GetNPoints();
-
-               REQUIRE( h1_err == Approx(0.0));
-               REQUIRE( l2_err == Approx(0.0));
-               REQUIRE(dgv_err == Approx(0.0));
-               REQUIRE(dgi_err == Approx(0.0));
-            }
-         }
-      }
-   }
-   std::cout << my_rank << ": Checked GridFunction::GetValue at "
-             << npts << " 3D points" << std::endl;
-}
-
-TEST_CASE("2D GetVectorValue in Parallel",
-          "[ParGridFunction]"
-          "[VectorGridFunctionCoefficient]"
-          "[Parallel]")
-{
-   int num_procs;
-   MPI_Comm_size(MPI_COMM_WORLD, &num_procs);
-
-   int my_rank;
-   MPI_Comm_rank(MPI_COMM_WORLD, &my_rank);
-
-   int log = 1;
-   int n = (int)ceil(sqrt(2*num_procs));
-   int dim = 2;
-   int order = 1;
-   int npts = 0;
-
-   double tol = 1e-6;
-
-   for (int type = (int)Element::TRIANGLE;
-        type <= (int)Element::QUADRILATERAL; type++)
-   {
-      Mesh *mesh = new Mesh(n, n, (Element::Type)type, 1, 2.0, 3.0);
-      ParMesh pmesh(MPI_COMM_WORLD, *mesh);
-      delete mesh;
-
-      VectorFunctionCoefficient linCoef(dim, Func_2D_lin);
-
-      SECTION("2D GetVectorValue tests for element type " +
-              std::to_string(type))
-      {
-         H1_FECollection  h1_fec(order, dim);
-         ND_FECollection  nd_fec(order+1, dim);
-         RT_FECollection  rt_fec(order+1, dim);
-         L2_FECollection  l2_fec(order, dim);
-         DG_FECollection dgv_fec(order, dim, BasisType::GaussLegendre,
-                                 FiniteElement::VALUE);
-         DG_FECollection dgi_fec(order, dim, BasisType::GaussLegendre,
-                                 FiniteElement::INTEGRAL);
-
-         ParFiniteElementSpace  h1_fespace(&pmesh,  &h1_fec, dim);
-         ParFiniteElementSpace  nd_fespace(&pmesh,  &nd_fec);
-         ParFiniteElementSpace  rt_fespace(&pmesh,  &rt_fec);
-         ParFiniteElementSpace  l2_fespace(&pmesh,  &l2_fec, dim);
-         ParFiniteElementSpace dgv_fespace(&pmesh, &dgv_fec, dim);
-         ParFiniteElementSpace dgi_fespace(&pmesh, &dgi_fec, dim);
-
-         ParGridFunction  h1_x( &h1_fespace);
-         ParGridFunction  nd_x( &nd_fespace);
-         ParGridFunction  rt_x( &rt_fespace);
-         ParGridFunction  l2_x( &l2_fespace);
-         ParGridFunction dgv_x(&dgv_fespace);
-         ParGridFunction dgi_x(&dgi_fespace);
-
-         VectorGridFunctionCoefficient  h1_xCoef( &h1_x);
-         VectorGridFunctionCoefficient  nd_xCoef( &nd_x);
-         VectorGridFunctionCoefficient  rt_xCoef( &rt_x);
-         VectorGridFunctionCoefficient  l2_xCoef( &l2_x);
-         VectorGridFunctionCoefficient dgv_xCoef(&dgv_x);
-         VectorGridFunctionCoefficient dgi_xCoef(&dgi_x);
-
-         h1_x.ProjectCoefficient(linCoef);
-         nd_x.ProjectCoefficient(linCoef);
-         rt_x.ProjectCoefficient(linCoef);
-         l2_x.ProjectCoefficient(linCoef);
-         dgv_x.ProjectCoefficient(linCoef);
-         dgi_x.ProjectCoefficient(linCoef);
-
-         h1_x.ExchangeFaceNbrData();
-         nd_x.ExchangeFaceNbrData();
-         rt_x.ExchangeFaceNbrData();
-         l2_x.ExchangeFaceNbrData();
-         dgv_x.ExchangeFaceNbrData();
-         dgi_x.ExchangeFaceNbrData();
-
-         Vector      f_val(dim);      f_val = 0.0;
-         Vector  h1_gf_val(dim);  h1_gf_val = 0.0;
-         Vector  nd_gf_val(dim);  nd_gf_val = 0.0;
-         Vector  rt_gf_val(dim);  rt_gf_val = 0.0;
-         Vector  l2_gf_val(dim);  l2_gf_val = 0.0;
-         Vector dgv_gf_val(dim); dgv_gf_val = 0.0;
-         Vector dgi_gf_val(dim); dgi_gf_val = 0.0;
-
-         SECTION("Shared Face Evaluation 2D")
-         {
-            if (my_rank == 0)
-            {
-               std::cout << "Shared Face Evaluation 2D" << std::endl;
-            }
-            for (int sf = 0; sf < pmesh.GetNSharedFaces(); sf++)
-            {
-               FaceElementTransformations *FET =
-                  pmesh.GetSharedFaceTransformations(sf);
-               ElementTransformation *T = &FET->GetElement2Transformation();
-               int e = FET->Elem2No;
-               const FiniteElement   *fe = dgv_fespace.GetFaceNbrFE(e);
-               const IntegrationRule &ir = IntRules.Get(fe->GetGeomType(),
-                                                        2*order + 2);
-
-               double  h1_err = 0.0;
-               double  nd_err = 0.0;
-               double  rt_err = 0.0;
-               double  l2_err = 0.0;
-               double dgv_err = 0.0;
-               double dgi_err = 0.0;
-
->>>>>>> a9fd6daf
-               for (int j=0; j<ir.GetNPoints(); j++)
-               {
-                  npts++;
-                  const IntegrationPoint &ip = ir.IntPoint(j);
-                  T->SetIntPoint(&ip);
-<<<<<<< HEAD
-                  T->Transform(ip, tip);
-
-                  double f_val = DivFunc_3D_quad(tip);
-
-                  double h1_gf_val = h1_xCoef.Eval(*T, ip);
-                  double rt_gf_val = rt_xCoef.Eval(*T, ip);
-                  double dgv_gf_val = dgv_xCoef.Eval(*T, ip);
-
-                  h1_err += fabs(f_val - h1_gf_val);
-                  rt_err += fabs(f_val - rt_gf_val);
-                  dgv_err += fabs(f_val - dgv_gf_val);
-
-                  if (log > 0 && fabs(f_val - h1_gf_val) > tol)
-                  {
-                     std::cout << be << ":" << j << " h1  " << f_val << " "
-                               << h1_gf_val << " " << fabs(f_val - h1_gf_val)
-                               << std::endl;
-                  }
-                  if (log > 0 && fabs(f_val - rt_gf_val) > tol)
-                  {
-                     std::cout << be << ":" << j << " rt  " << f_val << " "
-                               << rt_gf_val << " " << fabs(f_val - rt_gf_val)
-                               << std::endl;
-                  }
-                  if (log > 0 && fabs(f_val - dgv_gf_val) > tol)
-                  {
-                     std::cout << be << ":" << j << " dgv " << f_val << " "
-                               << dgv_gf_val << " " << fabs(f_val - dgv_gf_val)
-                               << std::endl;
-                  }
-               }
-               h1_err /= ir.GetNPoints();
-               rt_err /= ir.GetNPoints();
-               dgv_err /= ir.GetNPoints();
-
-               REQUIRE(h1_err == Approx(0.0));
-               REQUIRE(rt_err == Approx(0.0));
-               REQUIRE(dgv_err == Approx(0.0));
-            }
-         }
-
-         SECTION("Boundary Evaluation 3D (DG Context)")
-         {
-            std::cout << "Boundary Evaluation 3D (DG Context)" << std::endl;
-            for (int be = 0; be < mesh.GetNBE(); be++)
-            {
-               FaceElementTransformations *T =
-                  mesh.GetBdrFaceTransformations(be);
-               const IntegrationRule &ir = IntRules.Get(T->GetGeometryType(),
-                                                        2*order + 2);
-
-               double h1_err = 0.0;
-               double rt_err = 0.0;
-               double dgv_err = 0.0;
-
-               double tip_data[dim];
-               Vector tip(tip_data, dim);
-=======
-
-                  linCoef.Eval(f_val, *T, ip);
-                  h1_xCoef.Eval(h1_gf_val, *T, ip);
-                  nd_xCoef.Eval(nd_gf_val, *T, ip);
-                  rt_xCoef.Eval(rt_gf_val, *T, ip);
-                  l2_xCoef.Eval(l2_gf_val, *T, ip);
-                  dgv_xCoef.Eval(dgv_gf_val, *T, ip);
-                  dgi_xCoef.Eval(dgi_gf_val, *T, ip);
-
-                  double  h1_dist = Distance(f_val,  h1_gf_val, dim);
-                  double  nd_dist = Distance(f_val,  nd_gf_val, dim);
-                  double  rt_dist = Distance(f_val,  rt_gf_val, dim);
-                  double  l2_dist = Distance(f_val,  l2_gf_val, dim);
-                  double dgv_dist = Distance(f_val, dgv_gf_val, dim);
-                  double dgi_dist = Distance(f_val, dgi_gf_val, dim);
-
-                  h1_err  +=  h1_dist;
-                  nd_err  +=  nd_dist;
-                  rt_err  +=  rt_dist;
-                  l2_err  +=  l2_dist;
-                  dgv_err += dgv_dist;
-                  dgi_err += dgi_dist;
-
-                  if (log > 0 && h1_dist > tol)
-                  {
-                     std::cout << e << ":" << j << " h1  ("
-                               << f_val[0] << "," << f_val[1] << ") vs. ("
-                               << h1_gf_val[0] << "," << h1_gf_val[1] << ") "
-                               << h1_dist << std::endl;
-                  }
-                  if (log > 0 && nd_dist > tol)
-                  {
-                     std::cout << e << ":" << j << " nd  ("
-                               << f_val[0] << "," << f_val[1] << ") vs. ("
-                               << nd_gf_val[0] << "," << nd_gf_val[1] << ") "
-                               << nd_dist << std::endl;
-                  }
-                  if (log > 0 && rt_dist > tol)
-                  {
-                     std::cout << e << ":" << j << " rt  ("
-                               << f_val[0] << "," << f_val[1] << ") vs. ("
-                               << rt_gf_val[0] << "," << rt_gf_val[1] << ") "
-                               << rt_dist << std::endl;
-                  }
-                  if (log > 0 && l2_dist > tol)
-                  {
-                     std::cout << e << ":" << j << " l2  ("
-                               << f_val[0] << "," << f_val[1] << ") vs. ("
-                               << l2_gf_val[0] << "," << l2_gf_val[1] << ") "
-                               << l2_dist << std::endl;
-                  }
-                  if (log > 0 && dgv_dist > tol)
-                  {
-                     std::cout << e << ":" << j << " dgv ("
-                               << f_val[0] << "," << f_val[1] << ") vs. ("
-                               << dgv_gf_val[0] << "," << dgv_gf_val[1] << ") "
-                               << dgv_dist << std::endl;
-                  }
-                  if (log > 0 && dgi_dist > tol)
-                  {
-                     std::cout << e << ":" << j << " dgi ("
-                               << f_val[0] << "," << f_val[1] << ") vs. ("
-                               << dgi_gf_val[0] << "," << dgi_gf_val[1] << ") "
-                               << dgi_dist << std::endl;
-                  }
-               }
-               h1_err  /= ir.GetNPoints();
-               nd_err  /= ir.GetNPoints();
-               rt_err  /= ir.GetNPoints();
-               l2_err  /= ir.GetNPoints();
-               dgv_err /= ir.GetNPoints();
-               dgi_err /= ir.GetNPoints();
-
-               REQUIRE( h1_err == Approx(0.0));
-               REQUIRE( nd_err == Approx(0.0));
-               REQUIRE( rt_err == Approx(0.0));
-               REQUIRE( l2_err == Approx(0.0));
-               REQUIRE(dgv_err == Approx(0.0));
-               REQUIRE(dgi_err == Approx(0.0));
-            }
-         }
-      }
-   }
-   std::cout << my_rank << ": Checked GridFunction::GetVectorValue at "
-             << npts << " 2D points" << std::endl;
-}
-
 TEST_CASE("3D GetVectorValue in Parallel",
           "[ParGridFunction]"
           "[VectorGridFunctionCoefficient]"
@@ -4057,7 +2464,7 @@
       }
       delete mesh;
 
-      VectorFunctionCoefficient linCoef(dim, Func_3D_lin);
+      VectorFunctionCoefficient funcCoef(dim, Func_3D_lin);
 
       SECTION("3D GetVectorValue tests for element type " +
               std::to_string(type))
@@ -4092,12 +2499,12 @@
          VectorGridFunctionCoefficient dgv_xCoef(&dgv_x);
          VectorGridFunctionCoefficient dgi_xCoef(&dgi_x);
 
-         h1_x.ProjectCoefficient(linCoef);
-         nd_x.ProjectCoefficient(linCoef);
-         rt_x.ProjectCoefficient(linCoef);
-         l2_x.ProjectCoefficient(linCoef);
-         dgv_x.ProjectCoefficient(linCoef);
-         dgi_x.ProjectCoefficient(linCoef);
+         h1_x.ProjectCoefficient(funcCoef);
+         nd_x.ProjectCoefficient(funcCoef);
+         rt_x.ProjectCoefficient(funcCoef);
+         l2_x.ProjectCoefficient(funcCoef);
+         dgv_x.ProjectCoefficient(funcCoef);
+         dgi_x.ProjectCoefficient(funcCoef);
 
          h1_x.ExchangeFaceNbrData();
          nd_x.ExchangeFaceNbrData();
@@ -4137,64 +2544,13 @@
                double dgv_err = 0.0;
                double dgi_err = 0.0;
 
->>>>>>> a9fd6daf
-               for (int j=0; j<ir.GetNPoints(); j++)
-               {
-                  npts++;
-                  const IntegrationPoint &ip = ir.IntPoint(j);
-<<<<<<< HEAD
-
-                  T->SetIntPoint(&ip);
-                  T->Transform(ip, tip);
-
-                  double f_val = DivFunc_3D_quad(tip);
-
-                  double h1_gf_val = h1_xCoef.Eval(*T, ip);
-                  double rt_gf_val = rt_xCoef.Eval(*T, ip);
-                  double dgv_gf_val = dgv_xCoef.Eval(*T, ip);
-
-                  h1_err += fabs(f_val - h1_gf_val);
-                  rt_err += fabs(f_val - rt_gf_val);
-                  dgv_err += fabs(f_val - dgv_gf_val);
-
-                  if (log > 0 && fabs(f_val - h1_gf_val) > tol)
-                  {
-                     std::cout << be << ":" << j << " h1  " << f_val << " "
-                               << h1_gf_val << " " << fabs(f_val - h1_gf_val)
-                               << std::endl;
-                  }
-                  if (log > 0 && fabs(f_val - rt_gf_val) > tol)
-                  {
-                     std::cout << be << ":" << j << " rt  " << f_val << " "
-                               << rt_gf_val << " " << fabs(f_val - rt_gf_val)
-                               << std::endl;
-                  }
-                  if (log > 0 && fabs(f_val - dgv_gf_val) > tol)
-                  {
-                     std::cout << be << ":" << j << " dgv " << f_val << " "
-                               << dgv_gf_val << " " << fabs(f_val - dgv_gf_val)
-                               << std::endl;
-                  }
-               }
-               h1_err /= ir.GetNPoints();
-               rt_err /= ir.GetNPoints();
-               dgv_err /= ir.GetNPoints();
-
-               REQUIRE(h1_err == Approx(0.0));
-               REQUIRE(rt_err == Approx(0.0));
-               REQUIRE(dgv_err == Approx(0.0));
-            }
-         }
-      }
-   }
-   std::cout << "Checked GridFunction::GetDivergence at "
-             << npts << " 3D points" << std::endl;
-}
-
-=======
-                  T->SetIntPoint(&ip);
-
-                  linCoef.Eval(f_val, *T, ip);
+               for (int j=0; j<ir.GetNPoints(); j++)
+               {
+                  npts++;
+                  const IntegrationPoint &ip = ir.IntPoint(j);
+                  T->SetIntPoint(&ip);
+
+                  funcCoef.Eval(f_val, *T, ip);
                   h1_xCoef.Eval(h1_gf_val, *T, ip);
                   nd_xCoef.Eval(nd_gf_val, *T, ip);
                   rt_xCoef.Eval(rt_gf_val, *T, ip);
@@ -4294,5 +2650,1592 @@
 
 #endif // MFEM_USE_MPI
 
->>>>>>> a9fd6daf
+TEST_CASE("1D GetGradient",
+          "[GridFunction]"
+          "[GradientGridFunctionCoefficient]")
+{
+   int log = 1;
+   int n = 1;
+   int dim = 1;
+   int order = 2;
+   int npts = 0;
+
+   double tol = 1e-6;
+
+   for (int type = (int)Element::SEGMENT;
+        type <= (int)Element::SEGMENT; type++)
+   {
+      Mesh mesh(n, 2.0);
+
+      FunctionCoefficient funcCoef(func_1D_quad);
+      VectorFunctionCoefficient dFuncCoef(dim, dfunc_1D_quad);
+
+      SECTION("1D GetGradient tests for element type " + std::to_string(type))
+      {
+         H1_FECollection h1_fec(order, dim);
+         DG_FECollection dgv_fec(order, dim, BasisType::GaussLegendre,
+                                 FiniteElement::VALUE);
+
+         FiniteElementSpace h1_fespace(&mesh, &h1_fec);
+         FiniteElementSpace dgv_fespace(&mesh, &dgv_fec);
+
+         GridFunction h1_x(&h1_fespace);
+         GridFunction dgv_x(&dgv_fespace);
+
+         GradientGridFunctionCoefficient h1_xCoef(&h1_x);
+         GradientGridFunctionCoefficient dgv_xCoef(&dgv_x);
+
+         h1_x.ProjectCoefficient(funcCoef);
+         dgv_x.ProjectCoefficient(funcCoef);
+
+         Vector      f_val(dim);      f_val = 0.0;
+         Vector  h1_gf_val(dim);  h1_gf_val = 0.0;
+         Vector dgv_gf_val(dim); dgv_gf_val = 0.0;
+
+         SECTION("Domain Evaluation 1D")
+         {
+            std::cout << "Domain Evaluation 1D" << std::endl;
+            for (int e = 0; e < mesh.GetNE(); e++)
+            {
+               ElementTransformation *T = mesh.GetElementTransformation(e);
+               const FiniteElement   *fe = h1_fespace.GetFE(e);
+               const IntegrationRule &ir = IntRules.Get(fe->GetGeomType(),
+                                                        2*order + 2);
+
+               double h1_err = 0.0;
+               double dgv_err = 0.0;
+
+               for (int j=0; j<ir.GetNPoints(); j++)
+               {
+                  npts++;
+                  const IntegrationPoint &ip = ir.IntPoint(j);
+                  T->SetIntPoint(&ip);
+
+                  dFuncCoef.Eval(f_val, *T, ip);
+                  h1_xCoef.Eval(h1_gf_val, *T, ip);
+                  dgv_xCoef.Eval(dgv_gf_val, *T, ip);
+
+                  double  h1_dist = Distance(f_val,  h1_gf_val, dim);
+                  double dgv_dist = Distance(f_val, dgv_gf_val, dim);
+
+                  h1_err  +=  h1_dist;
+                  dgv_err += dgv_dist;
+
+                  if (log > 0 && h1_dist > tol)
+                  {
+                     std::cout << e << ":" << j << " h1  ("
+                               << f_val[0] << ") vs. ("
+                               << h1_gf_val[0] << ") "
+                               << h1_dist << std::endl;
+                  }
+                  if (log > 0 && dgv_dist > tol)
+                  {
+                     std::cout << e << ":" << j << " dgv ("
+                               << f_val[0] << ") vs. ("
+                               << dgv_gf_val[0] << ") "
+                               << dgv_dist << std::endl;
+                  }
+               }
+               h1_err /= ir.GetNPoints();
+               dgv_err /= ir.GetNPoints();
+
+               REQUIRE(h1_err == Approx(0.0));
+               REQUIRE(dgv_err == Approx(0.0));
+            }
+         }
+
+         SECTION("Boundary Evaluation 1D (H1 Context)")
+         {
+            std::cout << "Boundary Evaluation 1D (H1 Context)" << std::endl;
+            for (int be = 0; be < mesh.GetNBE(); be++)
+            {
+               ElementTransformation *T = mesh.GetBdrElementTransformation(be);
+               const FiniteElement   *fe = h1_fespace.GetBE(be);
+               const IntegrationRule &ir = IntRules.Get(fe->GetGeomType(),
+                                                        2*order + 2);
+
+               double h1_err = 0.0;
+               double dgv_err = 0.0;
+
+               for (int j=0; j<ir.GetNPoints(); j++)
+               {
+                  npts++;
+                  const IntegrationPoint &ip = ir.IntPoint(j);
+                  T->SetIntPoint(&ip);
+
+                  dFuncCoef.Eval(f_val, *T, ip);
+                  h1_xCoef.Eval(h1_gf_val, *T, ip);
+                  dgv_xCoef.Eval(dgv_gf_val, *T, ip);
+
+                  double  h1_dist = Distance(f_val,  h1_gf_val, dim);
+                  double dgv_dist = Distance(f_val, dgv_gf_val, dim);
+
+                  h1_err  +=  h1_dist;
+                  dgv_err += dgv_dist;
+
+                  if (log > 0 && h1_dist > tol)
+                  {
+                     std::cout << be << ":" << j << " h1  ("
+                               << f_val[0] << ") vs. ("
+                               << h1_gf_val[0] << ") "
+                               << h1_dist << std::endl;
+                  }
+                  if (log > 0 && dgv_dist > tol)
+                  {
+                     std::cout << be << ":" << j << " dgv ("
+                               << f_val[0] << ") vs. ("
+                               << dgv_gf_val[0] << ") "
+                               << dgv_dist << std::endl;
+                  }
+               }
+               h1_err /= ir.GetNPoints();
+               dgv_err /= ir.GetNPoints();
+
+               REQUIRE(h1_err == Approx(0.0));
+               REQUIRE(dgv_err == Approx(0.0));
+            }
+         }
+
+         SECTION("Boundary Evaluation 1D (DG Context)")
+         {
+            std::cout << "Boundary Evaluation 1D (DG Context)" << std::endl;
+            for (int be = 0; be < mesh.GetNBE(); be++)
+            {
+               FaceElementTransformations *T =
+                  mesh.GetBdrFaceTransformations(be);
+               const IntegrationRule &ir = IntRules.Get(T->GetGeometryType(),
+                                                        2*order + 2);
+
+               double h1_err = 0.0;
+               double dgv_err = 0.0;
+
+               for (int j=0; j<ir.GetNPoints(); j++)
+               {
+                  npts++;
+                  const IntegrationPoint &ip = ir.IntPoint(j);
+
+                  T->SetIntPoint(&ip);
+
+                  dFuncCoef.Eval(f_val, *T, ip);
+                  h1_xCoef.Eval(h1_gf_val, *T, ip);
+                  dgv_xCoef.Eval(dgv_gf_val, *T, ip);
+
+                  double  h1_dist = Distance(f_val,  h1_gf_val, dim);
+                  double dgv_dist = Distance(f_val, dgv_gf_val, dim);
+
+                  h1_err  +=  h1_dist;
+                  dgv_err += dgv_dist;
+
+                  if (log > 0 && h1_dist > tol)
+                  {
+                     std::cout << be << ":" << j << " h1  ("
+                               << f_val[0] << ") vs. ("
+                               << h1_gf_val[0] << ") "
+                               << h1_dist << std::endl;
+                  }
+                  if (log > 0 && dgv_dist > tol)
+                  {
+                     std::cout << be << ":" << j << " dgv ("
+                               << f_val[0] << ") vs. ("
+                               << dgv_gf_val[0] << ") "
+                               << dgv_dist << std::endl;
+                  }
+               }
+               h1_err /= ir.GetNPoints();
+               dgv_err /= ir.GetNPoints();
+
+               REQUIRE(h1_err == Approx(0.0));
+               REQUIRE(dgv_err == Approx(0.0));
+            }
+         }
+      }
+   }
+   std::cout << "Checked GridFunction::GetGradient at "
+             << npts << " 1D points" << std::endl;
+}
+
+TEST_CASE("2D GetGradient",
+          "[GridFunction]"
+          "[GradientGridFunctionCoefficient]")
+{
+   int log = 1;
+   int n = 1;
+   int dim = 2;
+   int order = 2;
+   int npts = 0;
+
+   double tol = 1e-6;
+
+   for (int type = (int)Element::TRIANGLE;
+        type <= (int)Element::QUADRILATERAL; type++)
+   {
+      Mesh mesh(n, n, (Element::Type)type, 1, 2.0, 3.0);
+
+      FunctionCoefficient funcCoef(func_2D_quad);
+      VectorFunctionCoefficient dFuncCoef(dim, dfunc_2D_quad);
+
+      SECTION("2D GetGradient tests for element type " + std::to_string(type))
+      {
+         H1_FECollection h1_fec(order, dim);
+         DG_FECollection dgv_fec(order, dim, BasisType::GaussLegendre,
+                                 FiniteElement::VALUE);
+
+         FiniteElementSpace h1_fespace(&mesh, &h1_fec);
+         FiniteElementSpace dgv_fespace(&mesh, &dgv_fec);
+
+         GridFunction h1_x(&h1_fespace);
+         GridFunction dgv_x(&dgv_fespace);
+
+         GradientGridFunctionCoefficient h1_xCoef(&h1_x);
+         GradientGridFunctionCoefficient dgv_xCoef(&dgv_x);
+
+         h1_x.ProjectCoefficient(funcCoef);
+         dgv_x.ProjectCoefficient(funcCoef);
+
+         Vector      f_val(dim);      f_val = 0.0;
+         Vector  h1_gf_val(dim);  h1_gf_val = 0.0;
+         Vector dgv_gf_val(dim); dgv_gf_val = 0.0;
+
+         SECTION("Domain Evaluation 2D")
+         {
+            std::cout << "Domain Evaluation 2D" << std::endl;
+            for (int e = 0; e < mesh.GetNE(); e++)
+            {
+               ElementTransformation *T = mesh.GetElementTransformation(e);
+               const FiniteElement   *fe = h1_fespace.GetFE(e);
+               const IntegrationRule &ir = IntRules.Get(fe->GetGeomType(),
+                                                        2*order + 2);
+
+               double h1_err = 0.0;
+               double dgv_err = 0.0;
+
+               for (int j=0; j<ir.GetNPoints(); j++)
+               {
+                  npts++;
+                  const IntegrationPoint &ip = ir.IntPoint(j);
+                  T->SetIntPoint(&ip);
+
+                  dFuncCoef.Eval(f_val, *T, ip);
+                  h1_xCoef.Eval(h1_gf_val, *T, ip);
+                  dgv_xCoef.Eval(dgv_gf_val, *T, ip);
+
+                  double  h1_dist = Distance(f_val,  h1_gf_val, dim);
+                  double dgv_dist = Distance(f_val, dgv_gf_val, dim);
+
+                  h1_err  +=  h1_dist;
+                  dgv_err += dgv_dist;
+
+                  if (log > 0 && h1_dist > tol)
+                  {
+                     std::cout << e << ":" << j << " h1  ("
+                               << f_val[0] << "," << f_val[1] << ") vs. ("
+                               << h1_gf_val[0] << "," << h1_gf_val[1] << ") "
+                               << h1_dist << std::endl;
+                  }
+                  if (log > 0 && dgv_dist > tol)
+                  {
+                     std::cout << e << ":" << j << " dgv ("
+                               << f_val[0] << "," << f_val[1] << ") vs. ("
+                               << dgv_gf_val[0] << "," << dgv_gf_val[1] << ") "
+                               << dgv_dist << std::endl;
+                  }
+               }
+               h1_err /= ir.GetNPoints();
+               dgv_err /= ir.GetNPoints();
+
+               REQUIRE(h1_err == Approx(0.0));
+               REQUIRE(dgv_err == Approx(0.0));
+            }
+         }
+
+         SECTION("Boundary Evaluation 2D (H1 Context)")
+         {
+            std::cout << "Boundary Evaluation 2D (H1 Context)" << std::endl;
+            for (int be = 0; be < mesh.GetNBE(); be++)
+            {
+               ElementTransformation *T = mesh.GetBdrElementTransformation(be);
+               const FiniteElement   *fe = h1_fespace.GetBE(be);
+               const IntegrationRule &ir = IntRules.Get(fe->GetGeomType(),
+                                                        2*order + 2);
+
+               double h1_err = 0.0;
+               double dgv_err = 0.0;
+
+               for (int j=0; j<ir.GetNPoints(); j++)
+               {
+                  npts++;
+                  const IntegrationPoint &ip = ir.IntPoint(j);
+                  T->SetIntPoint(&ip);
+
+                  dFuncCoef.Eval(f_val, *T, ip);
+                  h1_xCoef.Eval(h1_gf_val, *T, ip);
+                  dgv_xCoef.Eval(dgv_gf_val, *T, ip);
+
+                  double  h1_dist = Distance(f_val,  h1_gf_val, dim);
+                  double dgv_dist = Distance(f_val, dgv_gf_val, dim);
+
+                  h1_err  +=  h1_dist;
+                  dgv_err += dgv_dist;
+
+                  if (log > 0 && h1_dist > tol)
+                  {
+                     std::cout << be << ":" << j << " h1  ("
+                               << f_val[0] << "," << f_val[1] << ") vs. ("
+                               << h1_gf_val[0] << "," << h1_gf_val[1] << ") "
+                               << h1_dist << std::endl;
+                  }
+                  if (log > 0 && dgv_dist > tol)
+                  {
+                     std::cout << be << ":" << j << " dgv ("
+                               << f_val[0] << "," << f_val[1] << ") vs. ("
+                               << dgv_gf_val[0] << "," << dgv_gf_val[1] << ") "
+                               << dgv_dist << std::endl;
+                  }
+               }
+               h1_err /= ir.GetNPoints();
+               dgv_err /= ir.GetNPoints();
+
+               REQUIRE(h1_err == Approx(0.0));
+               REQUIRE(dgv_err == Approx(0.0));
+            }
+         }
+
+         SECTION("Boundary Evaluation 2D (DG Context)")
+         {
+            std::cout << "Boundary Evaluation 2D (DG Context)" << std::endl;
+            for (int be = 0; be < mesh.GetNBE(); be++)
+            {
+               FaceElementTransformations *T =
+                  mesh.GetBdrFaceTransformations(be);
+               const IntegrationRule &ir = IntRules.Get(T->GetGeometryType(),
+                                                        2*order + 2);
+
+               double h1_err = 0.0;
+               double dgv_err = 0.0;
+
+               for (int j=0; j<ir.GetNPoints(); j++)
+               {
+                  npts++;
+                  const IntegrationPoint &ip = ir.IntPoint(j);
+
+                  T->SetIntPoint(&ip);
+
+                  dFuncCoef.Eval(f_val, *T, ip);
+                  h1_xCoef.Eval(h1_gf_val, *T, ip);
+                  dgv_xCoef.Eval(dgv_gf_val, *T, ip);
+
+                  double  h1_dist = Distance(f_val,  h1_gf_val, dim);
+                  double dgv_dist = Distance(f_val, dgv_gf_val, dim);
+
+                  h1_err  +=  h1_dist;
+                  dgv_err += dgv_dist;
+
+                  if (log > 0 && h1_dist > tol)
+                  {
+                     std::cout << be << ":" << j << " h1  ("
+                               << f_val[0] << "," << f_val[1] << ") vs. ("
+                               << h1_gf_val[0] << "," << h1_gf_val[1] << ") "
+                               << h1_dist << std::endl;
+                  }
+                  if (log > 0 && dgv_dist > tol)
+                  {
+                     std::cout << be << ":" << j << " dgv ("
+                               << f_val[0] << "," << f_val[1] << ") vs. ("
+                               << dgv_gf_val[0] << "," << dgv_gf_val[1] << ") "
+                               << dgv_dist << std::endl;
+                  }
+               }
+               h1_err /= ir.GetNPoints();
+               dgv_err /= ir.GetNPoints();
+
+               REQUIRE(h1_err == Approx(0.0));
+               REQUIRE(dgv_err == Approx(0.0));
+            }
+         }
+      }
+   }
+   std::cout << "Checked GridFunction::GetGradient at "
+             << npts << " 2D points" << std::endl;
+}
+
+TEST_CASE("3D GetGradient",
+          "[GridFunction]"
+          "[GradientGridFunctionCoefficient]")
+{
+   int log = 1;
+   int n = 1;
+   int dim = 3;
+   int order = 2;
+   int npts = 0;
+
+   double tol = 1e-6;
+
+   for (int type = (int)Element::TETRAHEDRON;
+        type <= (int)Element::WEDGE; type++)
+   {
+      Mesh mesh(n, n, n, (Element::Type)type, 1, 2.0, 3.0, 5.0);
+
+      FunctionCoefficient funcCoef(func_3D_quad);
+      VectorFunctionCoefficient dFuncCoef(dim, dfunc_3D_quad);
+
+      SECTION("3D GetGradient tests for element type " + std::to_string(type))
+      {
+         H1_FECollection h1_fec(order, dim);
+         DG_FECollection dgv_fec(order, dim, BasisType::GaussLegendre,
+                                 FiniteElement::VALUE);
+
+         FiniteElementSpace h1_fespace(&mesh, &h1_fec);
+         FiniteElementSpace dgv_fespace(&mesh, &dgv_fec);
+
+         GridFunction h1_x(&h1_fespace);
+         GridFunction dgv_x(&dgv_fespace);
+
+         GradientGridFunctionCoefficient h1_xCoef(&h1_x);
+         GradientGridFunctionCoefficient dgv_xCoef(&dgv_x);
+
+         h1_x.ProjectCoefficient(funcCoef);
+         dgv_x.ProjectCoefficient(funcCoef);
+
+         Vector      f_val(dim);      f_val = 0.0;
+         Vector  h1_gf_val(dim);  h1_gf_val = 0.0;
+         Vector dgv_gf_val(dim); dgv_gf_val = 0.0;
+
+         SECTION("Domain Evaluation 3D")
+         {
+            std::cout << "Domain Evaluation 3D" << std::endl;
+            for (int e = 0; e < mesh.GetNE(); e++)
+            {
+               ElementTransformation *T = mesh.GetElementTransformation(e);
+               const FiniteElement   *fe = h1_fespace.GetFE(e);
+               const IntegrationRule &ir = IntRules.Get(fe->GetGeomType(),
+                                                        2*order + 2);
+
+               double h1_err = 0.0;
+               double dgv_err = 0.0;
+
+               for (int j=0; j<ir.GetNPoints(); j++)
+               {
+                  npts++;
+                  const IntegrationPoint &ip = ir.IntPoint(j);
+                  T->SetIntPoint(&ip);
+
+                  dFuncCoef.Eval(f_val, *T, ip);
+                  h1_xCoef.Eval(h1_gf_val, *T, ip);
+                  dgv_xCoef.Eval(dgv_gf_val, *T, ip);
+
+                  double  h1_dist = Distance(f_val,  h1_gf_val, dim);
+                  double dgv_dist = Distance(f_val, dgv_gf_val, dim);
+
+                  h1_err  +=  h1_dist;
+                  dgv_err += dgv_dist;
+
+                  if (log > 0 && h1_dist > tol)
+                  {
+                     std::cout << e << ":" << j << " h1  ("
+                               << f_val[0] << "," << f_val[1] << ","
+                               << f_val[2] << ") vs. ("
+                               << h1_gf_val[0] << "," << h1_gf_val[1] << ","
+                               << h1_gf_val[2] << ") "
+                               << h1_dist << std::endl;
+                  }
+                  if (log > 0 && dgv_dist > tol)
+                  {
+                     std::cout << e << ":" << j << " dgv ("
+                               << f_val[0] << "," << f_val[1] << ","
+                               << f_val[2] << ") vs. ("
+                               << dgv_gf_val[0] << "," << dgv_gf_val[1] << ","
+                               << dgv_gf_val[2] << ") " << dgv_dist
+                               << std::endl;
+                  }
+               }
+               h1_err /= ir.GetNPoints();
+               dgv_err /= ir.GetNPoints();
+
+               REQUIRE(h1_err == Approx(0.0));
+               REQUIRE(dgv_err == Approx(0.0));
+            }
+         }
+
+         SECTION("Boundary Evaluation 3D (H1 Context)")
+         {
+            std::cout << "Boundary Evaluation 3D (H1 Context)" << std::endl;
+            for (int be = 0; be < mesh.GetNBE(); be++)
+            {
+               ElementTransformation *T = mesh.GetBdrElementTransformation(be);
+               const FiniteElement   *fe = h1_fespace.GetBE(be);
+               const IntegrationRule &ir = IntRules.Get(fe->GetGeomType(),
+                                                        2*order + 2);
+
+               double h1_err = 0.0;
+               double dgv_err = 0.0;
+
+               for (int j=0; j<ir.GetNPoints(); j++)
+               {
+                  npts++;
+                  const IntegrationPoint &ip = ir.IntPoint(j);
+                  T->SetIntPoint(&ip);
+
+                  dFuncCoef.Eval(f_val, *T, ip);
+                  h1_xCoef.Eval(h1_gf_val, *T, ip);
+                  dgv_xCoef.Eval(dgv_gf_val, *T, ip);
+
+                  double  h1_dist = Distance(f_val,  h1_gf_val, dim);
+                  double dgv_dist = Distance(f_val, dgv_gf_val, dim);
+
+                  h1_err  +=  h1_dist;
+                  dgv_err += dgv_dist;
+
+                  if (log > 0 && h1_dist > tol)
+                  {
+                     std::cout << be << ":" << j << " h1  ("
+                               << f_val[0] << "," << f_val[1] << ","
+                               << f_val[2] << ") vs. ("
+                               << h1_gf_val[0] << "," << h1_gf_val[1] << ","
+                               << h1_gf_val[2] << ") "
+                               << h1_dist << std::endl;
+                  }
+                  if (log > 0 && dgv_dist > tol)
+                  {
+                     std::cout << be << ":" << j << " dgv ("
+                               << f_val[0] << "," << f_val[1] << ","
+                               << f_val[2] << ") vs. ("
+                               << dgv_gf_val[0] << "," << dgv_gf_val[1] << ","
+                               << dgv_gf_val[2] << ") " << dgv_dist
+                               << std::endl;
+                  }
+               }
+               h1_err /= ir.GetNPoints();
+               dgv_err /= ir.GetNPoints();
+
+               REQUIRE(h1_err == Approx(0.0));
+               REQUIRE(dgv_err == Approx(0.0));
+            }
+         }
+
+         SECTION("Boundary Evaluation 3D (DG Context)")
+         {
+            std::cout << "Boundary Evaluation 3D (DG Context)" << std::endl;
+            for (int be = 0; be < mesh.GetNBE(); be++)
+            {
+               FaceElementTransformations *T =
+                  mesh.GetBdrFaceTransformations(be);
+               const IntegrationRule &ir = IntRules.Get(T->GetGeometryType(),
+                                                        2*order + 2);
+
+               double h1_err = 0.0;
+               double dgv_err = 0.0;
+
+               for (int j=0; j<ir.GetNPoints(); j++)
+               {
+                  npts++;
+                  const IntegrationPoint &ip = ir.IntPoint(j);
+
+                  T->SetIntPoint(&ip);
+
+                  dFuncCoef.Eval(f_val, *T, ip);
+                  h1_xCoef.Eval(h1_gf_val, *T, ip);
+                  dgv_xCoef.Eval(dgv_gf_val, *T, ip);
+
+                  double  h1_dist = Distance(f_val,  h1_gf_val, dim);
+                  double dgv_dist = Distance(f_val, dgv_gf_val, dim);
+
+                  h1_err  +=  h1_dist;
+                  dgv_err += dgv_dist;
+
+                  if (log > 0 && h1_dist > tol)
+                  {
+                     std::cout << be << ":" << j << " h1  ("
+                               << f_val[0] << "," << f_val[1] << ","
+                               << f_val[2] << ") vs. ("
+                               << h1_gf_val[0] << "," << h1_gf_val[1] << ","
+                               << h1_gf_val[2] << ") "
+                               << h1_dist << std::endl;
+                  }
+                  if (log > 0 && dgv_dist > tol)
+                  {
+                     std::cout << be << ":" << j << " dgv ("
+                               << f_val[0] << "," << f_val[1] << ","
+                               << f_val[2] << ") vs. ("
+                               << dgv_gf_val[0] << "," << dgv_gf_val[1] << ","
+                               << dgv_gf_val[2] << ") " << dgv_dist
+                               << std::endl;
+                  }
+               }
+               h1_err /= ir.GetNPoints();
+               dgv_err /= ir.GetNPoints();
+
+               REQUIRE(h1_err == Approx(0.0));
+               REQUIRE(dgv_err == Approx(0.0));
+            }
+         }
+      }
+   }
+   std::cout << "Checked GridFunction::GetGradient at "
+             << npts << " 3D points" << std::endl;
+}
+
+TEST_CASE("2D GetCurl",
+          "[GridFunction]"
+          "[CurlGridFunctionCoefficient]")
+{
+   int log = 1;
+   int n = 1;
+   int dim = 2;
+   int order = 2;
+   int npts = 0;
+
+   double tol = 1e-6;
+
+   for (int type = (int)Element::TRIANGLE;
+        type <= (int)Element::QUADRILATERAL; type++)
+   {
+      Mesh mesh(n, n, (Element::Type)type, 1, 2.0, 3.0);
+
+      VectorFunctionCoefficient funcCoef(dim, Func_2D_quad);
+      VectorFunctionCoefficient dFuncCoef(1, RotFunc_2D_quad);
+
+      SECTION("2D GetCurl tests for element type " +
+              std::to_string(type))
+      {
+         H1_FECollection  h1_fec(order, dim);
+         ND_FECollection  nd_fec(order+1, dim);
+         DG_FECollection dgv_fec(order, dim, BasisType::GaussLegendre,
+                                 FiniteElement::VALUE);
+
+         FiniteElementSpace  h1_fespace(&mesh,  &h1_fec, dim);
+         FiniteElementSpace  nd_fespace(&mesh,  &nd_fec);
+         FiniteElementSpace dgv_fespace(&mesh, &dgv_fec, dim);
+
+         GridFunction  h1_x( &h1_fespace);
+         GridFunction  nd_x( &nd_fespace);
+         GridFunction dgv_x(&dgv_fespace);
+
+         CurlGridFunctionCoefficient  h1_xCoef( &h1_x);
+         CurlGridFunctionCoefficient  nd_xCoef( &nd_x);
+         CurlGridFunctionCoefficient dgv_xCoef(&dgv_x);
+
+         h1_x.ProjectCoefficient(funcCoef);
+         nd_x.ProjectCoefficient(funcCoef);
+         dgv_x.ProjectCoefficient(funcCoef);
+
+         Vector      f_val(2*dim-3);      f_val = 0.0;
+         Vector  h1_gf_val(2*dim-3);  h1_gf_val = 0.0;
+         Vector  nd_gf_val(2*dim-3);  nd_gf_val = 0.0;
+         Vector dgv_gf_val(2*dim-3); dgv_gf_val = 0.0;
+
+         SECTION("Domain Evaluation 2D")
+         {
+            std::cout << "Domain Evaluation 2D" << std::endl;
+            for (int e = 0; e < mesh.GetNE(); e++)
+            {
+               ElementTransformation *T = mesh.GetElementTransformation(e);
+               const FiniteElement   *fe = h1_fespace.GetFE(e);
+               const IntegrationRule &ir = IntRules.Get(fe->GetGeomType(),
+                                                        2*order + 2);
+
+               double  h1_err = 0.0;
+               double  nd_err = 0.0;
+               double dgv_err = 0.0;
+
+               for (int j=0; j<ir.GetNPoints(); j++)
+               {
+                  npts++;
+                  const IntegrationPoint &ip = ir.IntPoint(j);
+                  T->SetIntPoint(&ip);
+
+                  dFuncCoef.Eval(f_val, *T, ip);
+                  h1_xCoef.Eval(h1_gf_val, *T, ip);
+                  nd_xCoef.Eval(nd_gf_val, *T, ip);
+                  dgv_xCoef.Eval(dgv_gf_val, *T, ip);
+
+                  double  h1_dist = Distance(f_val,  h1_gf_val, 2*dim-3);
+                  double  nd_dist = Distance(f_val,  nd_gf_val, 2*dim-3);
+                  double dgv_dist = Distance(f_val, dgv_gf_val, 2*dim-3);
+
+                  h1_err  +=  h1_dist;
+                  nd_err  +=  nd_dist;
+                  dgv_err += dgv_dist;
+
+                  if (log > 0 && h1_dist > tol)
+                  {
+                     std::cout << e << ":" << j << " h1  ("
+                               << f_val[0] << ") vs. ("
+                               << h1_gf_val[0] << ") " << h1_dist
+                               << std::endl;
+                  }
+                  if (log > 0 && nd_dist > tol)
+                  {
+                     std::cout << e << ":" << j << " nd  ("
+                               << f_val[0] << ") vs. ("
+                               << nd_gf_val[0] << ") " << nd_dist
+                               << std::endl;
+                  }
+                  if (log > 0 && dgv_dist > tol)
+                  {
+                     std::cout << e << ":" << j << " dgv ("
+                               << f_val[0] << ") vs. ("
+                               << dgv_gf_val[0] << ") " << dgv_dist
+                               << std::endl;
+                  }
+               }
+               h1_err  /= ir.GetNPoints();
+               nd_err  /= ir.GetNPoints();
+               dgv_err /= ir.GetNPoints();
+
+               REQUIRE( h1_err == Approx(0.0));
+               REQUIRE( nd_err == Approx(0.0));
+               REQUIRE(dgv_err == Approx(0.0));
+            }
+         }
+
+         SECTION("Boundary Evaluation 2D (H1 Context)")
+         {
+            std::cout << "Boundary Evaluation 2D (H1 Context)" << std::endl;
+            for (int be = 0; be < mesh.GetNBE(); be++)
+            {
+               ElementTransformation *T = mesh.GetBdrElementTransformation(be);
+               const FiniteElement   *fe = h1_fespace.GetBE(be);
+               const IntegrationRule &ir = IntRules.Get(fe->GetGeomType(),
+                                                        2*order + 2);
+
+               double  h1_err = 0.0;
+               double  nd_err = 0.0;
+               double dgv_err = 0.0;
+
+               for (int j=0; j<ir.GetNPoints(); j++)
+               {
+                  npts++;
+                  const IntegrationPoint &ip = ir.IntPoint(j);
+                  T->SetIntPoint(&ip);
+
+                  dFuncCoef.Eval(f_val, *T, ip);
+                  h1_xCoef.Eval(h1_gf_val, *T, ip);
+                  nd_xCoef.Eval(nd_gf_val, *T, ip);
+                  dgv_xCoef.Eval(dgv_gf_val, *T, ip);
+
+                  double  h1_dist = Distance(f_val,  h1_gf_val, 2*dim-3);
+                  double  nd_dist = Distance(f_val,  nd_gf_val, 2*dim-3);
+                  double dgv_dist = Distance(f_val, dgv_gf_val, 2*dim-3);
+
+                  h1_err  +=  h1_dist;
+                  nd_err  +=  nd_dist;
+                  dgv_err += dgv_dist;
+
+                  if (log > 0 && h1_dist > tol)
+                  {
+                     std::cout << be << ":" << j << " h1  ("
+                               << f_val[0] << ") vs. ("
+                               << h1_gf_val[0] << ") " << h1_dist
+                               << std::endl;
+                  }
+                  if (log > 0 && nd_dist > tol)
+                  {
+                     std::cout << be << ":" << j << " nd  ("
+                               << f_val[0] << ") vs. ("
+                               << nd_gf_val[0] << ") " << nd_dist
+                               << std::endl;
+                  }
+                  if (log > 0 && dgv_dist > tol)
+                  {
+                     std::cout << be << ":" << j << " dgv ("
+                               << f_val[0] << ") vs. ("
+                               << dgv_gf_val[0] << ") " << dgv_dist
+                               << std::endl;
+                  }
+               }
+               h1_err  /= ir.GetNPoints();
+               nd_err  /= ir.GetNPoints();
+               dgv_err /= ir.GetNPoints();
+
+               REQUIRE( h1_err == Approx(0.0));
+               REQUIRE( nd_err == Approx(0.0));
+               REQUIRE(dgv_err == Approx(0.0));
+            }
+         }
+
+         SECTION("Boundary Evaluation 2D (DG Context)")
+         {
+            std::cout << "Boundary Evaluation 2D (DG Context)" << std::endl;
+            for (int be = 0; be < mesh.GetNBE(); be++)
+            {
+               FaceElementTransformations *T =
+                  mesh.GetBdrFaceTransformations(be);
+               const IntegrationRule &ir = IntRules.Get(T->GetGeometryType(),
+                                                        2*order + 2);
+
+               double  h1_err = 0.0;
+               double  nd_err = 0.0;
+               double dgv_err = 0.0;
+
+               for (int j=0; j<ir.GetNPoints(); j++)
+               {
+                  npts++;
+                  const IntegrationPoint &ip = ir.IntPoint(j);
+
+                  T->SetIntPoint(&ip);
+
+                  dFuncCoef.Eval(f_val, *T, ip);
+                  h1_xCoef.Eval(h1_gf_val, *T, ip);
+                  nd_xCoef.Eval(nd_gf_val, *T, ip);
+                  dgv_xCoef.Eval(dgv_gf_val, *T, ip);
+
+                  double  h1_dist = Distance(f_val,  h1_gf_val, 2*dim-3);
+                  double  nd_dist = Distance(f_val,  nd_gf_val, 2*dim-3);
+                  double dgv_dist = Distance(f_val, dgv_gf_val, 2*dim-3);
+
+                  h1_err  +=  h1_dist;
+                  nd_err  +=  nd_dist;
+                  dgv_err += dgv_dist;
+
+                  if (log > 0 && h1_dist > tol)
+                  {
+                     std::cout << be << ":" << j << " h1  ("
+                               << f_val[0] << ") vs. ("
+                               << h1_gf_val[0] << ") " << h1_dist
+                               << std::endl;
+                  }
+                  if (log > 0 && nd_dist > tol)
+                  {
+                     std::cout << be << ":" << j << " nd  ("
+                               << f_val[0] << ") vs. ("
+                               << nd_gf_val[0] << ") " << nd_dist
+                               << std::endl;
+                  }
+                  if (log > 0 && dgv_dist > tol)
+                  {
+                     std::cout << be << ":" << j << " dgv ("
+                               << f_val[0] << ") vs. ("
+                               << dgv_gf_val[0] << ") " << dgv_dist
+                               << std::endl;
+                  }
+               }
+               h1_err  /= ir.GetNPoints();
+               nd_err  /= ir.GetNPoints();
+               dgv_err /= ir.GetNPoints();
+
+               REQUIRE( h1_err == Approx(0.0));
+               REQUIRE( nd_err == Approx(0.0));
+               REQUIRE(dgv_err == Approx(0.0));
+            }
+         }
+      }
+   }
+   std::cout << "Checked GridFunction::GetCurl at "
+             << npts << " 2D points" << std::endl;
+}
+
+TEST_CASE("3D GetCurl",
+          "[GridFunction]"
+          "[CurlGridFunctionCoefficient]")
+{
+   int log = 1;
+   int n = 1;
+   int dim = 3;
+   int order = 2;
+   int npts = 0;
+
+   double tol = 1e-6;
+
+   for (int type = (int)Element::TETRAHEDRON;
+        type <= (int)Element::HEXAHEDRON; type++)
+   {
+      Mesh mesh(n, n, n, (Element::Type)type, 1, 2.0, 3.0, 5.0);
+
+      VectorFunctionCoefficient funcCoef(dim, Func_3D_quad);
+      VectorFunctionCoefficient dFuncCoef(dim, CurlFunc_3D_quad);
+
+      SECTION("3D GetCurl tests for element type " +
+              std::to_string(type))
+      {
+         H1_FECollection  h1_fec(order, dim);
+         ND_FECollection  nd_fec(order+1, dim);
+         DG_FECollection dgv_fec(order, dim, BasisType::GaussLegendre,
+                                 FiniteElement::VALUE);
+
+         FiniteElementSpace  h1_fespace(&mesh,  &h1_fec, dim);
+         FiniteElementSpace  nd_fespace(&mesh,  &nd_fec);
+         FiniteElementSpace dgv_fespace(&mesh, &dgv_fec, dim);
+
+         GridFunction  h1_x( &h1_fespace);
+         GridFunction  nd_x( &nd_fespace);
+         GridFunction dgv_x(&dgv_fespace);
+
+         CurlGridFunctionCoefficient  h1_xCoef( &h1_x);
+         CurlGridFunctionCoefficient  nd_xCoef( &nd_x);
+         CurlGridFunctionCoefficient dgv_xCoef(&dgv_x);
+
+         h1_x.ProjectCoefficient(funcCoef);
+         nd_x.ProjectCoefficient(funcCoef);
+         dgv_x.ProjectCoefficient(funcCoef);
+
+         Vector      f_val(2*dim-3);      f_val = 0.0;
+         Vector  h1_gf_val(2*dim-3);  h1_gf_val = 0.0;
+         Vector  nd_gf_val(2*dim-3);  nd_gf_val = 0.0;
+         Vector dgv_gf_val(2*dim-3); dgv_gf_val = 0.0;
+
+         SECTION("Domain Evaluation 3D")
+         {
+            std::cout << "Domain Evaluation 3D" << std::endl;
+            for (int e = 0; e < mesh.GetNE(); e++)
+            {
+               ElementTransformation *T = mesh.GetElementTransformation(e);
+               const FiniteElement   *fe = h1_fespace.GetFE(e);
+               const IntegrationRule &ir = IntRules.Get(fe->GetGeomType(),
+                                                        2*order + 2);
+
+               double  h1_err = 0.0;
+               double  nd_err = 0.0;
+               double dgv_err = 0.0;
+
+               for (int j=0; j<ir.GetNPoints(); j++)
+               {
+                  npts++;
+                  const IntegrationPoint &ip = ir.IntPoint(j);
+                  T->SetIntPoint(&ip);
+
+                  dFuncCoef.Eval(f_val, *T, ip);
+                  h1_xCoef.Eval(h1_gf_val, *T, ip);
+                  nd_xCoef.Eval(nd_gf_val, *T, ip);
+                  dgv_xCoef.Eval(dgv_gf_val, *T, ip);
+
+                  double  h1_dist = Distance(f_val,  h1_gf_val, 2*dim-3);
+                  double  nd_dist = Distance(f_val,  nd_gf_val, 2*dim-3);
+                  double dgv_dist = Distance(f_val, dgv_gf_val, 2*dim-3);
+
+                  h1_err  +=  h1_dist;
+                  nd_err  +=  nd_dist;
+                  dgv_err += dgv_dist;
+
+                  if (log > 0 && h1_dist > tol)
+                  {
+                     std::cout << e << ":" << j << " h1  ("
+                               << f_val[0] << "," << f_val[1] << ","
+                               << f_val[2] << ") vs. ("
+                               << h1_gf_val[0] << "," << h1_gf_val[1] << ","
+                               << h1_gf_val[2] << ") " << h1_dist
+                               << std::endl;
+                  }
+                  if (log > 0 && nd_dist > tol)
+                  {
+                     std::cout << e << ":" << j << " nd  ("
+                               << f_val[0] << "," << f_val[1] << ","
+                               << f_val[2] << ") vs. ("
+                               << nd_gf_val[0] << "," << nd_gf_val[1] << ","
+                               << nd_gf_val[2] << ") " << nd_dist
+                               << std::endl;
+                  }
+                  if (log > 0 && dgv_dist > tol)
+                  {
+                     std::cout << e << ":" << j << " dgv ("
+                               << f_val[0] << "," << f_val[1] << ","
+                               << f_val[2] << ") vs. ("
+                               << dgv_gf_val[0] << "," << dgv_gf_val[1] << ","
+                               << dgv_gf_val[2] << ") " << dgv_dist
+                               << std::endl;
+                  }
+               }
+               h1_err  /= ir.GetNPoints();
+               nd_err  /= ir.GetNPoints();
+               dgv_err /= ir.GetNPoints();
+
+               REQUIRE( h1_err == Approx(0.0));
+               REQUIRE( nd_err == Approx(0.0));
+               REQUIRE(dgv_err == Approx(0.0));
+            }
+         }
+
+         SECTION("Boundary Evaluation 3D (H1 Context)")
+         {
+            std::cout << "Boundary Evaluation 3D (H1 Context)" << std::endl;
+            for (int be = 0; be < mesh.GetNBE(); be++)
+            {
+               ElementTransformation *T = mesh.GetBdrElementTransformation(be);
+               const FiniteElement   *fe = h1_fespace.GetBE(be);
+               const IntegrationRule &ir = IntRules.Get(fe->GetGeomType(),
+                                                        2*order + 2);
+
+               double  h1_err = 0.0;
+               double  nd_err = 0.0;
+               double dgv_err = 0.0;
+
+               for (int j=0; j<ir.GetNPoints(); j++)
+               {
+                  npts++;
+                  const IntegrationPoint &ip = ir.IntPoint(j);
+                  T->SetIntPoint(&ip);
+
+                  dFuncCoef.Eval(f_val, *T, ip);
+                  h1_xCoef.Eval(h1_gf_val, *T, ip);
+                  nd_xCoef.Eval(nd_gf_val, *T, ip);
+                  dgv_xCoef.Eval(dgv_gf_val, *T, ip);
+
+                  double  h1_dist = Distance(f_val,  h1_gf_val, 2*dim-3);
+                  double  nd_dist = Distance(f_val,  nd_gf_val, 2*dim-3);
+                  double dgv_dist = Distance(f_val, dgv_gf_val, 2*dim-3);
+
+                  h1_err  +=  h1_dist;
+                  nd_err  +=  nd_dist;
+                  dgv_err += dgv_dist;
+
+                  if (log > 0 && h1_dist > tol)
+                  {
+                     std::cout << be << ":" << j << " h1  ("
+                               << f_val[0] << "," << f_val[1] << ","
+                               << f_val[2] << ") vs. ("
+                               << h1_gf_val[0] << "," << h1_gf_val[1] << ","
+                               << h1_gf_val[2] << ") " << h1_dist
+                               << std::endl;
+                  }
+                  if (log > 0 && nd_dist > tol)
+                  {
+                     std::cout << be << ":" << j << " nd  ("
+                               << f_val[0] << "," << f_val[1] << ","
+                               << f_val[2] << ") vs. ("
+                               << nd_gf_val[0] << "," << nd_gf_val[1] << ","
+                               << nd_gf_val[2] << ") " << nd_dist
+                               << std::endl;
+                  }
+                  if (log > 0 && dgv_dist > tol)
+                  {
+                     std::cout << be << ":" << j << " dgv ("
+                               << f_val[0] << "," << f_val[1] << ","
+                               << f_val[2] << ") vs. ("
+                               << dgv_gf_val[0] << "," << dgv_gf_val[1] << ","
+                               << dgv_gf_val[2] << ") " << dgv_dist
+                               << std::endl;
+                  }
+               }
+               h1_err  /= ir.GetNPoints();
+               nd_err  /= ir.GetNPoints();
+               dgv_err /= ir.GetNPoints();
+
+               REQUIRE( h1_err == Approx(0.0));
+               REQUIRE( nd_err == Approx(0.0));
+               REQUIRE(dgv_err == Approx(0.0));
+            }
+         }
+
+         SECTION("Boundary Evaluation 3D (DG Context)")
+         {
+            std::cout << "Boundary Evaluation 3D (DG Context)" << std::endl;
+            for (int be = 0; be < mesh.GetNBE(); be++)
+            {
+               FaceElementTransformations *T =
+                  mesh.GetBdrFaceTransformations(be);
+               const IntegrationRule &ir = IntRules.Get(T->GetGeometryType(),
+                                                        2*order + 2);
+
+               double  h1_err = 0.0;
+               double  nd_err = 0.0;
+               double dgv_err = 0.0;
+
+               for (int j=0; j<ir.GetNPoints(); j++)
+               {
+                  npts++;
+                  const IntegrationPoint &ip = ir.IntPoint(j);
+
+                  T->SetIntPoint(&ip);
+
+                  dFuncCoef.Eval(f_val, *T, ip);
+                  h1_xCoef.Eval(h1_gf_val, *T, ip);
+                  nd_xCoef.Eval(nd_gf_val, *T, ip);
+                  dgv_xCoef.Eval(dgv_gf_val, *T, ip);
+
+                  double  h1_dist = Distance(f_val,  h1_gf_val, 2*dim-3);
+                  double  nd_dist = Distance(f_val,  nd_gf_val, 2*dim-3);
+                  double dgv_dist = Distance(f_val, dgv_gf_val, 2*dim-3);
+
+                  h1_err  +=  h1_dist;
+                  nd_err  +=  nd_dist;
+                  dgv_err += dgv_dist;
+
+                  if (log > 0 && h1_dist > tol)
+                  {
+                     std::cout << be << ":" << j << " h1  ("
+                               << f_val[0] << "," << f_val[1] << ","
+                               << f_val[2] << ") vs. ("
+                               << h1_gf_val[0] << "," << h1_gf_val[1] << ","
+                               << h1_gf_val[2] << ") " << h1_dist
+                               << std::endl;
+                  }
+                  if (log > 0 && nd_dist > tol)
+                  {
+                     std::cout << be << ":" << j << " nd  ("
+                               << f_val[0] << "," << f_val[1] << ","
+                               << f_val[2] << ") vs. ("
+                               << nd_gf_val[0] << "," << nd_gf_val[1] << ","
+                               << nd_gf_val[2] << ") " << nd_dist
+                               << std::endl;
+                  }
+                  if (log > 0 && dgv_dist > tol)
+                  {
+                     std::cout << be << ":" << j << " dgv ("
+                               << f_val[0] << "," << f_val[1] << ","
+                               << f_val[2] << ") vs. ("
+                               << dgv_gf_val[0] << "," << dgv_gf_val[1] << ","
+                               << dgv_gf_val[2] << ") " << dgv_dist
+                               << std::endl;
+                  }
+               }
+               h1_err  /= ir.GetNPoints();
+               nd_err  /= ir.GetNPoints();
+               dgv_err /= ir.GetNPoints();
+
+               REQUIRE( h1_err == Approx(0.0));
+               REQUIRE( nd_err == Approx(0.0));
+               REQUIRE(dgv_err == Approx(0.0));
+            }
+         }
+      }
+   }
+   std::cout << "Checked GridFunction::GetCurl at "
+             << npts << " 3D points" << std::endl;
+}
+
+TEST_CASE("2D GetDivergence",
+          "[GridFunction]"
+          "[DivergenceGridFunctionCoefficient]")
+{
+   int log = 1;
+   int n = 1;
+   int dim = 2;
+   int order = 2;
+   int npts = 0;
+
+   double tol = 1e-6;
+
+   for (int type = (int)Element::TRIANGLE;
+        type <= (int)Element::QUADRILATERAL; type++)
+   {
+      Mesh mesh(n, n, (Element::Type)type, 1, 2.0, 3.0);
+
+      VectorFunctionCoefficient funcCoef(dim, Func_2D_quad);
+      FunctionCoefficient dFuncCoef(DivFunc_2D_quad);
+
+      SECTION("2D GetValue tests for element type " + std::to_string(type))
+      {
+         H1_FECollection  h1_fec(order, dim);
+         RT_FECollection  rt_fec(order+1, dim);
+         DG_FECollection dgv_fec(order, dim, BasisType::GaussLegendre,
+                                 FiniteElement::VALUE);
+
+         FiniteElementSpace  h1_fespace(&mesh,  &h1_fec, dim);
+         FiniteElementSpace  rt_fespace(&mesh,  &rt_fec);
+         FiniteElementSpace dgv_fespace(&mesh, &dgv_fec, dim);
+
+         GridFunction h1_x(&h1_fespace);
+         GridFunction rt_x(&rt_fespace);
+         GridFunction dgv_x(&dgv_fespace);
+
+         DivergenceGridFunctionCoefficient h1_xCoef(&h1_x);
+         DivergenceGridFunctionCoefficient rt_xCoef(&rt_x);
+         DivergenceGridFunctionCoefficient dgv_xCoef(&dgv_x);
+
+         h1_x.ProjectCoefficient(funcCoef);
+         rt_x.ProjectCoefficient(funcCoef);
+         dgv_x.ProjectCoefficient(funcCoef);
+
+         SECTION("Domain Evaluation 2D")
+         {
+            std::cout << "Domain Evaluation 2D" << std::endl;
+            for (int e = 0; e < mesh.GetNE(); e++)
+            {
+               ElementTransformation *T = mesh.GetElementTransformation(e);
+               const FiniteElement   *fe = h1_fespace.GetFE(e);
+               const IntegrationRule &ir = IntRules.Get(fe->GetGeomType(),
+                                                        2*order + 2);
+
+               double  h1_err = 0.0;
+               double  rt_err = 0.0;
+               double dgv_err = 0.0;
+
+               for (int j=0; j<ir.GetNPoints(); j++)
+               {
+                  npts++;
+                  const IntegrationPoint &ip = ir.IntPoint(j);
+                  T->SetIntPoint(&ip);
+
+                  double      f_val = dFuncCoef.Eval(*T, ip);
+                  double  h1_gf_val =  h1_xCoef.Eval(*T, ip);
+                  double  rt_gf_val =  rt_xCoef.Eval(*T, ip);
+                  double dgv_gf_val = dgv_xCoef.Eval(*T, ip);
+
+                  h1_err += fabs(f_val - h1_gf_val);
+                  rt_err += fabs(f_val - rt_gf_val);
+                  dgv_err += fabs(f_val - dgv_gf_val);
+
+                  if (log > 0 && fabs(f_val - h1_gf_val) > tol)
+                  {
+                     std::cout << e << ":" << j << " h1  " << f_val << " "
+                               << h1_gf_val << " " << fabs(f_val - h1_gf_val)
+                               << std::endl;
+                  }
+                  if (log > 0 && fabs(f_val - rt_gf_val) > tol)
+                  {
+                     std::cout << e << ":" << j << " rt  " << f_val << " "
+                               << rt_gf_val << " " << fabs(f_val - rt_gf_val)
+                               << std::endl;
+                  }
+                  if (log > 0 && fabs(f_val - dgv_gf_val) > tol)
+                  {
+                     std::cout << e << ":" << j << " dgv " << f_val << " "
+                               << dgv_gf_val << " " << fabs(f_val - dgv_gf_val)
+                               << std::endl;
+                  }
+               }
+               h1_err /= ir.GetNPoints();
+               rt_err /= ir.GetNPoints();
+               dgv_err /= ir.GetNPoints();
+
+               REQUIRE(h1_err == Approx(0.0));
+               REQUIRE(rt_err == Approx(0.0));
+               REQUIRE(dgv_err == Approx(0.0));
+            }
+         }
+
+         SECTION("Boundary Evaluation 2D (H1 Context)")
+         {
+            std::cout << "Boundary Evaluation 2D (H1 Context)" << std::endl;
+            for (int be = 0; be < mesh.GetNBE(); be++)
+            {
+               ElementTransformation *T = mesh.GetBdrElementTransformation(be);
+               const FiniteElement   *fe = h1_fespace.GetBE(be);
+               const IntegrationRule &ir = IntRules.Get(fe->GetGeomType(),
+                                                        2*order + 2);
+
+               double h1_err = 0.0;
+               double rt_err = 0.0;
+               double dgv_err = 0.0;
+
+               for (int j=0; j<ir.GetNPoints(); j++)
+               {
+                  npts++;
+                  const IntegrationPoint &ip = ir.IntPoint(j);
+                  T->SetIntPoint(&ip);
+
+                  double      f_val = dFuncCoef.Eval(*T, ip);
+                  double  h1_gf_val =  h1_xCoef.Eval(*T, ip);
+                  double  rt_gf_val =  rt_xCoef.Eval(*T, ip);
+                  double dgv_gf_val = dgv_xCoef.Eval(*T, ip);
+
+                  h1_err += fabs(f_val - h1_gf_val);
+                  rt_err += fabs(f_val - rt_gf_val);
+                  dgv_err += fabs(f_val - dgv_gf_val);
+
+                  if (log > 0 && fabs(f_val - h1_gf_val) > tol)
+                  {
+                     std::cout << be << ":" << j << " h1  " << f_val << " "
+                               << h1_gf_val << " " << fabs(f_val - h1_gf_val)
+                               << std::endl;
+                  }
+                  if (log > 0 && fabs(f_val - rt_gf_val) > tol)
+                  {
+                     std::cout << be << ":" << j << " rt  " << f_val << " "
+                               << rt_gf_val << " " << fabs(f_val - rt_gf_val)
+                               << std::endl;
+                  }
+                  if (log > 0 && fabs(f_val - dgv_gf_val) > tol)
+                  {
+                     std::cout << be << ":" << j << " dgv " << f_val << " "
+                               << dgv_gf_val << " " << fabs(f_val - dgv_gf_val)
+                               << std::endl;
+                  }
+               }
+               h1_err /= ir.GetNPoints();
+               rt_err /= ir.GetNPoints();
+               dgv_err /= ir.GetNPoints();
+
+               REQUIRE(h1_err == Approx(0.0));
+               REQUIRE(rt_err == Approx(0.0));
+               REQUIRE(dgv_err == Approx(0.0));
+            }
+         }
+
+         SECTION("Boundary Evaluation 2D (DG Context)")
+         {
+            std::cout << "Boundary Evaluation 2D (DG Context)" << std::endl;
+            for (int be = 0; be < mesh.GetNBE(); be++)
+            {
+               FaceElementTransformations *T =
+                  mesh.GetBdrFaceTransformations(be);
+               const IntegrationRule &ir = IntRules.Get(T->GetGeometryType(),
+                                                        2*order + 2);
+
+               double h1_err = 0.0;
+               double rt_err = 0.0;
+               double dgv_err = 0.0;
+
+               for (int j=0; j<ir.GetNPoints(); j++)
+               {
+                  npts++;
+                  const IntegrationPoint &ip = ir.IntPoint(j);
+
+                  T->SetIntPoint(&ip);
+
+                  double      f_val = dFuncCoef.Eval(*T, ip);
+                  double  h1_gf_val =  h1_xCoef.Eval(*T, ip);
+                  double  rt_gf_val =  rt_xCoef.Eval(*T, ip);
+                  double dgv_gf_val = dgv_xCoef.Eval(*T, ip);
+
+                  h1_err += fabs(f_val - h1_gf_val);
+                  rt_err += fabs(f_val - rt_gf_val);
+                  dgv_err += fabs(f_val - dgv_gf_val);
+
+                  if (log > 0 && fabs(f_val - h1_gf_val) > tol)
+                  {
+                     std::cout << be << ":" << j << " h1  " << f_val << " "
+                               << h1_gf_val << " " << fabs(f_val - h1_gf_val)
+                               << std::endl;
+                  }
+                  if (log > 0 && fabs(f_val - rt_gf_val) > tol)
+                  {
+                     std::cout << be << ":" << j << " rt  " << f_val << " "
+                               << rt_gf_val << " " << fabs(f_val - rt_gf_val)
+                               << std::endl;
+                  }
+                  if (log > 0 && fabs(f_val - dgv_gf_val) > tol)
+                  {
+                     std::cout << be << ":" << j << " dgv " << f_val << " "
+                               << dgv_gf_val << " " << fabs(f_val - dgv_gf_val)
+                               << std::endl;
+                  }
+               }
+               h1_err /= ir.GetNPoints();
+               rt_err /= ir.GetNPoints();
+               dgv_err /= ir.GetNPoints();
+
+               REQUIRE(h1_err == Approx(0.0));
+               REQUIRE(rt_err == Approx(0.0));
+               REQUIRE(dgv_err == Approx(0.0));
+            }
+         }
+      }
+   }
+   std::cout << "Checked GridFunction::GetDivergence at "
+             << npts << " 2D points" << std::endl;
+}
+
+TEST_CASE("3D GetDivergence",
+          "[GridFunction]"
+          "[DivergenceGridFunctionCoefficient]")
+{
+   int log = 1;
+   int n = 1;
+   int dim = 3;
+   int order = 2;
+   int npts = 0;
+
+   double tol = 1e-6;
+
+   for (int type = (int)Element::TETRAHEDRON;
+        type <= (int)Element::HEXAHEDRON; type++)
+   {
+      Mesh mesh(n, n, n, (Element::Type)type, 1, 2.0, 3.0, 5.0);
+
+      VectorFunctionCoefficient funcCoef(dim, Func_3D_quad);
+      FunctionCoefficient dFuncCoef(DivFunc_3D_quad);
+
+      SECTION("3D GetValue tests for element type " + std::to_string(type))
+      {
+         H1_FECollection h1_fec(order, dim);
+         RT_FECollection rt_fec(order+1, dim);
+         DG_FECollection dgv_fec(order, dim, BasisType::GaussLegendre,
+                                 FiniteElement::VALUE);
+
+         FiniteElementSpace h1_fespace(&mesh, &h1_fec, dim);
+         FiniteElementSpace rt_fespace(&mesh, &rt_fec);
+         FiniteElementSpace dgv_fespace(&mesh, &dgv_fec, dim);
+
+         GridFunction h1_x(&h1_fespace);
+         GridFunction rt_x(&rt_fespace);
+         GridFunction dgv_x(&dgv_fespace);
+
+         DivergenceGridFunctionCoefficient h1_xCoef(&h1_x);
+         DivergenceGridFunctionCoefficient rt_xCoef(&rt_x);
+         DivergenceGridFunctionCoefficient dgv_xCoef(&dgv_x);
+
+         h1_x.ProjectCoefficient(funcCoef);
+         rt_x.ProjectCoefficient(funcCoef);
+         dgv_x.ProjectCoefficient(funcCoef);
+
+         SECTION("Domain Evaluation 3D")
+         {
+            std::cout << "Domain Evaluation 3D" << std::endl;
+            for (int e = 0; e < mesh.GetNE(); e++)
+            {
+               ElementTransformation *T = mesh.GetElementTransformation(e);
+               const FiniteElement   *fe = h1_fespace.GetFE(e);
+               const IntegrationRule &ir = IntRules.Get(fe->GetGeomType(),
+                                                        2*order + 2);
+
+               double h1_err = 0.0;
+               double rt_err = 0.0;
+               double dgv_err = 0.0;
+
+               for (int j=0; j<ir.GetNPoints(); j++)
+               {
+                  npts++;
+                  const IntegrationPoint &ip = ir.IntPoint(j);
+                  T->SetIntPoint(&ip);
+
+                  double      f_val = dFuncCoef.Eval(*T, ip);
+                  double  h1_gf_val =  h1_xCoef.Eval(*T, ip);
+                  double  rt_gf_val =  rt_xCoef.Eval(*T, ip);
+                  double dgv_gf_val = dgv_xCoef.Eval(*T, ip);
+
+                  h1_err += fabs(f_val - h1_gf_val);
+                  rt_err += fabs(f_val - rt_gf_val);
+                  dgv_err += fabs(f_val - dgv_gf_val);
+
+                  if (log > 0 && fabs(f_val - h1_gf_val) > tol)
+                  {
+                     std::cout << e << ":" << j << " h1  " << f_val << " "
+                               << h1_gf_val << " " << fabs(f_val - h1_gf_val)
+                               << std::endl;
+                  }
+                  if (log > 0 && fabs(f_val - rt_gf_val) > tol)
+                  {
+                     std::cout << e << ":" << j << " rt  " << f_val << " "
+                               << rt_gf_val << " " << fabs(f_val - rt_gf_val)
+                               << std::endl;
+                  }
+                  if (log > 0 && fabs(f_val - dgv_gf_val) > tol)
+                  {
+                     std::cout << e << ":" << j << " dgv " << f_val << " "
+                               << dgv_gf_val << " " << fabs(f_val - dgv_gf_val)
+                               << std::endl;
+                  }
+               }
+               h1_err /= ir.GetNPoints();
+               rt_err /= ir.GetNPoints();
+               dgv_err /= ir.GetNPoints();
+
+               REQUIRE(h1_err == Approx(0.0));
+               REQUIRE(rt_err == Approx(0.0));
+               REQUIRE(dgv_err == Approx(0.0));
+            }
+         }
+
+         SECTION("Boundary Evaluation 3D (H1 Context)")
+         {
+            std::cout << "Boundary Evaluation 3D (H1 Context)" << std::endl;
+            for (int be = 0; be < mesh.GetNBE(); be++)
+            {
+               ElementTransformation *T = mesh.GetBdrElementTransformation(be);
+               const FiniteElement   *fe = h1_fespace.GetBE(be);
+               const IntegrationRule &ir = IntRules.Get(fe->GetGeomType(),
+                                                        2*order + 2);
+
+               double h1_err = 0.0;
+               double rt_err = 0.0;
+               double dgv_err = 0.0;
+
+               for (int j=0; j<ir.GetNPoints(); j++)
+               {
+                  npts++;
+                  const IntegrationPoint &ip = ir.IntPoint(j);
+                  T->SetIntPoint(&ip);
+
+                  double      f_val = dFuncCoef.Eval(*T, ip);
+                  double  h1_gf_val =  h1_xCoef.Eval(*T, ip);
+                  double  rt_gf_val =  rt_xCoef.Eval(*T, ip);
+                  double dgv_gf_val = dgv_xCoef.Eval(*T, ip);
+
+                  h1_err += fabs(f_val - h1_gf_val);
+                  rt_err += fabs(f_val - rt_gf_val);
+                  dgv_err += fabs(f_val - dgv_gf_val);
+
+                  if (log > 0 && fabs(f_val - h1_gf_val) > tol)
+                  {
+                     std::cout << be << ":" << j << " h1  " << f_val << " "
+                               << h1_gf_val << " " << fabs(f_val - h1_gf_val)
+                               << std::endl;
+                  }
+                  if (log > 0 && fabs(f_val - rt_gf_val) > tol)
+                  {
+                     std::cout << be << ":" << j << " rt  " << f_val << " "
+                               << rt_gf_val << " " << fabs(f_val - rt_gf_val)
+                               << std::endl;
+                  }
+                  if (log > 0 && fabs(f_val - dgv_gf_val) > tol)
+                  {
+                     std::cout << be << ":" << j << " dgv " << f_val << " "
+                               << dgv_gf_val << " " << fabs(f_val - dgv_gf_val)
+                               << std::endl;
+                  }
+               }
+               h1_err /= ir.GetNPoints();
+               rt_err /= ir.GetNPoints();
+               dgv_err /= ir.GetNPoints();
+
+               REQUIRE(h1_err == Approx(0.0));
+               REQUIRE(rt_err == Approx(0.0));
+               REQUIRE(dgv_err == Approx(0.0));
+            }
+         }
+
+         SECTION("Boundary Evaluation 3D (DG Context)")
+         {
+            std::cout << "Boundary Evaluation 3D (DG Context)" << std::endl;
+            for (int be = 0; be < mesh.GetNBE(); be++)
+            {
+               FaceElementTransformations *T =
+                  mesh.GetBdrFaceTransformations(be);
+               const IntegrationRule &ir = IntRules.Get(T->GetGeometryType(),
+                                                        2*order + 2);
+
+               double h1_err = 0.0;
+               double rt_err = 0.0;
+               double dgv_err = 0.0;
+
+               for (int j=0; j<ir.GetNPoints(); j++)
+               {
+                  npts++;
+                  const IntegrationPoint &ip = ir.IntPoint(j);
+
+                  T->SetIntPoint(&ip);
+
+                  double      f_val = dFuncCoef.Eval(*T, ip);
+                  double  h1_gf_val =  h1_xCoef.Eval(*T, ip);
+                  double  rt_gf_val =  rt_xCoef.Eval(*T, ip);
+                  double dgv_gf_val = dgv_xCoef.Eval(*T, ip);
+
+                  h1_err += fabs(f_val - h1_gf_val);
+                  rt_err += fabs(f_val - rt_gf_val);
+                  dgv_err += fabs(f_val - dgv_gf_val);
+
+                  if (log > 0 && fabs(f_val - h1_gf_val) > tol)
+                  {
+                     std::cout << be << ":" << j << " h1  " << f_val << " "
+                               << h1_gf_val << " " << fabs(f_val - h1_gf_val)
+                               << std::endl;
+                  }
+                  if (log > 0 && fabs(f_val - rt_gf_val) > tol)
+                  {
+                     std::cout << be << ":" << j << " rt  " << f_val << " "
+                               << rt_gf_val << " " << fabs(f_val - rt_gf_val)
+                               << std::endl;
+                  }
+                  if (log > 0 && fabs(f_val - dgv_gf_val) > tol)
+                  {
+                     std::cout << be << ":" << j << " dgv " << f_val << " "
+                               << dgv_gf_val << " " << fabs(f_val - dgv_gf_val)
+                               << std::endl;
+                  }
+               }
+               h1_err /= ir.GetNPoints();
+               rt_err /= ir.GetNPoints();
+               dgv_err /= ir.GetNPoints();
+
+               REQUIRE(h1_err == Approx(0.0));
+               REQUIRE(rt_err == Approx(0.0));
+               REQUIRE(dgv_err == Approx(0.0));
+            }
+         }
+      }
+   }
+   std::cout << "Checked GridFunction::GetDivergence at "
+             << npts << " 3D points" << std::endl;
+}
+
 } // namespace get_value