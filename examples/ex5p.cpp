//                       MFEM Example 5 - Parallel Version
//
// Compile with: make ex5p
//
// Sample runs:  mpirun -np 4 ex5p -m ../data/square-disc.mesh
//               mpirun -np 4 ex5p -m ../data/star.mesh
//               mpirun -np 4 ex5p -m ../data/star.mesh -pa
//               mpirun -np 4 ex5p -m ../data/beam-tet.mesh
//               mpirun -np 4 ex5p -m ../data/beam-hex.mesh
//               mpirun -np 4 ex5p -m ../data/beam-hex.mesh -pa
//               mpirun -np 4 ex5p -m ../data/escher.mesh
//               mpirun -np 4 ex5p -m ../data/fichera.mesh
//
// Device sample runs:
//               mpirun -np 4 ex5p -m ../data/star.mesh -pa -d cuda
//               mpirun -np 4 ex5p -m ../data/star.mesh -pa -d raja-cuda
//               mpirun -np 4 ex5p -m ../data/star.mesh -pa -d raja-omp
//               mpirun -np 4 ex5p -m ../data/beam-hex.mesh -pa -d cuda
//
// Description:  This example code solves a simple 2D/3D mixed Darcy problem
//               corresponding to the saddle point system
//                                 k*u + grad p = f
//                                 - div u      = g
//               with natural boundary condition -p = <given pressure>.
//               Here, we use a given exact solution (u,p) and compute the
//               corresponding r.h.s. (f,g).  We discretize with Raviart-Thomas
//               finite elements (velocity u) and piecewise discontinuous
//               polynomials (pressure p).
//
//               The example demonstrates the use of the BlockMatrix class, as
//               well as the collective saving of several grid functions in
//               VisIt (visit.llnl.gov) and ParaView (paraview.org) formats.
//               Optional saving with ADIOS2 (adios2.readthedocs.io) streams is
//               also illustrated.
//
//               We recommend viewing examples 1-4 before viewing this example.

#include "mfem.hpp"
#include <fstream>
#include <iostream>

using namespace std;
using namespace mfem;

// Define the analytical solution and forcing terms / boundary conditions
void uFun_ex(const Vector & x, Vector & u);
double pFun_ex(const Vector & x);
void fFun(const Vector & x, Vector & f);
double gFun(const Vector & x);
double f_natural(const Vector & x);

int main(int argc, char *argv[])
{
   StopWatch chrono;

   // 1. Initialize MPI.
   int num_procs, myid;
   MPI_Init(&argc, &argv);
   MPI_Comm_size(MPI_COMM_WORLD, &num_procs);
   MPI_Comm_rank(MPI_COMM_WORLD, &myid);
   bool verbose = (myid == 0);

   // 2. Parse command-line options.
   const char *mesh_file = "../data/star.mesh";
   int order = 1;
   bool par_format = false;
   bool pa = false;
   const char *device_config = "cpu";
   bool visualization = 1;
   bool adios2 = false;

   OptionsParser args(argc, argv);
   args.AddOption(&mesh_file, "-m", "--mesh",
                  "Mesh file to use.");
   args.AddOption(&order, "-o", "--order",
                  "Finite element order (polynomial degree).");
   args.AddOption(&par_format, "-pf", "--parallel-format", "-sf",
                  "--serial-format",
                  "Format to use when saving the results for VisIt.");
   args.AddOption(&pa, "-pa", "--partial-assembly", "-no-pa",
                  "--no-partial-assembly", "Enable Partial Assembly.");
   args.AddOption(&device_config, "-d", "--device",
                  "Device configuration string, see Device::Configure().");
   args.AddOption(&visualization, "-vis", "--visualization", "-no-vis",
                  "--no-visualization",
                  "Enable or disable GLVis visualization.");
   args.AddOption(&adios2, "-adios2", "--adios2-streams", "-no-adios2",
                  "--no-adios2-streams",
                  "Save data using adios2 streams.");
   args.Parse();
   if (!args.Good())
   {
      if (verbose)
      {
         args.PrintUsage(cout);
      }
      MPI_Finalize();
      return 1;
   }
   if (verbose)
   {
      args.PrintOptions(cout);
   }

   // 3. Enable hardware devices such as GPUs, and programming models such as
   //    CUDA, OCCA, RAJA and OpenMP based on command line options.
   Device device(device_config);
   if (myid == 0) { device.Print(); }

   // 4. Read the (serial) mesh from the given mesh file on all processors.  We
   //    can handle triangular, quadrilateral, tetrahedral, hexahedral, surface
   //    and volume meshes with the same code.
   Mesh *mesh = new Mesh(mesh_file, 1, 1);
   int dim = mesh->Dimension();

   // 5. Refine the serial mesh on all processors to increase the resolution. In
   //    this example we do 'ref_levels' of uniform refinement. We choose
   //    'ref_levels' to be the largest number that gives a final mesh with no
   //    more than 10,000 elements.
   {
      int ref_levels =
         (int)floor(log(10000./mesh->GetNE())/log(2.)/dim);
      for (int l = 0; l < ref_levels; l++)
      {
         mesh->UniformRefinement();
      }
   }

   // 6. Define a parallel mesh by a partitioning of the serial mesh. Refine
   //    this mesh further in parallel to increase the resolution. Once the
   //    parallel mesh is defined, the serial mesh can be deleted.
   ParMesh *pmesh = new ParMesh(MPI_COMM_WORLD, *mesh);
   delete mesh;
   {
      int par_ref_levels = 2;
      for (int l = 0; l < par_ref_levels; l++)
      {
         pmesh->UniformRefinement();
      }
   }

   // 7. Define a parallel finite element space on the parallel mesh. Here we
   //    use the Raviart-Thomas finite elements of the specified order.
   FiniteElementCollection *hdiv_coll(new RT_FECollection(order, dim));
   FiniteElementCollection *l2_coll(new L2_FECollection(order, dim));

   ParFiniteElementSpace *R_space = new ParFiniteElementSpace(pmesh, hdiv_coll);
   ParFiniteElementSpace *W_space = new ParFiniteElementSpace(pmesh, l2_coll);

   HYPRE_Int dimR = R_space->GlobalTrueVSize();
   HYPRE_Int dimW = W_space->GlobalTrueVSize();

   if (verbose)
   {
      std::cout << "***********************************************************\n";
      std::cout << "dim(R) = " << dimR << "\n";
      std::cout << "dim(W) = " << dimW << "\n";
      std::cout << "dim(R+W) = " << dimR + dimW << "\n";
      std::cout << "***********************************************************\n";
   }

   // 8. Define the two BlockStructure of the problem.  block_offsets is used
   //    for Vector based on dof (like ParGridFunction or ParLinearForm),
   //    block_trueOffstes is used for Vector based on trueDof (HypreParVector
   //    for the rhs and solution of the linear system).  The offsets computed
   //    here are local to the processor.
   Array<int> block_offsets(3); // number of variables + 1
   block_offsets[0] = 0;
   block_offsets[1] = R_space->GetVSize();
   block_offsets[2] = W_space->GetVSize();
   block_offsets.PartialSum();

   Array<int> block_trueOffsets(3); // number of variables + 1
   block_trueOffsets[0] = 0;
   block_trueOffsets[1] = R_space->TrueVSize();
   block_trueOffsets[2] = W_space->TrueVSize();
   block_trueOffsets.PartialSum();

   // 9. Define the coefficients, analytical solution, and rhs of the PDE.
   ConstantCoefficient k(1.0);

   VectorFunctionCoefficient fcoeff(dim, fFun);
   FunctionCoefficient fnatcoeff(f_natural);
   FunctionCoefficient gcoeff(gFun);

   VectorFunctionCoefficient ucoeff(dim, uFun_ex);
   FunctionCoefficient pcoeff(pFun_ex);

   // 10. Define the parallel grid function and parallel linear forms, solution
   //     vector and rhs.
   BlockVector x(block_offsets), rhs(block_offsets);
   BlockVector trueX(block_trueOffsets), trueRhs(block_trueOffsets);

   ParLinearForm *fform(new ParLinearForm);
   fform->Update(R_space, rhs.GetBlock(0), 0);
   fform->AddDomainIntegrator(new VectorFEDomainLFIntegrator(fcoeff));
   fform->AddBoundaryIntegrator(new VectorFEBoundaryFluxLFIntegrator(fnatcoeff));
   fform->Assemble();
   fform->ParallelAssemble(trueRhs.GetBlock(0));

   ParLinearForm *gform(new ParLinearForm);
   gform->Update(W_space, rhs.GetBlock(1), 0);
   gform->AddDomainIntegrator(new DomainLFIntegrator(gcoeff));
   gform->Assemble();
   gform->ParallelAssemble(trueRhs.GetBlock(1));

   // 11. Assemble the finite element matrices for the Darcy operator
   //
   //                            D = [ M  B^T ]
   //                                [ B   0  ]
   //     where:
   //
   //     M = \int_\Omega k u_h \cdot v_h d\Omega   u_h, v_h \in R_h
   //     B   = -\int_\Omega \div u_h q_h d\Omega   u_h \in R_h, q_h \in W_h
   ParBilinearForm *mVarf(new ParBilinearForm(R_space));
   ParMixedBilinearForm *bVarf(new ParMixedBilinearForm(R_space, W_space));

   HypreParMatrix *M = NULL;
   HypreParMatrix *B = NULL;

   if (pa) { mVarf->SetAssemblyLevel(AssemblyLevel::PARTIAL); }
   mVarf->AddDomainIntegrator(new VectorFEMassIntegrator(k));
   mVarf->Assemble();
   if (!pa) { mVarf->Finalize(); }

   if (pa) { bVarf->SetAssemblyLevel(AssemblyLevel::PARTIAL); }
   bVarf->AddDomainIntegrator(new VectorFEDivergenceIntegrator);
   bVarf->Assemble();
   if (!pa) { bVarf->Finalize(); }

   BlockOperator *darcyOp = new BlockOperator(block_trueOffsets);

   Array<int> empty_tdof_list;  // empty
   OperatorPtr opM, opB;

   if (pa)
   {
      mVarf->FormSystemMatrix(empty_tdof_list, opM);
      bVarf->FormRectangularSystemMatrix(empty_tdof_list, empty_tdof_list, opB);

      darcyOp->SetBlock(0,0, opM.Ptr());
      darcyOp->SetBlock(0,1, new TransposeOperator(opB.Ptr()), -1.0);
      darcyOp->SetBlock(1,0, opB.Ptr(), -1.0);
   }
   else
   {
      M = mVarf->ParallelAssemble();
      B = bVarf->ParallelAssemble();
      (*B) *= -1;

      darcyOp->SetBlock(0,0, M);
      darcyOp->SetBlock(0,1, new TransposeOperator(B));
      darcyOp->SetBlock(1,0, B);
   }

   // 12. Construct the operators for preconditioner
   //
   //                 P = [ diag(M)         0         ]
   //                     [  0       B diag(M)^-1 B^T ]
   //
   //     Here we use Symmetric Gauss-Seidel to approximate the inverse of the
   //     pressure Schur Complement.
   HypreParMatrix *MinvBt = NULL;
   HypreParVector *Md = NULL;
   HypreParMatrix *S = NULL;
   Vector Md_PA;
   Solver *invM, *invS;

   if (pa)
   {
      Md_PA.SetSize(R_space->GetTrueVSize());
      mVarf->AssembleDiagonal(Md_PA);
      Vector invMd(Md_PA.Size());
      for (int i=0; i<Md_PA.Size(); ++i)
      {
         invMd[i] = 1.0 / Md_PA[i];
      }

      Vector BMBt_diag(W_space->GetTrueVSize());
      bVarf->AssembleDiagonal_ADAt(invMd, BMBt_diag);

      Array<int> ess_tdof_list;  // empty

      invM = new OperatorJacobiSmoother(Md_PA, ess_tdof_list);
      invS = new OperatorJacobiSmoother(BMBt_diag, ess_tdof_list);
   }
   else
   {
      Md = new HypreParVector(MPI_COMM_WORLD, M->GetGlobalNumRows(),
                              M->GetRowStarts());
      M->GetDiag(*Md);

      MinvBt = B->Transpose();
      MinvBt->InvScaleRows(*Md);
      S = ParMult(B, MinvBt);

      invM = new HypreDiagScale(*M);
      invS = new HypreBoomerAMG(*S);
   }

   invM->iterative_mode = false;
   invS->iterative_mode = false;

   BlockDiagonalPreconditioner *darcyPr = new BlockDiagonalPreconditioner(
      block_trueOffsets);
   darcyPr->SetDiagonalBlock(0, invM);
   darcyPr->SetDiagonalBlock(1, invS);

   // 13. Solve the linear system with MINRES.
   //     Check the norm of the unpreconditioned residual.
   int maxIter(pa ? 1000 : 500);
   double rtol(1.e-6);
   double atol(1.e-10);

   chrono.Clear();
   chrono.Start();
   MINRESSolver solver(MPI_COMM_WORLD);
   solver.SetAbsTol(atol);
   solver.SetRelTol(rtol);
   solver.SetMaxIter(maxIter);
   solver.SetOperator(*darcyOp);
   solver.SetPreconditioner(*darcyPr);
   solver.SetPrintLevel(verbose);
   trueX = 0.0;
   solver.Mult(trueRhs, trueX);
   chrono.Stop();

   if (verbose)
   {
      if (solver.GetConverged())
         std::cout << "MINRES converged in " << solver.GetNumIterations()
                   << " iterations with a residual norm of " << solver.GetFinalNorm() << ".\n";
      else
         std::cout << "MINRES did not converge in " << solver.GetNumIterations()
                   << " iterations. Residual norm is " << solver.GetFinalNorm() << ".\n";
      std::cout << "MINRES solver took " << chrono.RealTime() << "s. \n";
   }

   // 14. Extract the parallel grid function corresponding to the finite element
   //     approximation X. This is the local solution on each processor. Compute
   //     L2 error norms.
   ParGridFunction *u(new ParGridFunction);
   ParGridFunction *p(new ParGridFunction);
   u->MakeRef(R_space, x.GetBlock(0), 0);
   p->MakeRef(W_space, x.GetBlock(1), 0);
   u->Distribute(&(trueX.GetBlock(0)));
   p->Distribute(&(trueX.GetBlock(1)));

   int order_quad = max(2, 2*order+1);
   const IntegrationRule *irs[Geometry::NumGeom];
   for (int i=0; i < Geometry::NumGeom; ++i)
   {
      irs[i] = &(IntRules.Get(i, order_quad));
   }

   double err_u  = u->ComputeL2Error(ucoeff, irs);
   double norm_u = ComputeGlobalLpNorm(2, ucoeff, *pmesh, irs);
   double err_p  = p->ComputeL2Error(pcoeff, irs);
   double norm_p = ComputeGlobalLpNorm(2, pcoeff, *pmesh, irs);

   if (verbose)
   {
      std::cout << "|| u_h - u_ex || / || u_ex || = " << err_u / norm_u << "\n";
      std::cout << "|| p_h - p_ex || / || p_ex || = " << err_p / norm_p << "\n";
   }

   // 15. Save the refined mesh and the solution in parallel. This output can be
   //     viewed later using GLVis: "glvis -np <np> -m mesh -g sol_*".
   {
      ostringstream mesh_name, u_name, p_name;
      mesh_name << "mesh." << setfill('0') << setw(6) << myid;
      u_name << "sol_u." << setfill('0') << setw(6) << myid;
      p_name << "sol_p." << setfill('0') << setw(6) << myid;

      ofstream mesh_ofs(mesh_name.str().c_str());
      mesh_ofs.precision(8);
      pmesh->Print(mesh_ofs);

      ofstream u_ofs(u_name.str().c_str());
      u_ofs.precision(8);
      u->Save(u_ofs);

      ofstream p_ofs(p_name.str().c_str());
      p_ofs.precision(8);
      p->Save(p_ofs);
   }

   // 16. Save data in the VisIt format
   VisItDataCollection visit_dc("Example5-Parallel", pmesh);
   visit_dc.RegisterField("velocity", u);
   visit_dc.RegisterField("pressure", p);
   visit_dc.SetFormat(!par_format ?
                      DataCollection::SERIAL_FORMAT :
                      DataCollection::PARALLEL_FORMAT);
   visit_dc.Save();

   // 17. Save data in the ParaView format
   ParaViewDataCollection paraview_dc("Example5P", pmesh);
   paraview_dc.SetPrefixPath("ParaView");
   paraview_dc.SetLevelsOfDetail(order);
   paraview_dc.SetDataFormat(VTKFormat::BINARY);
   paraview_dc.SetHighOrderOutput(true);
   paraview_dc.SetCycle(0);
   paraview_dc.SetTime(0.0);
   paraview_dc.RegisterField("velocity",u);
   paraview_dc.RegisterField("pressure",p);
   paraview_dc.Save();

<<<<<<< HEAD
=======
   // 17. Optionally output a BP (binary pack) file using ADIOS2. This can be
   //     visualized with the ParaView VTX reader.
#ifdef MFEM_USE_ADIOS2
   if (adios2)
   {
      std::string postfix(mesh_file);
      postfix.erase(0, std::string("../data/").size() );
      postfix += "_o" + std::to_string(order);
      const std::string collection_name = "ex5-p_" + postfix + ".bp";

      ADIOS2DataCollection adios2_dc(MPI_COMM_WORLD, collection_name, pmesh);
      adios2_dc.SetLevelsOfDetail(1);
      adios2_dc.SetCycle(1);
      adios2_dc.SetTime(0.0);
      adios2_dc.RegisterField("velocity",u);
      adios2_dc.RegisterField("pressure",p);
      adios2_dc.Save();
   }
#endif

>>>>>>> a1f7d70f
   // 18. Send the solution by socket to a GLVis server.
   if (visualization)
   {
      char vishost[] = "localhost";
      int  visport   = 19916;
      socketstream u_sock(vishost, visport);
      u_sock << "parallel " << num_procs << " " << myid << "\n";
      u_sock.precision(8);
      u_sock << "solution\n" << *pmesh << *u << "window_title 'Velocity'"
             << endl;
      // Make sure all ranks have sent their 'u' solution before initiating
      // another set of GLVis connections (one from each rank):
      MPI_Barrier(pmesh->GetComm());
      socketstream p_sock(vishost, visport);
      p_sock << "parallel " << num_procs << " " << myid << "\n";
      p_sock.precision(8);
      p_sock << "solution\n" << *pmesh << *p << "window_title 'Pressure'"
             << endl;
   }

   // 19. Free the used memory.
   delete fform;
   delete gform;
   delete u;
   delete p;
   delete darcyOp;
   delete darcyPr;
   delete invM;
   delete invS;
   delete S;
   delete Md;
   delete MinvBt;
   delete B;
   delete M;
   delete mVarf;
   delete bVarf;
   delete W_space;
   delete R_space;
   delete l2_coll;
   delete hdiv_coll;
   delete pmesh;

   MPI_Finalize();

   return 0;
}


void uFun_ex(const Vector & x, Vector & u)
{
   double xi(x(0));
   double yi(x(1));
   double zi(0.0);
   if (x.Size() == 3)
   {
      zi = x(2);
   }

   u(0) = - exp(xi)*sin(yi)*cos(zi);
   u(1) = - exp(xi)*cos(yi)*cos(zi);

   if (x.Size() == 3)
   {
      u(2) = exp(xi)*sin(yi)*sin(zi);
   }
}

// Change if needed
double pFun_ex(const Vector & x)
{
   double xi(x(0));
   double yi(x(1));
   double zi(0.0);

   if (x.Size() == 3)
   {
      zi = x(2);
   }

   return exp(xi)*sin(yi)*cos(zi);
}

void fFun(const Vector & x, Vector & f)
{
   f = 0.0;
}

double gFun(const Vector & x)
{
   if (x.Size() == 3)
   {
      return -pFun_ex(x);
   }
   else
   {
      return 0;
   }
}

double f_natural(const Vector & x)
{
   return (-pFun_ex(x));
}<|MERGE_RESOLUTION|>--- conflicted
+++ resolved
@@ -406,9 +406,7 @@
    paraview_dc.RegisterField("pressure",p);
    paraview_dc.Save();
 
-<<<<<<< HEAD
-=======
-   // 17. Optionally output a BP (binary pack) file using ADIOS2. This can be
+   // 18. Optionally output a BP (binary pack) file using ADIOS2. This can be
    //     visualized with the ParaView VTX reader.
 #ifdef MFEM_USE_ADIOS2
    if (adios2)
@@ -428,8 +426,7 @@
    }
 #endif
 
->>>>>>> a1f7d70f
-   // 18. Send the solution by socket to a GLVis server.
+   // 19. Send the solution by socket to a GLVis server.
    if (visualization)
    {
       char vishost[] = "localhost";
@@ -449,7 +446,7 @@
              << endl;
    }
 
-   // 19. Free the used memory.
+   // 20. Free the used memory.
    delete fform;
    delete gform;
    delete u;
