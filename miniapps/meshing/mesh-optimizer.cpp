--- conflicted
+++ resolved
@@ -46,12 +46,8 @@
 //
 //   Adapted discrete size:
 //     mesh-optimizer -m square01.mesh -o 2 -rs 2 -mid 80 -tid 5 -ni 50 -qo 4 -nor
-<<<<<<< HEAD
-//     mesh-optimizer -m square01.mesh -o 2 -rs 2 -mid 80 -tid 5 -ni 50 -qo 4 -nor -mno 1
-=======
 //     (requires GSLIB):
 //   * mesh-optimizer -m square01.mesh -o 2 -rs 2 -mid 80 -tid 5 -ni 50 -qo 4 -nor -mno 1 -ae 1
->>>>>>> d689941f
 //   Adapted discrete size 3D with PA:
 //     mesh-optimizer -m cube.mesh -o 2 -rs 2 -mid 321 -tid 5 -ls 3 -nor -pa
 //   Adapted discrete size 3D with PA on device (requires CUDA):
@@ -70,32 +66,21 @@
 //
 //   Adaptive limiting:
 //     mesh-optimizer -m stretched2D.mesh -o 2 -mid 2 -tid 1 -ni 50 -qo 5 -nor -vl 1 -alc 0.5
-//     mesh-optimizer -m stretched2D.mesh -o 2 -mid 2 -tid 1 -ni 50 -qo 5 -nor -vl 1 -alc 0.5 -mno 1
 //   Adaptive limiting through the L-BFGS solver:
 //     mesh-optimizer -m stretched2D.mesh -o 2 -mid 2 -tid 1 -ni 400 -qo 5 -nor -vl 1 -alc 0.5 -st 1
 //   Adaptive limiting through FD (requires GSLIB):
 //   * mesh-optimizer -m stretched2D.mesh -o 2 -mid 2 -tid 1 -ni 50 -qo 5 -nor -vl 1 -alc 0.5 -fd -ae 1
 //
 //  Adaptive surface fitting:
-<<<<<<< HEAD
-//    mesh-optimizer -m square01.mesh -o 3 -rs 1 -mid 58 -tid 1 -ni 200 -vl 1 -sfc 5e4 -rtol 1e-5 -nor
-//    mesh-optimizer -m square01.mesh -o 3 -rs 1 -mid 58 -tid 1 -ni 200 -vl 1 -sfc 5e4 -rtol 1e-5 -nor -mno 1
-//    mesh-optimizer -m square01-tri.mesh -o 3 -rs 0 -mid 58 -tid 1 -ni 200 -vl 1 -sfc 1e4 -rtol 1e-5 -nor
-=======
 //    mesh-optimizer -m square01.mesh -o 3 -rs 1 -mid 58 -tid 1 -ni 200 -vl 1 -sfc 5e4 -rtol 1e-5
 //    mesh-optimizer -m square01-tri.mesh -o 3 -rs 0 -mid 58 -tid 1 -ni 200 -vl 1 -sfc 1e4 -rtol 1e-5
->>>>>>> d689941f
 //  Surface fitting with weight adaptation and termination based on fitting error
 //    mesh-optimizer -m square01.mesh -o 2 -rs 1 -mid 2 -tid 1 -ni 100 -vl 2 -sfc 10 -rtol 1e-20 -st 0 -sfa -sft 1e-5
 //
 //   Blade shape:
 //     mesh-optimizer -m blade.mesh -o 4 -mid 2 -tid 1 -ni 30 -ls 3 -art 1 -bnd -qt 1 -qo 8
-<<<<<<< HEAD
-//     mesh-optimizer -m blade.mesh -o 4 -mid 2 -tid 1 -ni 30 -ls 3 -art 1 -bnd -qt 1 -qo 8 -mno 1
-=======
 //     (requires CUDA):
 //   * mesh-optimizer -m blade.mesh -o 4 -mid 2 -tid 1 -ni 30 -ls 3 -art 1 -bnd -qt 1 -qo 8 -d cuda
->>>>>>> d689941f
 //   Blade shape with FD-based solver:
 //     mesh-optimizer -m blade.mesh -o 4 -mid 2 -tid 1 -ni 30 -ls 4 -bnd -qt 1 -qo 8 -fd
 //   Blade limited shape:
