# Copyright (c) 2010-2023, Lawrence Livermore National Security, LLC. Produced
# at the Lawrence Livermore National Laboratory. All Rights reserved. See files
# LICENSE and NOTICE for details. LLNL-CODE-806117.
#
# This file is part of the MFEM library. For more information and source code
# availability visit https://mfem.org.
#
# MFEM is free software; you can redistribute it and/or modify it under the
# terms of the BSD-3 license. We welcome feedback and contributions, see file
# CONTRIBUTING.md for details.

# Use the MFEM build directory
MFEM_DIR ?= ../..
MFEM_BUILD_DIR ?= ../..
SRC = $(if $(MFEM_DIR:../..=),$(MFEM_DIR)/miniapps/meshing/,)
CONFIG_MK = $(MFEM_BUILD_DIR)/config/config.mk
# Use the MFEM install directory
# MFEM_INSTALL_DIR = ../../mfem
# CONFIG_MK = $(MFEM_INSTALL_DIR)/share/mfem/config.mk

# Include defaults.mk to get XLINKER
DEFAULTS_MK = $(MFEM_DIR)/config/defaults.mk
include $(DEFAULTS_MK)

MFEM_LIB_FILE = mfem_is_not_built
-include $(CONFIG_MK)

<<<<<<< HEAD
SEQ_MINIAPPS = annulus mobius-strip klein-bottle toroid trimmer twist mesh-explorer\
	shaper extruder mesh-optimizer minimal-surface polar-nc
PAR_MINIAPPS = pmesh-optimizer pminimal-surface
=======
SEQ_MINIAPPS = mobius-strip klein-bottle toroid trimmer twist mesh-explorer\
	shaper extruder mesh-optimizer minimal-surface polar-nc reflector\
	mesh-quality
PAR_MINIAPPS = pmesh-optimizer pminimal-surface pmesh-fitting
>>>>>>> 0d7d0174
ifeq ($(MFEM_USE_MPI),NO)
   MINIAPPS = $(SEQ_MINIAPPS)
else
   MINIAPPS = $(PAR_MINIAPPS) $(SEQ_MINIAPPS)
endif

COMMON_LIB = -L$(MFEM_BUILD_DIR)/miniapps/common -lmfem-common

# If MFEM_SHARED is set, add the ../common rpath
COMMON_LIB += $(if $(MFEM_SHARED:YES=),,\
   $(if $(MFEM_USE_CUDA:YES=),$(CXX_XLINKER),$(CUDA_XLINKER))-rpath,$(abspath\
   $(MFEM_BUILD_DIR)/miniapps/common))

.SUFFIXES:
.SUFFIXES: .o .cpp .mk
.PHONY: all lib-common clean clean-build clean-exec

# Remove built-in rule
%: %.cpp

# Replace the default implicit rule for *.cpp files
%: $(SRC)%.cpp $(MFEM_LIB_FILE) $(CONFIG_MK) | lib-common
	$(MFEM_CXX) $(MFEM_FLAGS) $< -o $@ $(COMMON_LIB) $(MFEM_LIBS)

all: $(MINIAPPS)

# Rule for building lib-common
lib-common:
	$(MAKE) -C $(MFEM_BUILD_DIR)/miniapps/common

# Rules to copy the *.mesh files - needed for running the sample runs when
# building out-of-source:
ifneq ($(SRC),)
MESH_FILES = amr-quad-q2.mesh blade.mesh cube.mesh icf.mesh jagged.mesh\
 square01.mesh stretched2D.mesh
$(MESH_FILES): %: $(SRC)%
	ln -sf $(<) .
mesh-optimizer pmesh-optimizer pmesh-fitting: | $(MESH_FILES)
.PHONY: copy-data
copy-data: | $(MESH_FILES)
endif

MFEM_TESTS = MINIAPPS
include $(MFEM_TEST_MK)

# Testing: Parallel vs. serial runs
RUN_MPI = $(MFEM_MPIEXEC) $(MFEM_MPIEXEC_NP) $(MFEM_MPI_NP)
%-test-par: %
	@$(call mfem-test-file,$<, $(RUN_MPI), Meshing miniapp,$(<).mesh)
%-test-seq: %
	@$(call mfem-test-file,$<,, Meshing miniapp,$(<).mesh)
toroid-test-seq: toroid
	@$(call mfem-test-file,$<,, Meshing miniapp,$(<)-wedge-o3-s0.mesh)
twist-test-seq: twist
	@$(call mfem-test-file,$<,, Meshing miniapp,$(<)-hex-o3-s2-p.mesh)
mesh-optimizer-test-seq: mesh-optimizer
	@$(call mfem-test,$<,, Meshing miniapp)
pmesh-optimizer-test-par: pmesh-optimizer
	@$(call mfem-test,$<, $(RUN_MPI), Parallel meshing miniapp)
mesh-quality-test-seq: mesh-quality
	@$(call mfem-test,$<,, Mesh quality miniapp)
pmesh-fitting-test-par: pmesh-fitting
	@$(call mfem-test,$<, $(RUN_MPI), Parallel mesh fitting miniapp)
minimal-surface-test-seq: minimal-surface
	@$(call mfem-test,$<,, Meshing miniapp)
pminimal-surface-test-par: pminimal-surface
	@$(call mfem-test,$<, $(RUN_MPI), Parallel meshing miniapp)
reflector-test-seq: reflector
	@$(call mfem-test-file,$<,, Meshing miniapp,reflected.mesh)

# Testing: Specific execution options
mesh-explorer-test-seq:
	@true
shaper-test-seq:
	@true

# Testing: "test" target and mfem-test* variables are defined in config/test.mk

# Generate an error message if the MFEM library is not built and exit
$(MFEM_LIB_FILE):
	$(error The MFEM library is not built)

clean: clean-build clean-exec

clean-build:
<<<<<<< HEAD
	rm -f *.o *~ annulus mobius-strip klein-bottle toroid twist
	rm -f mesh-explorer shaper extruder trimmer
	rm -f mesh-optimizer pmesh-optimizer polar-nc
	rm -f minimal-surface pminimal-surface
=======
	rm -f *.o *~ mobius-strip klein-bottle toroid twist
	rm -f mesh-explorer shaper extruder trimmer reflector
	rm -f mesh-optimizer pmesh-optimizer pmesh-fitting polar-nc
	rm -f minimal-surface pminimal-surface mesh-quality
>>>>>>> 0d7d0174
	rm -rf *.dSYM *.TVD.*breakpoints

clean-exec:
	@rm -f mobius-strip.mesh klein-bottle.mesh mesh-explorer.mesh
<<<<<<< HEAD
	@rm -f annulus-*.mesh toroid-*.mesh twist-*.mesh trimmer.mesh
=======
	@rm -f toroid-*.mesh twist-*.mesh trimmer.mesh reflected.mesh
>>>>>>> 0d7d0174
	@rm -f partitioning.txt shaper.mesh extruder.mesh
	@rm -f optimized* perturbed* polar-nc.mesh
	@rm -rf mesh-explorer-{visit,paraview}*<|MERGE_RESOLUTION|>--- conflicted
+++ resolved
@@ -25,16 +25,10 @@
 MFEM_LIB_FILE = mfem_is_not_built
 -include $(CONFIG_MK)
 
-<<<<<<< HEAD
 SEQ_MINIAPPS = annulus mobius-strip klein-bottle toroid trimmer twist mesh-explorer\
-	shaper extruder mesh-optimizer minimal-surface polar-nc
-PAR_MINIAPPS = pmesh-optimizer pminimal-surface
-=======
-SEQ_MINIAPPS = mobius-strip klein-bottle toroid trimmer twist mesh-explorer\
 	shaper extruder mesh-optimizer minimal-surface polar-nc reflector\
 	mesh-quality
 PAR_MINIAPPS = pmesh-optimizer pminimal-surface pmesh-fitting
->>>>>>> 0d7d0174
 ifeq ($(MFEM_USE_MPI),NO)
    MINIAPPS = $(SEQ_MINIAPPS)
 else
@@ -120,26 +114,15 @@
 clean: clean-build clean-exec
 
 clean-build:
-<<<<<<< HEAD
 	rm -f *.o *~ annulus mobius-strip klein-bottle toroid twist
-	rm -f mesh-explorer shaper extruder trimmer
-	rm -f mesh-optimizer pmesh-optimizer polar-nc
-	rm -f minimal-surface pminimal-surface
-=======
-	rm -f *.o *~ mobius-strip klein-bottle toroid twist
 	rm -f mesh-explorer shaper extruder trimmer reflector
 	rm -f mesh-optimizer pmesh-optimizer pmesh-fitting polar-nc
 	rm -f minimal-surface pminimal-surface mesh-quality
->>>>>>> 0d7d0174
 	rm -rf *.dSYM *.TVD.*breakpoints
 
 clean-exec:
 	@rm -f mobius-strip.mesh klein-bottle.mesh mesh-explorer.mesh
-<<<<<<< HEAD
-	@rm -f annulus-*.mesh toroid-*.mesh twist-*.mesh trimmer.mesh
-=======
-	@rm -f toroid-*.mesh twist-*.mesh trimmer.mesh reflected.mesh
->>>>>>> 0d7d0174
+	@rm -f annulus-*.mesh toroid-*.mesh twist-*.mesh trimmer.mesh reflected.mesh
 	@rm -f partitioning.txt shaper.mesh extruder.mesh
 	@rm -f optimized* perturbed* polar-nc.mesh
 	@rm -rf mesh-explorer-{visit,paraview}*