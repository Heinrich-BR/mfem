--- conflicted
+++ resolved
@@ -961,14 +961,9 @@
                      cin >> nxyz[2]; np *= nxyz[2];
                   }
                }
-<<<<<<< HEAD
-               partitioning.MakeRef(mesh->CartesianPartitioning(nxyz),
-                                    mesh->GetNE(), true);
-=======
                int *part = mesh->CartesianPartitioning(nxyz);
                partitioning = Array<int>(part, mesh->GetNE());
                delete [] part;
->>>>>>> bcea3019
                recover_bdr_partitioning(mesh, partitioning, bdr_partitioning);
             }
             else if (pk == 's')
@@ -992,14 +987,10 @@
                }
                cout << "Enter number of processors: " << flush;
                cin >> np;
-<<<<<<< HEAD
-               partitioning.MakeRef(mesh->GeneratePartitioning(np, part_method),
-                                    mesh->GetNE(), true);
-=======
+
                int *part = mesh->GeneratePartitioning(np, part_method);
                partitioning = Array<int>(part, mesh->GetNE());
                delete [] part;
->>>>>>> bcea3019
                recover_bdr_partitioning(mesh, partitioning, bdr_partitioning);
             }
             if (partitioning)
