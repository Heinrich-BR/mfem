// Copyright (c) 2010-2024, Lawrence Livermore National Security, LLC. Produced
// at the Lawrence Livermore National Laboratory. All Rights reserved. See files
// LICENSE and NOTICE for details. LLNL-CODE-806117.
//
// This file is part of the MFEM library. For more information and source code
// availability visit https://mfem.org.
//
// MFEM is free software; you can redistribute it and/or modify it under the
// terms of the BSD-3 license. We welcome feedback and contributions, see file
// CONTRIBUTING.md for details.

#include "joule_solver.hpp"

#ifdef MFEM_USE_MPI

using namespace std;

namespace mfem
{

using namespace common;

namespace electromagnetics
{

MagneticDiffusionEOperator::MagneticDiffusionEOperator(
   int stateVectorLen,
   ParFiniteElementSpace &L2FES,
   ParFiniteElementSpace &HCurlFES,
   ParFiniteElementSpace &HDivFES,
   ParFiniteElementSpace &HGradFES,
   Array<int> &ess_bdr_arg,
   Array<int> &thermal_ess_bdr_arg,
   Array<int> &poisson_ess_bdr_arg,
   real_t mu_coef,
   std::map<int, real_t> sigmaAttMap,
   std::map<int, real_t> TcapacityAttMap,
   std::map<int, real_t> InvTcapAttMap,
   std::map<int, real_t> InvTcondAttMap)

   : TimeDependentOperator(stateVectorLen, (real_t) 0.0),
     L2FESpace(L2FES), HCurlFESpace(HCurlFES), HDivFESpace(HDivFES),
     HGradFESpace(HGradFES),
     a0(NULL), a1(NULL), a2(NULL), m1(NULL), m2(NULL), m3(NULL),
     s1(NULL), s2(NULL), grad(NULL), curl(NULL), weakDiv(NULL), weakDivC(NULL),
     weakCurl(NULL),
     A0(NULL), A1(NULL), A2(NULL), M1(NULL), M2(NULL), M3(NULL),
     X0(NULL), X1(NULL), X2(NULL), B0(NULL), B1(NULL), B2(NULL), B3(NULL),
     v0(NULL), v1(NULL), v2(NULL),
     amg_a0(NULL), pcg_a0(NULL), ads_a2(NULL), pcg_a2(NULL), ams_a1(NULL),
     pcg_a1(NULL), dsp_m3(NULL),pcg_m3(NULL),
     dsp_m1(NULL), pcg_m1(NULL), dsp_m2(NULL), pcg_m2(NULL),
     mu(mu_coef), dt_A1(-1.0), dt_A2(-1.0)
{
   ess_bdr.SetSize(ess_bdr_arg.Size());
   for (int i=0; i<ess_bdr_arg.Size(); i++)
   {
      ess_bdr[i] = ess_bdr_arg[i];
   }
   thermal_ess_bdr.SetSize(thermal_ess_bdr_arg.Size());
   for (int i=0; i<thermal_ess_bdr_arg.Size(); i++)
   {
      thermal_ess_bdr[i] = thermal_ess_bdr_arg[i];
   }
   poisson_ess_bdr.SetSize(poisson_ess_bdr_arg.Size());
   for (int i=0; i<poisson_ess_bdr_arg.Size(); i++)
   {
      poisson_ess_bdr[i] = poisson_ess_bdr_arg[i];
   }

   sigma     = new MeshDependentCoefficient(sigmaAttMap);
   Tcapacity = new MeshDependentCoefficient(TcapacityAttMap);
   InvTcap   = new MeshDependentCoefficient(InvTcapAttMap);
   InvTcond  = new MeshDependentCoefficient(InvTcondAttMap);

   this->buildA0(*sigma);
   this->buildM3(*Tcapacity);
   this->buildM1(*sigma);
   this->buildM2(*InvTcond);
   this->buildS2(*InvTcap);
   this->buildS1(1.0/mu);
   this->buildCurl(1.0/mu);
   this->buildDiv(*InvTcap);
   this->buildGrad();

   v0 = new ParGridFunction(&HGradFESpace);
   v1 = new ParGridFunction(&HCurlFESpace);
   v2 = new ParGridFunction(&HDivFESpace);
   A0 = new HypreParMatrix;
   A1 = new HypreParMatrix;
   A2 = new HypreParMatrix;
   X0 = new Vector;
   X1 = new Vector;
   X2 = new Vector;
   B0 = new Vector;
   B1 = new Vector;
   B2 = new Vector;
   B3 = new Vector;
}

void MagneticDiffusionEOperator::Init(Vector &X)
{
   Vector zero_vec(3); zero_vec = 0.0;
   VectorConstantCoefficient Zero_vec(zero_vec);
   ConstantCoefficient Zero(0.0);

   // The big BlockVector stores the fields as follows:
   //    Temperature
   //    Temperature Flux
   //    P field
   //    E field
   //    B field
   //    Joule Heating

   int Vsize_l2 = L2FESpace.GetVSize();
   int Vsize_nd = HCurlFESpace.GetVSize();
   int Vsize_rt = HDivFESpace.GetVSize();
   int Vsize_h1 = HGradFESpace.GetVSize();

   Array<int> true_offset(7);
   true_offset[0] = 0;
   true_offset[1] = true_offset[0] + Vsize_l2;
   true_offset[2] = true_offset[1] + Vsize_rt;
   true_offset[3] = true_offset[2] + Vsize_h1;
   true_offset[4] = true_offset[3] + Vsize_nd;
   true_offset[5] = true_offset[4] + Vsize_rt;
   true_offset[6] = true_offset[5] + Vsize_l2;

   Vector* xptr = (Vector*) &X;
   ParGridFunction E, B, T, F, W, P;
   T.MakeRef(&L2FESpace,   *xptr,true_offset[0]);
   F.MakeRef(&HDivFESpace, *xptr,true_offset[1]);
   P.MakeRef(&HGradFESpace,*xptr,true_offset[2]);
   E.MakeRef(&HCurlFESpace,*xptr,true_offset[3]);
   B.MakeRef(&HDivFESpace, *xptr,true_offset[4]);
   W.MakeRef(&L2FESpace,   *xptr,true_offset[5]);

   E.ProjectCoefficient(Zero_vec);
   B.ProjectCoefficient(Zero_vec);
   F.ProjectCoefficient(Zero_vec);
   T.ProjectCoefficient(Zero);
   P.ProjectCoefficient(Zero);
   W.ProjectCoefficient(Zero);
}

/*
This is an experimental Mult() method for explicit integration.
Not recommended for actual use.

S0 P  = 0
M1 E  = WeakCurl^T B + Grad P
   dB = -Curl E
M2 F  = WeakDiv^T T
M3 dT = WeakDiv F + W

where W is the Joule heating.

Boundary conditions are applied to E.  No boundary conditions are applied to B.
Since we are using Hdiv, zero flux is an essential BC on F.  P is given by Div
sigma Grad P = 0 with appropriate BC's.
*/
void MagneticDiffusionEOperator::Mult(const Vector &X, Vector &dX_dt) const
{
   dX_dt = 0.0;

   // The big BlockVector stores the fields as follows:
   //    Temperature
   //    Temperature Flux
   //    P field
   //    E field
   //    B field
   //    Joule Heating

   int Vsize_l2 = L2FESpace.GetVSize();
   int Vsize_nd = HCurlFESpace.GetVSize();
   int Vsize_rt = HDivFESpace.GetVSize();
   int Vsize_h1 = HGradFESpace.GetVSize();

   Array<int> true_offset(7);
   true_offset[0] = 0;
   true_offset[1] = true_offset[0] + Vsize_l2;
   true_offset[2] = true_offset[1] + Vsize_rt;
   true_offset[3] = true_offset[2] + Vsize_h1;
   true_offset[4] = true_offset[3] + Vsize_nd;
   true_offset[5] = true_offset[4] + Vsize_rt;
   true_offset[6] = true_offset[5] + Vsize_l2;

   Vector* xptr = (Vector*) &X;
   ParGridFunction E, B, T, F, W, P;
   T.MakeRef(&L2FESpace,   *xptr,true_offset[0]);
   F.MakeRef(&HDivFESpace, *xptr,true_offset[1]);
   P.MakeRef(&HGradFESpace,*xptr,true_offset[2]);
   E.MakeRef(&HCurlFESpace,*xptr,true_offset[3]);
   B.MakeRef(&HDivFESpace, *xptr,true_offset[4]);
   W.MakeRef(&L2FESpace,   *xptr,true_offset[5]);

   ParGridFunction dE, dB, dT, dF, dW, dP;
   dT.MakeRef(&L2FESpace,   dX_dt,true_offset[0]);
   dF.MakeRef(&HDivFESpace, dX_dt,true_offset[1]);
   dP.MakeRef(&HGradFESpace,dX_dt,true_offset[2]);
   dE.MakeRef(&HCurlFESpace,dX_dt,true_offset[3]);
   dB.MakeRef(&HDivFESpace, dX_dt,true_offset[4]);
   dW.MakeRef(&L2FESpace,   dX_dt,true_offset[5]);

   // db = - Curl E
   curl->Mult(E, dB);
   dB *= -1.0;

   // form the Laplacian and solve it
   ParGridFunction Phi_gf(&HGradFESpace);

   // p_bc is given function defining electrostatic potential on surface
   FunctionCoefficient voltage(p_bc);
   voltage.SetTime(this->GetTime());
   Phi_gf = 0.0;

   // the line below is currently not fully supported on AMR meshes
   // Phi_gf.ProjectBdrCoefficient(voltage,poisson_ess_bdr);

   // this is a hack to get around the above issue
   Phi_gf.ProjectCoefficient(voltage);
   // end of hack

   // apply essential BC's and apply static condensation, the new system to
   // solve is A0 X0 = B0
   Array<int> poisson_ess_tdof_list;
   HGradFESpace.GetEssentialTrueDofs(poisson_ess_bdr, poisson_ess_tdof_list);

   *v0 = 0.0;
   a0->FormLinearSystem(poisson_ess_tdof_list,Phi_gf,*v0,*A0,*X0,*B0);

   if (amg_a0 == NULL) { amg_a0 = new HypreBoomerAMG(*A0); }
   if (pcg_a0 == NULL)
   {
      pcg_a0 = new HyprePCG(*A0);
      pcg_a0->SetTol(SOLVER_TOL);
      pcg_a0->SetMaxIter(SOLVER_MAX_IT);
      pcg_a0->SetPrintLevel(SOLVER_PRINT_LEVEL);
      pcg_a0->SetPreconditioner(*amg_a0);
   }
   // pcg "Mult" operation is a solve
   // X0 = A0^-1 * B0
   pcg_a0->Mult(*B0, *X0);

   // "undo" the static condensation using dP as a temporary variable, dP stores
   // Pnew
   a0->RecoverFEMSolution(*X0,*v0,P);
   dP = 0.0;

   // v1 = <1/mu v, curl u> B
   // B is a grid function but weakCurl is not parallel assembled so is OK
   weakCurl->MultTranspose(B, *v1);

   // now add Grad dPhi/dt term
   // use E as a temporary, E = Grad P
   // v1 = curl 1/mu B + M1 * Grad P
   // note: these two steps could be replaced by one step if we have the
   // bilinear form <sigma gradP, E>
   grad->Mult(P,E);
   m1->AddMult(E,*v1,1.0);

   // OK now v1 is the right hand side, just need to add essential BC's

   ParGridFunction J_gf(&HCurlFESpace);

   // edot_bc is time-derivative E-field on a boundary surface and then it is
   // used as a Dirichlet BC.

   VectorFunctionCoefficient Jdot(3, edot_bc);
   J_gf = 0.0;
   J_gf.ProjectBdrCoefficientTangent(Jdot,ess_bdr);

   // apply essential BC's and apply static condensation
   // the new system to solve is M1 X1 = B1
   Array<int> ess_tdof_list;
   HCurlFESpace.GetEssentialTrueDofs(ess_bdr, ess_tdof_list);

   m1->FormLinearSystem(ess_tdof_list,J_gf,*v1,*A1,*X1,*B1);

   if (dsp_m1 == NULL) { dsp_m1 = new HypreDiagScale(*A1); }
   if (pcg_m1 == NULL)
   {
      pcg_m1 = new HyprePCG(*A1);
      pcg_m1->SetTol(SOLVER_TOL);
      pcg_m1->SetMaxIter(SOLVER_MAX_IT);
      pcg_m1->SetPrintLevel(SOLVER_PRINT_LEVEL);
      pcg_m1->SetPreconditioner(*dsp_m1);
   }
   // pcg "Mult" operation is a solve
   // X1 = M1^-1 * B1 = M1^-1 (-S1 E)
   pcg_m1->Mult(*B1, *X1);

   // "undo" the static condensation and fill in grid function dE
   m1->RecoverFEMSolution(*X1,*v1,E);
   dE = 0.0;

   // the total field is E_tot = E_ind - Grad Phi
   // so we need to subtract out Grad Phi
   // E = E - grad (P)
   grad->AddMult(P,E,-1.0);

   // Compute Joule heating using the previous value of E
   this->GetJouleHeating(E,W);
   dW = 0.0;

   // Mult(x,y,alpha=1,beta=0)
   // y = alpha*A*x + beta*y
   // giving
   // v2 = <v, div u> * T
   weakDiv->Mult(T, *v2);

   // apply the thermal BC
   // recall for Hdiv formulation the essential BC is on the flux
   Vector zero_vec(3); zero_vec = 0.0;
   VectorConstantCoefficient Zero_vec(zero_vec);
   ParGridFunction F_gf(&HDivFESpace);
   F_gf = 0.0;
   F_gf.ProjectBdrCoefficientNormal(Zero_vec,thermal_ess_bdr);

   // apply essential BC's and apply static condensation
   // the new system to solve is M2 X2 = B2
   Array<int> thermal_ess_tdof_list;
   HDivFESpace.GetEssentialTrueDofs(thermal_ess_bdr, thermal_ess_tdof_list);

   m2->FormLinearSystem(thermal_ess_tdof_list,F_gf,*v2,*A2,*X2,*B2);

   if (dsp_m2 == NULL) { dsp_m2 = new HypreDiagScale(*A2); }
   if (pcg_m2 == NULL)
   {
      pcg_m2 = new HyprePCG(*A2);
      pcg_m2->SetTol(SOLVER_TOL);
      pcg_m2->SetMaxIter(SOLVER_MAX_IT);
      pcg_m2->SetPrintLevel(SOLVER_PRINT_LEVEL);
      pcg_m2->SetPreconditioner(*dsp_m2);
   }
   // X2 = m2^-1 * B2
   pcg_m2->Mult(*B2, *X2);

   // "undo" the static condensation and fill in grid function dF
   m2->RecoverFEMSolution(*X2,*v2,F);

   // Compute dT using previous value of flux
   // dT = [w - div F]
   //
   // <u,u> dT = <1/c W,u> - <1/c div v,u> F
   //
   // where W is Joule heating and F is the flux that we just computed
   //
   // note: if div is a BilinearForm, then W should be converted to a LoadVector

   GridFunctionCoefficient Wcoeff(&W);
   ParLinearForm temp_lf(&L2FESpace);

   // compute load vector < W, u>
   temp_lf.AddDomainIntegrator(new DomainLFIntegrator(Wcoeff));
   temp_lf.Assemble();
   // lf = lf - div F
   weakDiv->AddMult(F, temp_lf, -1.0);

   // if div is a BilinearForm, need to perform mass matrix solve to convert
   // energy cT to temperature T

   if (dsp_m3 == NULL) { dsp_m3 = new HypreDiagScale(*M3); }
   if (pcg_m3 == NULL)
   {
      pcg_m3 = new HyprePCG(*M3);
      pcg_m3->SetTol(SOLVER_TOL);
      pcg_m3->SetMaxIter(SOLVER_MAX_IT);
      pcg_m3->SetPrintLevel(SOLVER_PRINT_LEVEL);
      pcg_m3->SetPreconditioner(*dsp_m3);
   }
   // solve for dT from M3 dT = lf
   // no boundary conditions on this solve
   pcg_m3->Mult(temp_lf, dT);
}

/*
This is the main computational code that computes dX/dt implicitly
where X is the state vector containing P, E, B, F, T, and W

        S0 P = 0
(M1+dt S1) E = WeakCurl^T B + Grad P
          dB = -Curl E
(M2+dt S2) F = WeakDiv^T T
       M3 dT = WeakDiv F + W

where W is the Joule heating.

Boundary conditions are applied to E.  Boundary conditions are applied to F.  No
boundary conditions are applied to B or T.

The W term in the left hand side is the Joule heating which is a nonlinear
(quadratic) function of E.

P is solution of Div sigma Grad dP = 0.

The total E-field is given by E_tot = E_ind - Grad P, the big equation for E
above is really for E_ind (the induced, or solenoidal, component) and this is
corrected for.
*/
void MagneticDiffusionEOperator::ImplicitSolve(const real_t dt,
                                               const Vector &X, Vector &dX_dt)
{
   if ( A2 == NULL || fabs(dt-dt_A2) > 1.0e-12*dt )
   {
      this->buildA2(*InvTcond, *InvTcap, dt);
   }
   if ( A1 == NULL || fabs(dt-dt_A1) > 1.0e-12*dt )
   {
      this->buildA1(1.0/mu, *sigma, dt);
   }

   dX_dt = 0.0;

   // The big BlockVector stores the fields as follows:
   //    Temperature
   //    Temperature Flux
   //    P field
   //    E field
   //    B field
   //    Joule Heating

   int Vsize_l2 = L2FESpace.GetVSize();
   int Vsize_nd = HCurlFESpace.GetVSize();
   int Vsize_rt = HDivFESpace.GetVSize();
   int Vsize_h1 = HGradFESpace.GetVSize();

   Array<int> true_offset(7);
   true_offset[0] = 0;
   true_offset[1] = true_offset[0] + Vsize_l2;
   true_offset[2] = true_offset[1] + Vsize_rt;
   true_offset[3] = true_offset[2] + Vsize_h1;
   true_offset[4] = true_offset[3] + Vsize_nd;
   true_offset[5] = true_offset[4] + Vsize_rt;
   true_offset[6] = true_offset[5] + Vsize_l2;

   Vector* xptr  = (Vector*) &X;
   ParGridFunction E, B, T, F, W, P;
   T.MakeRef(&L2FESpace,   *xptr,true_offset[0]);
   F.MakeRef(&HDivFESpace, *xptr,true_offset[1]);
   P.MakeRef(&HGradFESpace,*xptr,true_offset[2]);
   E.MakeRef(&HCurlFESpace,*xptr,true_offset[3]);
   B.MakeRef(&HDivFESpace, *xptr,true_offset[4]);
   W.MakeRef(&L2FESpace,   *xptr,true_offset[5]);

   ParGridFunction dE, dB, dT, dF, dW, dP;
   dT.MakeRef(&L2FESpace,   dX_dt,true_offset[0]);
   dF.MakeRef(&HDivFESpace, dX_dt,true_offset[1]);
   dP.MakeRef(&HGradFESpace,dX_dt,true_offset[2]);
   dE.MakeRef(&HCurlFESpace,dX_dt,true_offset[3]);
   dB.MakeRef(&HDivFESpace, dX_dt,true_offset[4]);
   dW.MakeRef(&L2FESpace,   dX_dt,true_offset[5]);

   // form the Laplacian and solve it
   ParGridFunction Phi_gf(&HGradFESpace);

   // p_bc is given function defining electrostatic potential on surface
   FunctionCoefficient voltage(p_bc);
   voltage.SetTime(this->GetTime());
   Phi_gf = 0.0;

   // the function below is currently not fully supported on AMR meshes
   // Phi_gf.ProjectBdrCoefficient(voltage,poisson_ess_bdr);

   // this is a hack to get around the above issue
   Phi_gf.ProjectCoefficient(voltage);
   // end of hack

   // apply essential BC's and apply static condensation, the new system to
   // solve is A0 X0 = B0
   Array<int> poisson_ess_tdof_list;
   HGradFESpace.GetEssentialTrueDofs(poisson_ess_bdr, poisson_ess_tdof_list);

   *v0 = 0.0;
   a0->FormLinearSystem(poisson_ess_tdof_list,Phi_gf,*v0,*A0,*X0,*B0);

   if (amg_a0 == NULL) { amg_a0 = new HypreBoomerAMG(*A0); }
   if (pcg_a0 == NULL)
   {
      pcg_a0 = new HyprePCG(*A0);
      pcg_a0->SetTol(SOLVER_TOL);
      pcg_a0->SetMaxIter(SOLVER_MAX_IT);
      pcg_a0->SetPrintLevel(SOLVER_PRINT_LEVEL);
      pcg_a0->SetPreconditioner(*amg_a0);
   }
   // pcg "Mult" operation is a solve
   // X0 = A0^-1 * B0
   pcg_a0->Mult(*B0, *X0);

   // "undo" the static condensation saving result in grid function dP
   a0->RecoverFEMSolution(*X0,*v0,P);
   dP = 0.0;

   // v1 = <1/mu v, curl u> B
   // B is a grid function but weakCurl is not parallel assembled so is OK
   weakCurl->MultTranspose(B, *v1);

   // now add Grad dPhi/dt term
   // use E as a temporary, E = Grad P
   // v1 = curl 1/mu B + M1 * Grad P
   grad->Mult(P,E);
   m1->AddMult(E,*v1,1.0);

   ParGridFunction J_gf(&HCurlFESpace);

   // edot_bc is time-derivative E-field on a boundary surface
   // and then it is used as a Dirichlet BC
   // the vector v1 will be modified by the values Jtmp and
   // the part of the matrix m1 that hs been eliminated (but stored).
   VectorFunctionCoefficient Jdot(3, edot_bc);
   J_gf = 0.0;
   J_gf.ProjectBdrCoefficientTangent(Jdot,ess_bdr);

   // form the linear system, including eliminating essential BC's and applying
   // static condensation. The system to solve is A1 X1 = B1
   Array<int> ess_tdof_list;
   HCurlFESpace.GetEssentialTrueDofs(ess_bdr, ess_tdof_list);

   a1->FormLinearSystem(ess_tdof_list,J_gf,*v1,*A1,*X1,*B1);

   // We only need to create the solver and preconditioner once
   if ( ams_a1 == NULL )
   {
      ParFiniteElementSpace *prec_fespace =
         (a1->StaticCondensationIsEnabled() ? a1->SCParFESpace() : &HCurlFESpace);
      ams_a1 = new HypreAMS(*A1, prec_fespace);
   }
   if ( pcg_a1 == NULL )
   {
      pcg_a1 = new HyprePCG(*A1);
      pcg_a1->SetTol(SOLVER_TOL);
      pcg_a1->SetMaxIter(SOLVER_MAX_IT);
      pcg_a1->SetPrintLevel(SOLVER_PRINT_LEVEL);
      pcg_a1->SetPreconditioner(*ams_a1);
   }
   // solve the system
   // dE = (A1)^-1 [-S1 E]
   pcg_a1->Mult(*B1, *X1);

   // this is required because of static condensation, E is a grid function
   a1->RecoverFEMSolution(*X1,*v1,E);
   dE = 0.0;

   // the total field is E_tot = E_ind - Grad Phi
   // so we need to subtract out Grad Phi
   // E = E - grad (P)
   // note grad maps GF to GF
   grad->AddMult(P,E,-1.0);

   // Compute dB/dt = -Curl(E_{n+1})
   // note curl maps GF to GF
   curl->Mult(E, dB);
   dB *= -1.0;

   // Compute Energy Deposition
   this->GetJouleHeating(E,W);

   // v2 = Div^T * W, where W is the Joule heating computed above, and
   // Div is the matrix <div u, v>
   weakDivC->MultTranspose(W, *v2);
   *v2 *= dt;

   // v2 = <v, div u> T + (1.0)*v2
   weakDiv->AddMultTranspose(T, *v2, 1.0);

   // apply the thermal BC
   Vector zero_vec(3); zero_vec = 0.0;
   VectorConstantCoefficient Zero_vec(zero_vec);
   ParGridFunction F_gf(&HDivFESpace);
   F_gf = 0.0;
   F_gf.ProjectBdrCoefficientNormal(Zero_vec,thermal_ess_bdr);

   // form the linear system, including eliminating essential BC's and applying
   // static condensation. The system to solve is A2 X2 = B2
   Array<int> thermal_ess_tdof_list;
   HDivFESpace.GetEssentialTrueDofs(thermal_ess_bdr, thermal_ess_tdof_list);
   a2->FormLinearSystem(thermal_ess_tdof_list,F_gf,*v2,*A2,*X2,*B2);

   // We only need to create the solver and preconditioner once
   if ( ads_a2 == NULL )
   {
      ParFiniteElementSpace *prec_fespace =
         (a2->StaticCondensationIsEnabled() ? a2->SCParFESpace() : &HDivFESpace);
      ads_a2 = new HypreADS(*A2, prec_fespace);
   }
   if ( pcg_a2 == NULL )
   {
      pcg_a2 = new HyprePCG(*A2);
      pcg_a2->SetTol(SOLVER_TOL);
      pcg_a2->SetMaxIter(SOLVER_MAX_IT);
      pcg_a2->SetPrintLevel(SOLVER_PRINT_LEVEL);
      pcg_a2->SetPreconditioner(*ads_a2);
   }
   // solve for dF from a2 dF = v2
   // dF = (A2)^-1 [S2*F + rhs]
   pcg_a2->Mult(*B2, *X2);

   // this is required because of static condensation
   a2->RecoverFEMSolution(*X2,*v2,F);

   // c dT = [W - div F]
   //
   // <u,u> dT = <1/c W,u> - <1/c div v,u>
   //
   // where W is Joule heating and F is the flux that we just computed
   //
   // note: if div is a BilinearForm, then W should be converted to a LoadVector
   // compute load vector <1/c W, u> where W is the Joule heating GF

   // create the Coefficient 1/c W
   //ScaledGFCoefficient Wcoeff(&W, *InvTcap);
   GridFunctionCoefficient Wcoeff(&W);

   // compute <W,u>
   ParLinearForm temp_lf(&L2FESpace);
   temp_lf.AddDomainIntegrator(new DomainLFIntegrator(Wcoeff));
   temp_lf.Assemble();

   // lf = lf - div F
   weakDiv->AddMult(F, temp_lf, -1.0);

   // need to perform mass matrix solve to get temperature T
   // <c u, u> Tdot = -<div v, u> F +  <1/c W, u>
   // NOTE: supposedly we can just invert any L2 matrix, could do that here
   // instead of a solve

   if (dsp_m3 == NULL) { dsp_m3 = new HypreDiagScale(*M3); }
   if (pcg_m3 == NULL)
   {
      pcg_m3 = new HyprePCG(*M3);
      pcg_m3->SetTol(SOLVER_TOL);
      pcg_m3->SetMaxIter(SOLVER_MAX_IT);
      pcg_m3->SetPrintLevel(SOLVER_PRINT_LEVEL);
      pcg_m3->SetPreconditioner(*dsp_m3);
   }

   // solve for dT from M3 dT = lf
   // no boundary conditions on this solve
   pcg_m3->Mult(temp_lf, dT);
}

void MagneticDiffusionEOperator::buildA0(MeshDependentCoefficient &Sigma)
{
   if ( a0 != NULL ) { delete a0; }

   // First create and assemble the bilinear form.  For now we assume the mesh
   // isn't moving, the materials are time independent, and dt is constant. So
   // we only need to do this once.

   // ConstantCoefficient Sigma(sigma);
   a0 = new ParBilinearForm(&HGradFESpace);
   a0->AddDomainIntegrator(new DiffusionIntegrator(Sigma));
   if (STATIC_COND == 1) { a0->EnableStaticCondensation(); }
   a0->Assemble();

   // Don't finalize or parallel assemble this is done in FormLinearSystem.
}

void MagneticDiffusionEOperator::buildA1(real_t muInv,
                                         MeshDependentCoefficient &Sigma,
                                         real_t dt)
{
   if ( a1 != NULL ) { delete a1; }

   // First create and assemble the bilinear form.  For now we assume the mesh
   // isn't moving, the materials are time independent, and dt is constant. So
   // we only need to do this once.

   ConstantCoefficient dtMuInv(dt*muInv);
   a1 = new ParBilinearForm(&HCurlFESpace);
   a1->AddDomainIntegrator(new VectorFEMassIntegrator(Sigma));
   a1->AddDomainIntegrator(new CurlCurlIntegrator(dtMuInv));
   if (STATIC_COND == 1) { a1->EnableStaticCondensation(); }
   a1->Assemble();

   // Don't finalize or parallel assemble this is done in FormLinearSystem.

   dt_A1 = dt;
}

void MagneticDiffusionEOperator::buildA2(MeshDependentCoefficient &InvTcond_,
                                         MeshDependentCoefficient &InvTcap_,
                                         real_t dt_)
{
   if ( a2 != NULL ) { delete a2; }

   InvTcap_.SetScaleFactor(dt_);
   a2 = new ParBilinearForm(&HDivFESpace);
   a2->AddDomainIntegrator(new VectorFEMassIntegrator(InvTcond_));
   a2->AddDomainIntegrator(new DivDivIntegrator(InvTcap_));
   if (STATIC_COND == 1) { a2->EnableStaticCondensation(); }
   a2->Assemble();

   // Don't finalize or parallel assemble this is done in FormLinearSystem.

   dt_A2 = dt_;
}

void MagneticDiffusionEOperator::buildM1(MeshDependentCoefficient &Sigma)
{
   if ( m1 != NULL ) { delete m1; }

   m1 = new ParBilinearForm(&HCurlFESpace);
   m1->AddDomainIntegrator(new VectorFEMassIntegrator(Sigma));
   m1->Assemble();

   // Don't finalize or parallel assemble this is done in FormLinearSystem.
}

void MagneticDiffusionEOperator::buildM2(MeshDependentCoefficient &Alpha)
{
   if ( m2 != NULL ) { delete m2; }

   // ConstantCoefficient MuInv(muInv);
   m2 = new ParBilinearForm(&HDivFESpace);
   m2->AddDomainIntegrator(new VectorFEMassIntegrator(Alpha));
   m2->Assemble();

   // Don't finalize or parallel assemble this is done in FormLinearSystem.
}

void MagneticDiffusionEOperator::buildM3(MeshDependentCoefficient &Tcapacity_)
{
   if ( m3 != NULL ) { delete m3; }

   // ConstantCoefficient Sigma(sigma);
   m3 = new ParBilinearForm(&L2FESpace);
   m3->AddDomainIntegrator(new MassIntegrator(Tcapacity_));
   m3->Assemble();
   m3->Finalize();
   M3 = m3->ParallelAssemble();
}

void MagneticDiffusionEOperator::buildS1(real_t muInv)
{
   if ( s1 != NULL ) { delete s1; }

   ConstantCoefficient MuInv(muInv);
   s1 = new ParBilinearForm(&HCurlFESpace);
   s1->AddDomainIntegrator(new CurlCurlIntegrator(MuInv));
   s1->Assemble();
}

void MagneticDiffusionEOperator::buildS2(MeshDependentCoefficient &InvTcap_)
{
   if ( s2 != NULL ) { delete s2; }

   // ConstantCoefficient param(a);
   s2 = new ParBilinearForm(&HDivFESpace);
   s2->AddDomainIntegrator(new DivDivIntegrator(InvTcap_));
   s2->Assemble();
}

void MagneticDiffusionEOperator::buildCurl(real_t muInv)
{
   if ( curl != NULL ) { delete curl; }
   if ( weakCurl != NULL ) { delete weakCurl; }

   curl = new ParDiscreteLinearOperator(&HCurlFESpace, &HDivFESpace);
   curl->AddDomainInterpolator(new CurlInterpolator);
   curl->Assemble();

   ConstantCoefficient MuInv(muInv);
   weakCurl = new ParMixedBilinearForm(&HCurlFESpace, &HDivFESpace);
   weakCurl->AddDomainIntegrator(new VectorFECurlIntegrator(MuInv));
   weakCurl->Assemble();

   // no ParallelAssemble since this will be applied to GridFunctions
}

void MagneticDiffusionEOperator::buildDiv(MeshDependentCoefficient &InvTcap_)
{
   if ( weakDiv != NULL ) { delete weakDiv; }
   if ( weakDivC != NULL ) { delete weakDivC; }

   weakDivC = new ParMixedBilinearForm(&HDivFESpace, &L2FESpace);
   weakDivC->AddDomainIntegrator(new VectorFEDivergenceIntegrator(InvTcap_));
   weakDivC->Assemble();

   weakDiv = new ParMixedBilinearForm(&HDivFESpace, &L2FESpace);
   weakDiv->AddDomainIntegrator(new VectorFEDivergenceIntegrator());
   weakDiv->Assemble();

   // no ParallelAssemble since this will be applied to GridFunctions
}

void MagneticDiffusionEOperator::buildGrad()
{
   if ( grad != NULL ) { delete grad; }

   grad = new ParDiscreteLinearOperator(&HGradFESpace, &HCurlFESpace);
   grad->AddDomainInterpolator(new GradientInterpolator());
   grad->Assemble();

   // no ParallelAssemble since this will be applied to GridFunctions
}

real_t MagneticDiffusionEOperator::ElectricLosses(ParGridFunction &E_gf) const
{
<<<<<<< HEAD
   return m1->InnerProduct(E_gf, E_gf);
=======
   real_t el = m1->InnerProduct(E_gf,E_gf);

   real_t global_el;
   MPI_Allreduce(&el, &global_el, 1, MPITypeMap<real_t>::mpi_type, MPI_SUM,
                 m2->ParFESpace()->GetComm());

   return el;
>>>>>>> bcdf7cc6
}

// E is the input GF, w is the output GF which is assumed to be an L2 scalar
// representing the Joule heating
void MagneticDiffusionEOperator::GetJouleHeating(ParGridFunction &E_gf,
                                                 ParGridFunction &w_gf) const
{
   // The w_coeff object stashes a reference to sigma and E, and it has
   // an Eval method that will be used by ProjectCoefficient.
   JouleHeatingCoefficient w_coeff(*sigma, E_gf);

   // This applies the definition of the finite element degrees-of-freedom
   // to convert the function to a set of discrete values
   w_gf.ProjectCoefficient(w_coeff);
}

void MagneticDiffusionEOperator::SetTime(const real_t t_)
{ t = t_; }

MagneticDiffusionEOperator::~MagneticDiffusionEOperator()
{
   if ( ams_a1 != NULL ) { delete ams_a1; }
   if ( pcg_a1 != NULL ) { delete pcg_a1; }

   if ( dsp_m1 != NULL ) { delete dsp_m1; }
   if ( pcg_m1 != NULL ) { delete pcg_m1; }

   if ( dsp_m2 != NULL ) { delete dsp_m2; }
   if ( pcg_m2 != NULL ) { delete pcg_m2; }

   if ( curl != NULL ) { delete curl; }
   if ( weakDiv != NULL ) { delete weakDiv; }
   if ( weakDivC != NULL ) { delete weakDivC; }
   if ( weakCurl != NULL ) { delete weakCurl; }
   if ( grad != NULL ) { delete grad; }

   if ( a0 != NULL ) { delete a0; }
   if ( a1 != NULL ) { delete a1; }
   if ( a2 != NULL ) { delete a2; }
   if ( m1 != NULL ) { delete m1; }
   if ( m2 != NULL ) { delete m2; }
   if ( s1 != NULL ) { delete s1; }
   if ( s2 != NULL ) { delete s2; }

   if ( A0 != NULL ) { delete A0; }
   if ( X0 != NULL ) { delete X0; }
   if ( B0 != NULL ) { delete B0; }

   if ( A1 != NULL ) { delete A1; }
   if ( X1 != NULL ) { delete X1; }
   if ( B1 != NULL ) { delete B1; }

   if ( A2 != NULL ) { delete A2; }
   if ( X2 != NULL ) { delete X2; }
   if ( B2 != NULL ) { delete B2; }

   if ( v1 != NULL ) { delete v1; }
   if ( v2 != NULL ) { delete v2; }

   if (sigma     != NULL) { delete sigma; }
   if (Tcapacity != NULL) { delete Tcapacity; }
   if (InvTcap   != NULL) { delete InvTcap; }
   if (InvTcond  != NULL) { delete InvTcond; }

   delete amg_a0;
   delete pcg_a0;
   delete pcg_a2;
   delete ads_a2;
   delete m3;
   delete dsp_m3;
   delete pcg_m3;
   delete M1;
   delete M2;
   delete M3;
   delete v0;
   delete B3;
}

void MagneticDiffusionEOperator::Debug(const char *base, real_t)
{
   {
      hypre_ParCSRMatrixPrint(*A1,"A1_");
      HypreParVector tempB1(A1->GetComm(),A1->N(),B1->GetData(),A1->ColPart());
      tempB1.Print("B1_");
      HypreParVector tempX1(A1->GetComm(),A1->N(),X1->GetData(),A1->ColPart());
      tempX1.Print("X1_");
   }

   {
      hypre_ParCSRMatrixPrint(*A2,"A2_");
      HypreParVector tempB2(A2->GetComm(),A2->N(),B2->GetData(),A2->ColPart());
      tempB2.Print("B2_");
      HypreParVector tempX2(A2->GetComm(),A2->N(),X2->GetData(),A2->ColPart());
      tempX2.Print("X2_");
   }
}

real_t JouleHeatingCoefficient::Eval(ElementTransformation &T,
                                     const IntegrationPoint &ip)
{
   Vector E;
   real_t thisSigma;
   E_gf.GetVectorValue(T, ip, E);
   thisSigma = sigma.Eval(T, ip);
   return thisSigma*(E*E);
}

MeshDependentCoefficient::MeshDependentCoefficient(
   const std::map<int, real_t> &inputMap, real_t scale)
   : Coefficient()
{
   // make a copy of the magic attribute-value map for later use
   materialMap = new std::map<int, real_t>(inputMap);
   scaleFactor = scale;
}

MeshDependentCoefficient::MeshDependentCoefficient(
   const MeshDependentCoefficient &cloneMe)
   : Coefficient()
{
   // make a copy of the magic attribute-value map for later use
   materialMap = new std::map<int, real_t>(*(cloneMe.materialMap));
   scaleFactor = cloneMe.scaleFactor;
}

real_t MeshDependentCoefficient::Eval(ElementTransformation &T,
                                      const IntegrationPoint &ip)
{
   // given the attribute, extract the coefficient value from the map
   std::map<int, real_t>::iterator it;
   int thisAtt = T.Attribute;
   real_t value;
   it = materialMap->find(thisAtt);
   if (it != materialMap->end())
   {
      value = it->second;
   }
   else
   {
      value = 0.0; // avoid compile warning
      std::cerr << "MeshDependentCoefficient attribute " << thisAtt
                << " not found" << std::endl;
      mfem_error();
   }

   return value*scaleFactor;
}

ScaledGFCoefficient::ScaledGFCoefficient(GridFunction *gf,
                                         MeshDependentCoefficient &input_mdc)
   : GridFunctionCoefficient(gf), mdc(input_mdc) {}

real_t ScaledGFCoefficient::Eval(ElementTransformation &T,
                                 const IntegrationPoint &ip)
{
   return mdc.Eval(T,ip) * GridFunctionCoefficient::Eval(T,ip);
}

} // namespace electromagnetics

} // namespace mfem

#endif // MFEM_USE_MPI<|MERGE_RESOLUTION|>--- conflicted
+++ resolved
@@ -797,17 +797,7 @@
 
 real_t MagneticDiffusionEOperator::ElectricLosses(ParGridFunction &E_gf) const
 {
-<<<<<<< HEAD
    return m1->InnerProduct(E_gf, E_gf);
-=======
-   real_t el = m1->InnerProduct(E_gf,E_gf);
-
-   real_t global_el;
-   MPI_Allreduce(&el, &global_el, 1, MPITypeMap<real_t>::mpi_type, MPI_SUM,
-                 m2->ParFESpace()->GetComm());
-
-   return el;
->>>>>>> bcdf7cc6
 }
 
 // E is the input GF, w is the output GF which is assumed to be an L2 scalar
