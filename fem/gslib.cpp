// Copyright (c) 2010-2022, Lawrence Livermore National Security, LLC. Produced
// at the Lawrence Livermore National Laboratory. All Rights reserved. See files
// LICENSE and NOTICE for details. LLNL-CODE-806117.
//
// This file is part of the MFEM library. For more information and source code
// availability visit https://mfem.org.
//
// MFEM is free software; you can redistribute it and/or modify it under the
// terms of the BSD-3 license. We welcome feedback and contributions, see file
// CONTRIBUTING.md for details.

#include "gslib.hpp"

#ifdef MFEM_USE_GSLIB

// Ignore warnings from the gslib header (GCC version)
#ifdef MFEM_HAVE_GCC_PRAGMA_DIAGNOSTIC
#pragma GCC diagnostic push
#pragma GCC diagnostic ignored "-Wunused-function"
#endif

// External GSLIB header (the MFEM header is gslib.hpp)
namespace gslib
{
#include "gslib.h"
}

#ifdef MFEM_HAVE_GCC_PRAGMA_DIAGNOSTIC
#pragma GCC diagnostic pop
#endif

namespace mfem
{

FindPointsGSLIB::FindPointsGSLIB()
   : mesh(NULL),
     fec_map_lin(NULL),
     fdata2D(NULL), fdata3D(NULL), cr(NULL), gsl_comm(NULL),
     dim(-1), points_cnt(0), setupflag(false), default_interp_value(0),
     avgtype(AvgType::ARITHMETIC)
{
   mesh_split.SetSize(4);
   ir_split.SetSize(4);
   fes_rst_map.SetSize(4);
   gf_rst_map.SetSize(4);
   for (int i = 0; i < mesh_split.Size(); i++)
   {
      mesh_split[i] = NULL;
      ir_split[i] = NULL;
      fes_rst_map[i] = NULL;
      gf_rst_map[i] = NULL;
   }

   gsl_comm = new gslib::comm;
   cr       = new gslib::crystal;
#ifdef MFEM_USE_MPI
   int initialized;
   MPI_Initialized(&initialized);
   if (!initialized) { MPI_Init(NULL, NULL); }
   MPI_Comm comm = MPI_COMM_WORLD;
   comm_init(gsl_comm, comm);
#else
   comm_init(gsl_comm, 0);
#endif
}

FindPointsGSLIB::~FindPointsGSLIB()
{
   delete gsl_comm;
   delete cr;
   for (int i = 0; i < 4; i++)
   {
      if (mesh_split[i]) { delete mesh_split[i]; mesh_split[i] = NULL; }
      if (ir_split[i]) { delete ir_split[i]; ir_split[i] = NULL; }
      if (fes_rst_map[i]) { delete fes_rst_map[i]; fes_rst_map[i] = NULL; }
      if (gf_rst_map[i]) { delete gf_rst_map[i]; gf_rst_map[i] = NULL; }
   }
   if (fec_map_lin) { delete fec_map_lin; fec_map_lin = NULL; }
}

#ifdef MFEM_USE_MPI
FindPointsGSLIB::FindPointsGSLIB(MPI_Comm comm_)
   : mesh(NULL),
     fec_map_lin(NULL),
     fdata2D(NULL), fdata3D(NULL), cr(NULL), gsl_comm(NULL),
     dim(-1), points_cnt(0), setupflag(false), default_interp_value(0),
     avgtype(AvgType::ARITHMETIC)
{
   mesh_split.SetSize(4);
   ir_split.SetSize(4);
   fes_rst_map.SetSize(4);
   gf_rst_map.SetSize(4);
   for (int i = 0; i < mesh_split.Size(); i++)
   {
      mesh_split[i] = NULL;
      ir_split[i] = NULL;
      fes_rst_map[i] = NULL;
      gf_rst_map[i] = NULL;
   }

   gsl_comm = new gslib::comm;
   cr      = new gslib::crystal;
   comm_init(gsl_comm, comm_);
}
#endif

void FindPointsGSLIB::Setup(Mesh &m, const double bb_t, const double newt_tol,
                            const int npt_max)
{
   MFEM_VERIFY(m.GetNodes() != NULL, "Mesh nodes are required.");
   MFEM_VERIFY(!(m.GetNodes()->FESpace()->IsVariableOrder()),
               "Variable order mesh is not currently supported.");

   // call FreeData if FindPointsGSLIB::Setup has been called already
   if (setupflag) { FreeData(); }

   crystal_init(cr, gsl_comm);
   mesh = &m;
   dim  = mesh->Dimension();
   const FiniteElement *fe = mesh->GetNodalFESpace()->GetFE(0);
   unsigned dof1D = fe->GetOrder() + 1;

   SetupSplitMeshes();
   if (dim == 2)
   {
      if (ir_split[0]) { delete ir_split[0]; ir_split[0] = NULL; }
      ir_split[0] = new IntegrationRule(3*pow(dof1D, dim));
      SetupIntegrationRuleForSplitMesh(mesh_split[0], ir_split[0], fe->GetOrder());
   }
   else if (dim == 3)
   {

      if (ir_split[1]) { delete ir_split[1]; ir_split[1] = NULL; }
      ir_split[1] = new IntegrationRule(4*pow(dof1D, dim));
      SetupIntegrationRuleForSplitMesh(mesh_split[1], ir_split[1], fe->GetOrder());

      if (ir_split[2]) { delete ir_split[2]; ir_split[2] = NULL; }
      ir_split[2] = new IntegrationRule(3*pow(dof1D, dim));
      SetupIntegrationRuleForSplitMesh(mesh_split[2], ir_split[2], fe->GetOrder());

      if (ir_split[3]) { delete ir_split[3]; ir_split[3] = NULL; }
      ir_split[3] = new IntegrationRule(8*pow(dof1D, dim));
      SetupIntegrationRuleForSplitMesh(mesh_split[3], ir_split[3], fe->GetOrder());
   }

   GetNodalValues(mesh->GetNodes(), gsl_mesh);

   const int pts_cnt = gsl_mesh.Size()/dim,
             NEtot = pts_cnt/(int)pow(dof1D, dim);

   if (dim == 2)
   {
      unsigned nr[2] = { dof1D, dof1D };
      unsigned mr[2] = { 2*dof1D, 2*dof1D };
      double * const elx[2] = { &gsl_mesh(0), &gsl_mesh(pts_cnt) };
      fdata2D = findpts_setup_2(gsl_comm, elx, nr, NEtot, mr, bb_t,
                                pts_cnt, pts_cnt, npt_max, newt_tol);
   }
   else
   {
      unsigned nr[3] = { dof1D, dof1D, dof1D };
      unsigned mr[3] = { 2*dof1D, 2*dof1D, 2*dof1D };
      double * const elx[3] =
      { &gsl_mesh(0), &gsl_mesh(pts_cnt), &gsl_mesh(2*pts_cnt) };
      fdata3D = findpts_setup_3(gsl_comm, elx, nr, NEtot, mr, bb_t,
                                pts_cnt, pts_cnt, npt_max, newt_tol);
   }
   setupflag = true;
}

void FindPointsGSLIB::FindPoints(const Vector &point_pos, int ordering)
{
   MFEM_VERIFY(setupflag, "Use FindPointsGSLIB::Setup before finding points.");
   points_cnt = point_pos.Size() / dim;
   gsl_code.SetSize(points_cnt);
   gsl_proc.SetSize(points_cnt);
   gsl_elem.SetSize(points_cnt);
   gsl_ref.SetSize(points_cnt * dim);
   gsl_dist.SetSize(points_cnt);

   const double *xv_base[dim];
   unsigned xv_stride[dim];
   for (int d = 0; d < dim; d++) {
       if (ordering == Ordering::byNODES) {
           xv_base[d] = point_pos.GetData() + d*points_cnt;
           xv_stride[d] = sizeof(double);
       }
       else {
           xv_base[d] = point_pos.GetData() + d;
           xv_stride[d] = dim*sizeof(double);
       }
   }

   if (dim == 2)
   {
      findpts_2(gsl_code.GetData(), sizeof(unsigned int),
                gsl_proc.GetData(), sizeof(unsigned int),
                gsl_elem.GetData(), sizeof(unsigned int),
                gsl_ref.GetData(),  sizeof(double) * dim,
                gsl_dist.GetData(), sizeof(double),
                xv_base, xv_stride, points_cnt, fdata2D);
   }
   else
   {
      findpts_3(gsl_code.GetData(), sizeof(unsigned int),
                gsl_proc.GetData(), sizeof(unsigned int),
                gsl_elem.GetData(), sizeof(unsigned int),
                gsl_ref.GetData(),  sizeof(double) * dim,
                gsl_dist.GetData(), sizeof(double),
                xv_base, xv_stride, points_cnt, fdata3D);
   }

   // Set the element number and reference position to 0 for points not found
   for (int i = 0; i < points_cnt; i++)
   {
      if (gsl_code[i] == 2)
      {
         gsl_elem[i] = 0;
         for (int d = 0; d < dim; d++) { gsl_ref(i*dim + d) = -1.; }
      }
   }

   // Map element number for simplices, and ref_pos from [-1,1] to [0,1] for
   // both simplices and quads.
   MapRefPosAndElemIndices();
}

void FindPointsGSLIB::FindPoints(Mesh &m, const Vector &point_pos,
                                 int ordering, const double bb_t,
                                 const double newt_tol, const int npt_max)
{
   if (!setupflag || (mesh != &m) )
   {
      Setup(m, bb_t, newt_tol, npt_max);
   }
   FindPoints(point_pos, ordering);
}

void FindPointsGSLIB::Interpolate(const Vector &point_pos,
                                  const GridFunction &field_in, Vector &field_out,
                                  int point_pos_ordering)
{
   FindPoints(point_pos, point_pos_ordering);
   Interpolate(field_in, field_out);
}

void FindPointsGSLIB::Interpolate(Mesh &m, const Vector &point_pos,
                                  const GridFunction &field_in, Vector &field_out,
                                  int point_pos_ordering)
{
   FindPoints(m, point_pos, point_pos_ordering);
   Interpolate(field_in, field_out);
}

void FindPointsGSLIB::FreeData()
{
   if (!setupflag) { return; }
   crystal_free(cr);
   if (dim == 2)
   {
      findpts_free_2(fdata2D);
   }
   else
   {
      findpts_free_3(fdata3D);
   }
   gsl_code.DeleteAll();
   gsl_proc.DeleteAll();
   gsl_elem.DeleteAll();
   gsl_mesh.Destroy();
   gsl_ref.Destroy();
   gsl_dist.Destroy();
   for (int i = 0; i < 4; i++)
   {
      if (mesh_split[i]) { delete mesh_split[i]; mesh_split[i] = NULL; }
      if (ir_split[i]) { delete ir_split[i]; ir_split[i] = NULL; }
      if (fes_rst_map[i]) { delete fes_rst_map[i]; fes_rst_map[i] = NULL; }
      if (gf_rst_map[i]) { delete gf_rst_map[i]; gf_rst_map[i] = NULL; }
   }
   if (fec_map_lin) { delete fec_map_lin; fec_map_lin = NULL; }
   setupflag = false;
}

void FindPointsGSLIB::SetupSplitMeshes()
{
   fec_map_lin = new H1_FECollection(1, dim);
   if (mesh->Dimension() == 2)
   {
      int Nvert = 7;
      int NEsplit = 3;
      mesh_split[0] = new Mesh(2, Nvert, NEsplit, 0, 2);

      const double quad_v[7][2] =
      {
         {0, 0}, {0.5, 0}, {1, 0}, {0, 0.5},
         {1./3., 1./3.}, {0.5, 0.5}, {0, 1}
      };
      const int quad_e[3][4] =
      {
         {0, 1, 4, 3}, {1, 2, 5, 4}, {3, 4, 5, 6}
      };

      for (int j = 0; j < Nvert; j++)
      {
         mesh_split[0]->AddVertex(quad_v[j]);
      }
      for (int j = 0; j < NEsplit; j++)
      {
         int attribute = j + 1;
         mesh_split[0]->AddQuad(quad_e[j], attribute);
      }
      mesh_split[0]->FinalizeQuadMesh(1, 1, true);

      fes_rst_map[0] = new FiniteElementSpace(mesh_split[0], fec_map_lin, dim);
      gf_rst_map[0] = new GridFunction(fes_rst_map[0]);
      const int npt = gf_rst_map[0]->Size()/dim;
      for (int k = 0; k < dim; k++)
      {
         for (int j = 0; j < npt; j++)
         {
            (*gf_rst_map[0])(j+k*npt) = quad_v[j][k];
         }
      }
   }
   else if (mesh->Dimension() == 3)
   {
      // Tetrahedron
      {
         int Nvert = 15;
         int NEsplit = 4;
         mesh_split[1] = new Mesh(3, Nvert, NEsplit, 0, 3);

         const double hex_v[15][3] =
         {
            {0, 0, 0.}, {1, 0., 0.}, {0., 1., 0.}, {0, 0., 1.},
            {0.5, 0., 0.}, {0.5, 0.5, 0.}, {0., 0.5, 0.},
            {0., 0., 0.5}, {0.5, 0., 0.5}, {0., 0.5, 0.5},
            {1./3., 0., 1./3.}, {1./3., 1./3., 1./3.}, {0, 1./3., 1./3.},
            {1./3., 1./3., 0}, {0.25, 0.25, 0.25}
         };
         const int hex_e[4][8] =
         {
            {7, 10, 4, 0, 12, 14, 13, 6},
            {10, 8, 1, 4, 14, 11, 5, 13},
            {14, 11, 5, 13, 12, 9, 2, 6},
            {7, 3, 8, 10, 12, 9, 11, 14}
         };

         for (int j = 0; j < Nvert; j++)
         {
            mesh_split[1]->AddVertex(hex_v[j]);
         }
         for (int j = 0; j < NEsplit; j++)
         {
            int attribute = j + 1;
            mesh_split[1]->AddHex(hex_e[j], attribute);
         }
         mesh_split[1]->FinalizeHexMesh(1, 1, true);

         fes_rst_map[1] = new FiniteElementSpace(mesh_split[1], fec_map_lin, dim);
         gf_rst_map[1] = new GridFunction(fes_rst_map[1]);
         const int npt = gf_rst_map[1]->Size()/dim;
         for (int k = 0; k < dim; k++)
         {
            for (int j = 0; j < npt; j++)
            {
               (*gf_rst_map[1])(j+k*npt) = hex_v[j][k];
            }
         }
      }
      // Prism
      {
         int Nvert = 14;
         int NEsplit = 3;
         mesh_split[2] = new Mesh(3, Nvert, NEsplit, 0, 3);

         const double hex_v[14][3] =
         {
            {0, 0, 0}, {0.5, 0, 0}, {1, 0, 0}, {0, 0.5, 0},
            {1./3., 1./3., 0}, {0.5, 0.5, 0}, {0, 1, 0},
            {0, 0, 1}, {0.5, 0, 1}, {1, 0, 1}, {0, 0.5, 1},
            {1./3., 1./3., 1}, {0.5, 0.5, 1}, {0, 1, 1}
         };
         const int hex_e[3][8] =
         {
            {0, 1, 4, 3, 7, 8, 11, 10},
            {1, 2, 5, 4, 8, 9, 12, 11},
            {3, 4, 5, 6, 10, 11, 12, 13}
         };

         for (int j = 0; j < Nvert; j++)
         {
            mesh_split[2]->AddVertex(hex_v[j]);
         }
         for (int j = 0; j < NEsplit; j++)
         {
            int attribute = j + 1;
            mesh_split[2]->AddHex(hex_e[j], attribute);
         }
         mesh_split[2]->FinalizeHexMesh(1, 1, true);

         fes_rst_map[2] = new FiniteElementSpace(mesh_split[2], fec_map_lin, dim);
         gf_rst_map[2] = new GridFunction(fes_rst_map[2]);
         const int npt = gf_rst_map[2]->Size()/dim;
         for (int k = 0; k < dim; k++)
         {
            for (int j = 0; j < npt; j++)
            {
               (*gf_rst_map[2])(j+k*npt) = hex_v[j][k];
            }
         }
      }
      // Pyramid
      {
         int Nvert = 23;
         int NEsplit = 8;
         mesh_split[3] = new Mesh(3, Nvert, NEsplit, 0, 3);

         const double hex_v[23][3] =
         {
            {0.0000, 0.0000, 0.0000}, {0.5000, 0.0000, 0.0000},
            {0.0000, 0.0000, 0.5000}, {0.3333, 0.0000, 0.3333},
            {0.0000, 0.5000, 0.0000}, {0.3333, 0.3333, 0.0000},
            {0.0000, 0.3333, 0.3333}, {0.2500, 0.2500, 0.2500},
            {1.0000, 0.0000, 0.0000}, {0.5000, 0.0000, 0.5000},
            {0.5000, 0.5000, 0.0000}, {0.3333, 0.3333, 0.3333},
            {0.0000, 1.0000, 0.0000}, {0.0000, 0.5000, 0.5000},
            {0.0000, 0.0000, 1.0000}, {1.0000, 0.5000, 0.0000},
            {0.6667, 0.3333, 0.3333}, {0.6667, 0.6667, 0.0000},
            {0.5000, 0.5000, 0.2500}, {1.0000, 1.0000, 0.0000},
            {0.5000, 0.5000, 0.5000}, {0.5000, 1.0000, 0.0000},
            {0.3333, 0.6667, 0.3333}
         };
         const int hex_e[8][8] =
         {
            {2, 3, 1, 0, 6, 7, 5, 4}, {3, 9, 8, 1, 7, 11, 10, 5},
            {7, 11, 10, 5, 6, 13, 12, 4}, {2, 14, 9, 3, 6, 13, 11, 7},
            {9, 16, 15, 8, 11, 18, 17, 10}, {16, 20, 19, 15, 18, 22, 21, 17},
            {18, 22, 21, 17, 11, 13, 12, 10}, {9, 14, 20, 16, 11, 13, 22, 18}
         };

         for (int j = 0; j < Nvert; j++)
         {
            mesh_split[3]->AddVertex(hex_v[j]);
         }
         for (int j = 0; j < NEsplit; j++)
         {
            int attribute = j + 1;
            mesh_split[3]->AddHex(hex_e[j], attribute);
         }
         mesh_split[3]->FinalizeHexMesh(1, 1, true);

         fes_rst_map[3] = new FiniteElementSpace(mesh_split[3], fec_map_lin, dim);
         gf_rst_map[3] = new GridFunction(fes_rst_map[3]);
         const int npt = gf_rst_map[3]->Size()/dim;
         for (int k = 0; k < dim; k++)
         {
            for (int j = 0; j < npt; j++)
            {
               (*gf_rst_map[3])(j+k*npt) = hex_v[j][k];
            }
         }
      }
   }

   NE_split_total = 0;
   split_element_map.SetSize(0);
   split_element_index.SetSize(0);
   int NEsplit = 0;
   for (int e = 0; e < mesh->GetNE(); e++)
   {
      const Geometry::Type gt   = mesh->GetElement(e)->GetGeometryType();
      if (gt == Geometry::TRIANGLE || gt == Geometry::PRISM)
      {
         NEsplit = 3;
      }
      else if (gt == Geometry::TETRAHEDRON)
      {
         NEsplit = 4;
      }
      else if (gt == Geometry::PYRAMID)
      {
         NEsplit = 8;
      }
      else if (gt == Geometry::SQUARE || gt == Geometry::CUBE)
      {
         NEsplit = 1;
      }
      else
      {
         MFEM_ABORT("Unsupported geometry type.");
      }
      NE_split_total += NEsplit;
      for (int i = 0; i < NEsplit; i++)
      {
         split_element_map.Append(e);
         split_element_index.Append(i);
      }
   }
}

void FindPointsGSLIB::SetupIntegrationRuleForSplitMesh(Mesh *meshin,
                                                       IntegrationRule *irule,
                                                       int order)
{
   H1_FECollection fec(order, dim);
   FiniteElementSpace nodal_fes(meshin, &fec, dim);
   meshin->SetNodalFESpace(&nodal_fes);
   const int NEsplit = meshin->GetNE();

   const int dof_cnt = nodal_fes.GetFE(0)->GetDof(),
             pts_cnt = NEsplit * dof_cnt;
   Vector irlist(dim * pts_cnt);

   const TensorBasisElement *tbe =
      dynamic_cast<const TensorBasisElement *>(nodal_fes.GetFE(0));
   MFEM_VERIFY(tbe != NULL, "TensorBasis FiniteElement expected.");
   const Array<int> &dof_map = tbe->GetDofMap();

   DenseMatrix pos(dof_cnt, dim);
   Vector posV(pos.Data(), dof_cnt * dim);
   Array<int> xdofs(dof_cnt * dim);

   // Create an IntegrationRule on the nodes of the reference submesh.
   MFEM_ASSERT(irule->GetNPoints() == pts_cnt, "IntegrationRule does not have"
               "the correct number of points.");
   GridFunction *nodesplit = meshin->GetNodes();
   int pt_id = 0;
   for (int i = 0; i < NEsplit; i++)
   {
      nodal_fes.GetElementVDofs(i, xdofs);
      nodesplit->GetSubVector(xdofs, posV);
      for (int j = 0; j < dof_cnt; j++)
      {
         for (int d = 0; d < dim; d++)
         {
            irlist(pts_cnt * d + pt_id) = pos(dof_map[j], d);
         }
         irule->IntPoint(pt_id).x = irlist(pt_id);
         irule->IntPoint(pt_id).y = irlist(pts_cnt + pt_id);
         if (dim == 3)
         {
            irule->IntPoint(pt_id).z = irlist(2*pts_cnt + pt_id);
         }
         pt_id++;
      }
   }
}

void FindPointsGSLIB::GetNodalValues(const GridFunction *gf_in,
                                     Vector &node_vals)
{
   const GridFunction *nodes     = gf_in;
   const FiniteElementSpace *fes = nodes->FESpace();
   const int NE                  = mesh->GetNE();
   const int vdim                = gf_in->FESpace()->GetVDim();

   IntegrationRule *ir_split_temp = NULL;

   const int dof_1D =  nodes->FESpace()->GetFE(0)->GetOrder()+1;
   const int pts_el = std::pow(dof_1D, dim);
   const int pts_cnt = NE_split_total * pts_el;
   node_vals.SetSize(vdim * pts_cnt);
   node_vals *= 0;

   int gsl_mesh_pt_index = 0;

   for (int e = 0; e < NE; e++)
   {
      const FiniteElement *fe   = nodes->FESpace()->GetFE(e);
      const Geometry::Type gt   = fe->GetGeomType();
      bool el_to_split = true;
      if (gt == Geometry::TRIANGLE)
      {
         ir_split_temp = ir_split[0];
      }
      else if (gt == Geometry::TETRAHEDRON)
      {
         ir_split_temp = ir_split[1];
      }
      else if (gt == Geometry::PRISM)
      {
         ir_split_temp = ir_split[2];
      }
      else if (gt == Geometry::PYRAMID)
      {
         ir_split_temp = ir_split[3];
      }
      else if (gt == Geometry::SQUARE || gt == Geometry::CUBE)
      {
         el_to_split = false;
      }
      else
      {
         MFEM_ABORT("Unsupported geometry type.");
      }

      if (el_to_split) // Triangle/Tet/Prism
      {
         // Fill gsl_mesh with location of split points.
         Vector locval(vdim);
         for (int i = 0; i < ir_split_temp->GetNPoints(); i++)
         {
            const IntegrationPoint &ip = ir_split_temp->IntPoint(i);
            nodes->GetVectorValue(e, ip, locval);
            for (int d = 0; d < vdim; d++)
            {
               node_vals(pts_cnt*d + gsl_mesh_pt_index) = locval(d);
            }
            gsl_mesh_pt_index++;
         }
      }
      else // Quad/Hex
      {
         const int dof_cnt_split = fe->GetDof();

         const TensorBasisElement *tbe =
            dynamic_cast<const TensorBasisElement *>(fes->GetFE(e));
         MFEM_VERIFY(tbe != NULL, "TensorBasis FiniteElement expected.");
         Array<int> dof_map(dof_cnt_split);
         const Array<int> &dm = tbe->GetDofMap();
         if (dm.Size() > 0) { dof_map = dm; }
         else { for (int i = 0; i < dof_cnt_split; i++) { dof_map[i] = i; } }

         DenseMatrix pos(dof_cnt_split, vdim);
         Vector posV(pos.Data(), dof_cnt_split * vdim);
         Array<int> xdofs(dof_cnt_split * vdim);

         fes->GetElementVDofs(e, xdofs);
         nodes->GetSubVector(xdofs, posV);
         for (int j = 0; j < dof_cnt_split; j++)
         {
            for (int d = 0; d < vdim; d++)
            {
               node_vals(pts_cnt * d + gsl_mesh_pt_index) = pos(dof_map[j], d);
            }
            gsl_mesh_pt_index++;
         }
      }
   }
}


void FindPointsGSLIB::MapRefPosAndElemIndices()
{
   gsl_mfem_ref = gsl_ref;
   gsl_mfem_elem = gsl_elem;

   gsl_mfem_ref -= -1.;  // map  [-1, 1] to
   gsl_mfem_ref *= 0.5;  //      [0,  1]

   int nptorig = points_cnt,
       npt = points_cnt;

   GridFunction *gf_rst_map_temp = NULL;
   int nptsend = 0;

   for (int index = 0; index < npt; index++)
   {
      if (gsl_code[index] != 2 && gsl_proc[index] != gsl_comm->id)
      {
         nptsend +=1;
      }
   }

   // Pack data to send via crystal router
   struct gslib::array *outpt = new gslib::array;
   struct out_pt { double r[3]; uint index, el, proc; };
   struct out_pt *pt;
   array_init(struct out_pt, outpt, nptsend);
   outpt->n=nptsend;
   pt = (struct out_pt *)outpt->ptr;
   for (int index = 0; index < npt; index++)
   {
      if (gsl_code[index] == 2 || gsl_proc[index] == gsl_comm->id)
      {
         continue;
      }
      for (int d = 0; d < dim; ++d)
      {
         pt->r[d]= gsl_mfem_ref(index*dim + d);
      }
      pt->index = index;
      pt->proc  = gsl_proc[index];
      pt->el    = gsl_elem[index];
      ++pt;
   }

   // Transfer data to target MPI ranks
   sarray_transfer(struct out_pt, outpt, proc, 1, cr);

   // Map received points
   npt = outpt->n;
   pt = (struct out_pt *)outpt->ptr;
   for (int index = 0; index < npt; index++)
   {
      IntegrationPoint ip;
      ip.Set3(&pt->r[0]);
      const int elem = pt->el;
      const int mesh_elem = split_element_map[elem];
      const FiniteElement *fe = mesh->GetNodalFESpace()->GetFE(mesh_elem);
      const Geometry::Type gt = fe->GetGeomType();
      pt->el = mesh_elem;

      if (gt == Geometry::SQUARE || gt == Geometry::CUBE) { ++pt; continue; }
      else if (gt == Geometry::TRIANGLE)
      {
         gf_rst_map_temp = gf_rst_map[0];
      }
      else if (gt == Geometry::TETRAHEDRON)
      {
         gf_rst_map_temp = gf_rst_map[1];
      }
      else if (gt == Geometry::PRISM)
      {
         gf_rst_map_temp = gf_rst_map[2];
      }
      else if (gt == Geometry::PYRAMID)
      {
         gf_rst_map_temp = gf_rst_map[3];
      }

      int local_elem = split_element_index[elem];
      Vector mfem_ref(dim);
      // map to rst of macro element
      gf_rst_map_temp->GetVectorValue(local_elem, ip, mfem_ref);

      for (int d = 0; d < dim; d++)
      {
         pt->r[d] = mfem_ref(d);
      }
      ++pt;
   }

   // Transfer data back to source MPI rank
   sarray_transfer(struct out_pt, outpt, proc, 1, cr);
   npt = outpt->n;

   // First copy mapped information for points on other procs
   pt = (struct out_pt *)outpt->ptr;
   for (int index = 0; index < npt; index++)
   {
      gsl_mfem_elem[pt->index] = pt->el;
      for (int d = 0; d < dim; d++)
      {
         gsl_mfem_ref(d + pt->index*dim) = pt->r[d];
      }
      ++pt;
   }
   array_free(outpt);
   delete outpt;

   // Now map information for points on the same proc
   for (int index = 0; index < nptorig; index++)
   {
      if (gsl_code[index] != 2 && gsl_proc[index] == gsl_comm->id)
      {
         const int elem = gsl_elem[index];
         const int mesh_elem = split_element_map[elem];
         const FiniteElement *fe = mesh->GetNodalFESpace()->GetFE(mesh_elem);
         const Geometry::Type gt = fe->GetGeomType();
         gsl_mfem_elem[index] = mesh_elem;
         if (gt == Geometry::SQUARE || gt == Geometry::CUBE) { continue; }
         else if (gt == Geometry::TRIANGLE)
         {
            gf_rst_map_temp = gf_rst_map[0];
         }
         else if (gt == Geometry::TETRAHEDRON)
         {
            gf_rst_map_temp = gf_rst_map[1];
         }
         else if (gt == Geometry::PRISM)
         {
            gf_rst_map_temp = gf_rst_map[2];
         }
         else if (gt == Geometry::PYRAMID)
         {
            gf_rst_map_temp = gf_rst_map[3];
         }

         int local_elem = split_element_index[elem];
         IntegrationPoint ip;
         Vector mfem_ref(gsl_mfem_ref.GetData()+index*dim, dim);
         ip.Set2(mfem_ref.GetData());
         if (dim == 3) { ip.z = mfem_ref(2); }
         gf_rst_map_temp->GetVectorValue(local_elem, ip, mfem_ref);
      }
   }
}

void FindPointsGSLIB::Interpolate(const GridFunction &field_in,
                                  Vector &field_out)
{
   const int  gf_order   = field_in.FESpace()->GetFE(0)->GetOrder(),
              mesh_order = mesh->GetNodalFESpace()->GetFE(0)->GetOrder();

   const FiniteElementCollection *fec_in =  field_in.FESpace()->FEColl();
   const H1_FECollection *fec_h1 = dynamic_cast<const H1_FECollection *>(fec_in);
   const L2_FECollection *fec_l2 = dynamic_cast<const L2_FECollection *>(fec_in);

   if (fec_h1 && gf_order == mesh_order &&
       fec_h1->GetBasisType() == BasisType::GaussLobatto &&
       !field_in.FESpace()->IsVariableOrder())
   {
      InterpolateH1(field_in, field_out);
      return;
   }
   else
   {
      InterpolateGeneral(field_in, field_out);
      if (!fec_l2 || avgtype == AvgType::NONE) { return; }
   }

   // For points on element borders, project the L2 GridFunction to H1 and
   // re-interpolate.
   if (fec_l2)
   {
      Array<int> indl2;
      for (int i = 0; i < points_cnt; i++)
      {
         if (gsl_code[i] == 1) { indl2.Append(i); }
      }
      int borderPts = indl2.Size();
#ifdef MFEM_USE_MPI
      MPI_Allreduce(MPI_IN_PLACE, &borderPts, 1, MPI_INT, MPI_SUM, gsl_comm->c);
#endif
      if (borderPts == 0) { return; } // no points on element borders

      Vector field_out_l2(field_out.Size());
      VectorGridFunctionCoefficient field_in_dg(&field_in);
      int gf_order_h1 = std::max(gf_order, 1); // H1 should be at least order 1
      H1_FECollection fec(gf_order_h1, dim);
      const int ncomp = field_in.FESpace()->GetVDim();
      FiniteElementSpace fes(mesh, &fec, ncomp);
      GridFunction field_in_h1(&fes);

      if (avgtype == AvgType::ARITHMETIC)
      {
         field_in_h1.ProjectDiscCoefficient(field_in_dg, GridFunction::ARITHMETIC);
      }
      else if (avgtype == AvgType::HARMONIC)
      {
         field_in_h1.ProjectDiscCoefficient(field_in_dg, GridFunction::HARMONIC);
      }
      else
      {
         MFEM_ABORT("Invalid averaging type.");
      }

      if (gf_order_h1 == mesh_order) // basis is GaussLobatto by default
      {
         InterpolateH1(field_in_h1, field_out_l2);
      }
      else
      {
         InterpolateGeneral(field_in_h1, field_out_l2);
      }

      // Copy interpolated values for the points on element border
      for (int j = 0; j < ncomp; j++)
      {
         for (int i = 0; i < indl2.Size(); i++)
         {
            int idx = indl2[i] + j*points_cnt;
            field_out(idx) = field_out_l2(idx);
         }
      }
   }
}

void FindPointsGSLIB::InterpolateH1(const GridFunction &field_in,
                                    Vector &field_out)
{
   FiniteElementSpace ind_fes(mesh, field_in.FESpace()->FEColl());
   GridFunction field_in_scalar(&ind_fes);
   Vector node_vals;

   const int ncomp      = field_in.FESpace()->GetVDim(),
             points_fld = field_in.Size() / ncomp,
             points_cnt = gsl_code.Size();

   field_out.SetSize(points_cnt*ncomp);
   field_out = default_interp_value;

   for (int i = 0; i < ncomp; i++)
   {
      const int dataptrin  = i*points_fld,
                dataptrout = i*points_cnt;
<<<<<<< HEAD
      if (field_in.FESpace()->GetOrdering() == Ordering::byNODES) {
          field_in_scalar.NewDataAndSize(field_in.GetData()+dataptrin, points_fld);
      }
      else {
          for (int j = 0; j < points_fld; j++) {
              field_in_scalar(j) = field_in(i + j*ncomp);
          }
      }
      GetNodeValues(field_in_scalar, node_vals);
=======
      field_in_scalar.NewDataAndSize(field_in.GetData()+dataptrin, points_fld);
      GetNodalValues(&field_in_scalar, node_vals);
>>>>>>> 76c7dd9b

      if (dim==2)
      {
         findpts_eval_2(field_out.GetData()+dataptrout, sizeof(double),
                        gsl_code.GetData(),       sizeof(unsigned int),
                        gsl_proc.GetData(),    sizeof(unsigned int),
                        gsl_elem.GetData(),    sizeof(unsigned int),
                        gsl_ref.GetData(),     sizeof(double) * dim,
                        points_cnt, node_vals.GetData(), fdata2D);
      }
      else
      {
         findpts_eval_3(field_out.GetData()+dataptrout, sizeof(double),
                        gsl_code.GetData(),       sizeof(unsigned int),
                        gsl_proc.GetData(),    sizeof(unsigned int),
                        gsl_elem.GetData(),    sizeof(unsigned int),
                        gsl_ref.GetData(),     sizeof(double) * dim,
                        points_cnt, node_vals.GetData(), fdata3D);
      }
   }
   if (field_in.FESpace()->GetOrdering() == Ordering::byVDIM)
   {
       Vector field_out_temp = field_out;
       for (int i = 0; i < ncomp; i++) {
           for (int j = 0; j < points_fld; j++) {
               field_out(i + j*ncomp) = field_out_temp(j + i*points_cnt);
           }
       }
   }
}

void FindPointsGSLIB::InterpolateGeneral(const GridFunction &field_in,
                                         Vector &field_out)
{
   int ncomp   = field_in.VectorDim(),
       nptorig = points_cnt,
       npt     = points_cnt;

   field_out.SetSize(points_cnt*ncomp);
   field_out = default_interp_value;

   if (gsl_comm->np == 1) // serial
   {
      for (int index = 0; index < npt; index++)
      {
         if (gsl_code[index] == 2) { continue; }
         IntegrationPoint ip;
         ip.Set2(gsl_mfem_ref.GetData()+index*dim);
         if (dim == 3) { ip.z = gsl_mfem_ref(index*dim + 2); }
         Vector localval(ncomp);
         field_in.GetVectorValue(gsl_mfem_elem[index], ip, localval);
         for (int i = 0; i < ncomp; i++)
         {
            field_out(index + i*npt) = localval(i);
         }
      }
   }
   else // parallel
   {
      // Determine number of points to be sent
      int nptsend = 0;
      for (int index = 0; index < npt; index++)
      {
         if (gsl_code[index] != 2) { nptsend +=1; }
      }

      // Pack data to send via crystal router
      struct gslib::array *outpt = new gslib::array;
      struct out_pt { double r[3], ival; uint index, el, proc; };
      struct out_pt *pt;
      array_init(struct out_pt, outpt, nptsend);
      outpt->n=nptsend;
      pt = (struct out_pt *)outpt->ptr;
      for (int index = 0; index < npt; index++)
      {
         if (gsl_code[index] == 2) { continue; }
         for (int d = 0; d < dim; ++d) { pt->r[d]= gsl_mfem_ref(index*dim + d); }
         pt->index = index;
         pt->proc  = gsl_proc[index];
         pt->el    = gsl_mfem_elem[index];
         ++pt;
      }

      // Transfer data to target MPI ranks
      sarray_transfer(struct out_pt, outpt, proc, 1, cr);

      if (ncomp == 1)
      {
         // Interpolate the grid function
         npt = outpt->n;
         pt = (struct out_pt *)outpt->ptr;
         for (int index = 0; index < npt; index++)
         {
            IntegrationPoint ip;
            ip.Set3(&pt->r[0]);
            pt->ival = field_in.GetValue(pt->el, ip, 1);
            ++pt;
         }

         // Transfer data back to source MPI rank
         sarray_transfer(struct out_pt, outpt, proc, 1, cr);
         npt = outpt->n;
         pt = (struct out_pt *)outpt->ptr;
         for (int index = 0; index < npt; index++)
         {
            field_out(pt->index) = pt->ival;
            ++pt;
         }
         array_free(outpt);
         delete outpt;
      }
      else // ncomp > 1
      {
         // Interpolate data and store in a Vector
         npt = outpt->n;
         pt = (struct out_pt *)outpt->ptr;
         Vector vec_int_vals(npt*ncomp);
         for (int index = 0; index < npt; index++)
         {
            IntegrationPoint ip;
            ip.Set3(&pt->r[0]);
            Vector localval(vec_int_vals.GetData()+index*ncomp, ncomp);
            field_in.GetVectorValue(pt->el, ip, localval);
            ++pt;
         }

         // Save index and proc data in a struct
         struct gslib::array *savpt = new gslib::array;
         struct sav_pt { uint index, proc; };
         struct sav_pt *spt;
         array_init(struct sav_pt, savpt, npt);
         savpt->n=npt;
         spt = (struct sav_pt *)savpt->ptr;
         pt  = (struct out_pt *)outpt->ptr;
         for (int index = 0; index < npt; index++)
         {
            spt->index = pt->index;
            spt->proc  = pt->proc;
            ++pt; ++spt;
         }

         array_free(outpt);
         delete outpt;

         // Copy data from save struct to send struct and send component wise
         struct gslib::array *sendpt = new gslib::array;
         struct send_pt { double ival; uint index, proc; };
         struct send_pt *sdpt;
         for (int j = 0; j < ncomp; j++)
         {
            array_init(struct send_pt, sendpt, npt);
            sendpt->n=npt;
            spt  = (struct sav_pt *)savpt->ptr;
            sdpt = (struct send_pt *)sendpt->ptr;
            for (int index = 0; index < npt; index++)
            {
               sdpt->index = spt->index;
               sdpt->proc  = spt->proc;
               sdpt->ival  = vec_int_vals(j + index*ncomp);
               ++sdpt; ++spt;
            }

            sarray_transfer(struct send_pt, sendpt, proc, 1, cr);
            sdpt = (struct send_pt *)sendpt->ptr;
            for (int index = 0; index < nptorig; index++)
            {
               int idx = sdpt->index + j*nptorig;
               field_out(idx) = sdpt->ival;
               ++sdpt;
            }
            array_free(sendpt);
         }
         array_free(savpt);
         delete sendpt;
         delete savpt;
      } // ncomp > 1
   } // parallel
}

void OversetFindPointsGSLIB::Setup(Mesh &m, const int meshid,
                                   GridFunction *gfmax,
                                   const double bb_t, const double newt_tol,
                                   const int npt_max)
{
   MFEM_VERIFY(m.GetNodes() != NULL, "Mesh nodes are required.");
   MFEM_VERIFY(!(m.GetNodes()->FESpace()->IsVariableOrder()),
               "Variable order mesh is not currently supported.");

   // FreeData if OversetFindPointsGSLIB::Setup has been called already
   if (setupflag) { FreeData(); }

   crystal_init(cr, gsl_comm);
   mesh = &m;
   dim  = mesh->Dimension();
   const FiniteElement *fe = mesh->GetNodalFESpace()->GetFE(0);
   unsigned dof1D = fe->GetOrder() + 1;

   SetupSplitMeshes();
   if (dim == 2)
   {
      if (ir_split[0]) { delete ir_split[0]; ir_split[0] = NULL; }
      ir_split[0] = new IntegrationRule(3*pow(dof1D, dim));
      SetupIntegrationRuleForSplitMesh(mesh_split[0], ir_split[0], fe->GetOrder());
   }
   else if (dim == 3)
   {
      if (ir_split[1]) { delete ir_split[1]; ir_split[1] = NULL; }
      ir_split[1] = new IntegrationRule(4*pow(dof1D, dim));
      SetupIntegrationRuleForSplitMesh(mesh_split[1], ir_split[1], fe->GetOrder());

      if (ir_split[2]) { delete ir_split[2]; ir_split[2] = NULL; }
      ir_split[2] = new IntegrationRule(3*pow(dof1D, dim));
      SetupIntegrationRuleForSplitMesh(mesh_split[2], ir_split[2], fe->GetOrder());

      if (ir_split[3]) { delete ir_split[3]; ir_split[3] = NULL; }
      ir_split[3] = new IntegrationRule(8*pow(dof1D, dim));
      SetupIntegrationRuleForSplitMesh(mesh_split[3], ir_split[3], fe->GetOrder());
   }

   GetNodalValues(mesh->GetNodes(), gsl_mesh);

   MFEM_ASSERT(meshid>=0, " The ID should be greater than or equal to 0.");

   const int pts_cnt = gsl_mesh.Size()/dim,
             NEtot = pts_cnt/(int)pow(dof1D, dim);

   distfint.SetSize(pts_cnt);
   if (!gfmax)
   {
      distfint = 0.;
   }
   else
   {
      GetNodalValues(gfmax, distfint);
   }
   u_meshid = (unsigned int)meshid;

   if (dim == 2)
   {
      unsigned nr[2] = { dof1D, dof1D };
      unsigned mr[2] = { 2*dof1D, 2*dof1D };
      double * const elx[2] = { &gsl_mesh(0), &gsl_mesh(pts_cnt) };
      fdata2D = findptsms_setup_2(gsl_comm, elx, nr, NEtot, mr, bb_t,
                                  pts_cnt, pts_cnt, npt_max, newt_tol,
                                  &u_meshid, &distfint(0));
   }
   else
   {
      unsigned nr[3] = { dof1D, dof1D, dof1D };
      unsigned mr[3] = { 2*dof1D, 2*dof1D, 2*dof1D };
      double * const elx[3] =
      { &gsl_mesh(0), &gsl_mesh(pts_cnt), &gsl_mesh(2*pts_cnt) };
      fdata3D = findptsms_setup_3(gsl_comm, elx, nr, NEtot, mr, bb_t,
                                  pts_cnt, pts_cnt, npt_max, newt_tol,
                                  &u_meshid, &distfint(0));
   }
   setupflag = true;
   overset   = true;
}

void OversetFindPointsGSLIB::FindPoints(const Vector &point_pos,
                                        Array<unsigned int> &point_id,
                                        int ordering)
{
   MFEM_VERIFY(setupflag, "Use OversetFindPointsGSLIB::Setup before "
               "finding points.");
   MFEM_VERIFY(overset, " Please setup FindPoints for overlapping grids.");
   points_cnt = point_pos.Size() / dim;
   unsigned int match = 0; // Don't find points in the mesh if point_id = mesh_id

   gsl_code.SetSize(points_cnt);
   gsl_proc.SetSize(points_cnt);
   gsl_elem.SetSize(points_cnt);
   gsl_ref.SetSize(points_cnt * dim);
   gsl_dist.SetSize(points_cnt);

   const double *xv_base[dim];
   unsigned xv_stride[dim];
   for (int d = 0; d < dim; d++) {
       if (ordering == Ordering::byNODES) {
           xv_base[d] = point_pos.GetData() + d*points_cnt;
           xv_stride[d] = sizeof(double);
       }
       else {
           xv_base[d] = point_pos.GetData() + d;
           xv_stride[d] = dim*sizeof(double);
       }
   }

   if (dim == 2)
   {
      findptsms_2(gsl_code.GetData(), sizeof(unsigned int),
                  gsl_proc.GetData(), sizeof(unsigned int),
                  gsl_elem.GetData(), sizeof(unsigned int),
                  gsl_ref.GetData(),  sizeof(double) * dim,
                  gsl_dist.GetData(), sizeof(double),
                  xv_base,            xv_stride,
                  point_id.GetData(), sizeof(unsigned int), &match,
                  points_cnt, fdata2D);
   }
   else
   {
      findptsms_3(gsl_code.GetData(), sizeof(unsigned int),
                  gsl_proc.GetData(), sizeof(unsigned int),
                  gsl_elem.GetData(), sizeof(unsigned int),
                  gsl_ref.GetData(),  sizeof(double) * dim,
                  gsl_dist.GetData(), sizeof(double),
                  xv_base,            xv_stride,
                  point_id.GetData(), sizeof(unsigned int), &match,
                  points_cnt, fdata3D);
   }

   // Set the element number and reference position to 0 for points not found
   for (int i = 0; i < points_cnt; i++)
   {
      if (gsl_code[i] == 2)
      {
         gsl_elem[i] = 0;
         for (int d = 0; d < dim; d++) { gsl_ref(i*dim + d) = -1.; }
      }
   }

   // Map element number for simplices, and ref_pos from [-1,1] to [0,1] for both
   // simplices and quads.
   MapRefPosAndElemIndices();
}

void OversetFindPointsGSLIB::Interpolate(const Vector &point_pos,
                                         Array<unsigned int> &point_id,
                                         const GridFunction &field_in,
                                         Vector &field_out, int ordering)
{
   FindPoints(point_pos, point_id, ordering);
   Interpolate(field_in, field_out);
}


} // namespace mfem

#endif // MFEM_USE_GSLIB<|MERGE_RESOLUTION|>--- conflicted
+++ resolved
@@ -886,7 +886,6 @@
    {
       const int dataptrin  = i*points_fld,
                 dataptrout = i*points_cnt;
-<<<<<<< HEAD
       if (field_in.FESpace()->GetOrdering() == Ordering::byNODES) {
           field_in_scalar.NewDataAndSize(field_in.GetData()+dataptrin, points_fld);
       }
@@ -895,11 +894,7 @@
               field_in_scalar(j) = field_in(i + j*ncomp);
           }
       }
-      GetNodeValues(field_in_scalar, node_vals);
-=======
-      field_in_scalar.NewDataAndSize(field_in.GetData()+dataptrin, points_fld);
       GetNodalValues(&field_in_scalar, node_vals);
->>>>>>> 76c7dd9b
 
       if (dim==2)
       {
@@ -951,9 +946,17 @@
          if (dim == 3) { ip.z = gsl_mfem_ref(index*dim + 2); }
          Vector localval(ncomp);
          field_in.GetVectorValue(gsl_mfem_elem[index], ip, localval);
-         for (int i = 0; i < ncomp; i++)
-         {
-            field_out(index + i*npt) = localval(i);
+         if (field_in.FESpace()->GetOrdering() == Ordering::byNODES) {
+             for (int i = 0; i < ncomp; i++)
+             {
+                field_out(index + i*npt) = localval(i);
+             }
+         }
+         else { //byVDIM
+             for (int i = 0; i < ncomp; i++)
+             {
+                field_out(index*ncomp + i) = localval(i);
+             }
          }
       }
    }
@@ -1066,7 +1069,9 @@
             sdpt = (struct send_pt *)sendpt->ptr;
             for (int index = 0; index < nptorig; index++)
             {
-               int idx = sdpt->index + j*nptorig;
+               int idx = field_in.FESpace()->GetOrdering() == Ordering::byNODES ?
+                         sdpt->index + j*nptorig :
+                         sdpt->index*ncomp + j;
                field_out(idx) = sdpt->ival;
                ++sdpt;
             }
@@ -1162,7 +1167,7 @@
 
 void OversetFindPointsGSLIB::FindPoints(const Vector &point_pos,
                                         Array<unsigned int> &point_id,
-                                        int ordering)
+                                        int point_pos_ordering)
 {
    MFEM_VERIFY(setupflag, "Use OversetFindPointsGSLIB::Setup before "
                "finding points.");
@@ -1179,7 +1184,7 @@
    const double *xv_base[dim];
    unsigned xv_stride[dim];
    for (int d = 0; d < dim; d++) {
-       if (ordering == Ordering::byNODES) {
+       if (point_pos_ordering == Ordering::byNODES) {
            xv_base[d] = point_pos.GetData() + d*points_cnt;
            xv_stride[d] = sizeof(double);
        }
@@ -1230,9 +1235,10 @@
 void OversetFindPointsGSLIB::Interpolate(const Vector &point_pos,
                                          Array<unsigned int> &point_id,
                                          const GridFunction &field_in,
-                                         Vector &field_out, int ordering)
-{
-   FindPoints(point_pos, point_id, ordering);
+                                         Vector &field_out,
+                                         int point_pos_ordering)
+{
+   FindPoints(point_pos, point_id, point_pos_ordering);
    Interpolate(field_in, field_out);
 }
 
