// Copyright (c) 2010-2021, Lawrence Livermore National Security, LLC. Produced
// at the Lawrence Livermore National Laboratory. All Rights reserved. See files
// LICENSE and NOTICE for details. LLNL-CODE-806117.
//
// This file is part of the MFEM library. For more information and source code
// availability visit https://mfem.org.
//
// MFEM is free software; you can redistribute it and/or modify it under the
// terms of the BSD-3 license. We welcome feedback and contributions, see file
// CONTRIBUTING.md for details.

#ifndef MFEM_NONLINEARFORM
#define MFEM_NONLINEARFORM

#include "../config/config.hpp"
#include "nonlininteg.hpp"
#include "nonlinearform_ext.hpp"
#include "bilinearform.hpp"
#include "gridfunc.hpp"

namespace mfem
{

class NonlinearForm : public Operator
{
protected:
   /// The assembly level.
   AssemblyLevel assembly;

   /// Extension for supporting different AssemblyLevel%s
   /** For nonlinear operators, the "matrix" assembly levels usually do not make
       sense, so only PARTIAL and NONE (matrix-free) are supported. */
   NonlinearFormExtension *ext; // owned

   /// FE space on which the form lives.
   FiniteElementSpace *fes; // not owned

   /// Set of Domain Integrators to be assembled (added).
   Array<NonlinearFormIntegrator*> dnfi; // owned

   /// Set of interior face Integrators to be assembled (added).
   Array<NonlinearFormIntegrator*> fnfi; // owned

   /// Set of boundary face Integrators to be assembled (added).
   Array<NonlinearFormIntegrator*> bfnfi; // owned
   Array<Array<int>*>              bfnfi_marker; // not owned

   mutable SparseMatrix *Grad, *cGrad; // owned
   /// Gradient Operator when not assembled as a matrix.
   mutable OperatorHandle hGrad; // has internal ownership flag

   /// A list of all essential true dofs
   Array<int> ess_tdof_list;

   /// Counter for updates propagated from the FiniteElementSpace.
   long sequence;

   /// Auxiliary Vector%s
   mutable Vector aux1, aux2;

   /// Pointer to the prolongation matrix of fes, may be NULL.
   const Operator *P; // not owned
   /// The result of dynamic-casting P to SparseMatrix pointer.
   const SparseMatrix *cP; // not owned

   bool Serial() const { return (!P || cP); }
   const Vector &Prolongate(const Vector &x) const;

public:
   /// Construct a NonlinearForm on the given FiniteElementSpace, @a f.
   /** As an Operator, the NonlinearForm has input and output size equal to the
       number of true degrees of freedom, i.e. f->GetTrueVSize(). */
   NonlinearForm(FiniteElementSpace *f)
      : Operator(f->GetTrueVSize()), assembly(AssemblyLevel::LEGACY),
        ext(NULL), fes(f), Grad(NULL), cGrad(NULL),
        sequence(f->GetSequence()), P(f->GetProlongationMatrix()),
        cP(dynamic_cast<const SparseMatrix*>(P))
   { }

<<<<<<< HEAD
   /// Set the desired assembly level. The default is AssemblyLevel::NONE.
   /** For nonlinear operators, the "matrix" assembly levels usually do not make
       sense, so only NONE (matrix-free) and PARTIAL are supported.

       Currently, AssemblyLevel::NONE uses the standard nonlinear action methods
       like AssembleElementVector of the NonlinearFormIntegrator class which
       work only on CPU and do not utilize features such as fast tensor-product
       basis evaluations. In this mode, the gradient operator is constructed as
       a SparseMatrix (or, in parallel, format such as HypreParMatrix).

       When using AssemblyLevel::PARTIAL, the action is performed using methods
       like AddMultPA of the NonlinearFormIntegrator class which typically
       support both CPU and GPU backends and utilize features such as fast
       tensor-product basis evaluations. In this mode, the gradient operator
       also uses partial assembly with support for CPU and GPU backends.

       This method must be called before "assembly" with Setup(). */
=======
   /// Set the desired assembly level. The default is AssemblyLevel::LEGACY.
   /** This method must be called before assembly. */
>>>>>>> b0770915
   void SetAssemblyLevel(AssemblyLevel assembly_level);

   FiniteElementSpace *FESpace() { return fes; }
   const FiniteElementSpace *FESpace() const { return fes; }

   /// Adds new Domain Integrator.
   void AddDomainIntegrator(NonlinearFormIntegrator *nlfi)
   { dnfi.Append(nlfi); }

   /// Access all integrators added with AddDomainIntegrator().
   Array<NonlinearFormIntegrator*> *GetDNFI() { return &dnfi; }
   const Array<NonlinearFormIntegrator*> *GetDNFI() const { return &dnfi; }

   /// Adds new Interior Face Integrator.
   void AddInteriorFaceIntegrator(NonlinearFormIntegrator *nlfi)
   { fnfi.Append(nlfi); }

   /** @brief Access all interior face integrators added with
       AddInteriorFaceIntegrator(). */
   const Array<NonlinearFormIntegrator*> &GetInteriorFaceIntegrators() const
   { return fnfi; }

   /// Adds new Boundary Face Integrator.
   void AddBdrFaceIntegrator(NonlinearFormIntegrator *nlfi)
   { bfnfi.Append(nlfi); bfnfi_marker.Append(NULL); }

   /** @brief Adds new Boundary Face Integrator, restricted to specific boundary
       attributes. */
   void AddBdrFaceIntegrator(NonlinearFormIntegrator *nfi,
                             Array<int> &bdr_marker)
   { bfnfi.Append(nfi); bfnfi_marker.Append(&bdr_marker); }

   /** @brief Access all boundary face integrators added with
       AddBdrFaceIntegrator(). */
   const Array<NonlinearFormIntegrator*> &GetBdrFaceIntegrators() const
   { return bfnfi; }

   /// Specify essential boundary conditions.
   /** This method calls FiniteElementSpace::GetEssentialTrueDofs() and stores
       the result internally for use by other methods. If the @a rhs pointer is
       not NULL, its essential true dofs will be set to zero. This makes it
       "compatible" with the output vectors from the Mult() method which also
       have zero entries at the essential true dofs. */
   void SetEssentialBC(const Array<int> &bdr_attr_is_ess, Vector *rhs = NULL);

   /// Specify essential boundary conditions.
   /** Use either SetEssentialBC() or SetEssentialTrueDofs() if possible. */
   void SetEssentialVDofs(const Array<int> &ess_vdofs_list);

   /// Specify essential boundary conditions.
   void SetEssentialTrueDofs(const Array<int> &ess_tdof_list)
   { ess_tdof_list.Copy(this->ess_tdof_list); }

   /// Return a (read-only) list of all essential true dofs.
   const Array<int> &GetEssentialTrueDofs() const { return ess_tdof_list; }

   /// Compute the enery corresponding to the state @a x.
   /** In general, @a x may have non-homogeneous essential boundary values.

       The state @a x must be a "GridFunction size" vector, i.e. its size must
       be fes->GetVSize(). */
   double GetGridFunctionEnergy(const Vector &x) const;

   /// Compute the enery corresponding to the state @a x.
   /** In general, @a x may have non-homogeneous essential boundary values.

       The state @a x must be a true-dof vector. */
   virtual double GetEnergy(const Vector &x) const
   { return GetGridFunctionEnergy(Prolongate(x)); }

   /// Evaluate the action of the NonlinearForm.
   /** The input essential dofs in @a x will, generally, be non-zero. However,
       the output essential dofs in @a y will always be set to zero.

       Both the input and the output vectors, @a x and @a y, must be true-dof
       vectors, i.e. their size must be fes->GetTrueVSize(). */
   virtual void Mult(const Vector &x, Vector &y) const;

   /** @brief Compute the gradient Operator of the NonlinearForm corresponding
       to the state @a x. */
   /** Any previously specified essential boundary conditions will be
       automatically imposed on the gradient operator.

       The returned object is valid until the next call to this method or the
       destruction of this object.

       In general, @a x may have non-homogeneous essential boundary values.

       The state @a x must be a true-dof vector. */
   virtual Operator &GetGradient(const Vector &x) const;

   /// Update the NonlinearForm to propagate updates of the associated FE space.
   /** After calling this method, the essential boundary conditions need to be
       set again. */
   virtual void Update();

   /** @brief Setup the NonlinearForm: based on the current AssemblyLevel and
       the current mesh, optionally, precompute and store data that will be
       reused in subsequent call to Mult(). */
   /** Typically, this method has to be called before Mult() when using
       AssemblyLevel::PARTIAL, after calling Update(), or after modifying the
       mesh coordinates. */
   virtual void Setup();

   /// Get the finite element space prolongation matrix
   virtual const Operator *GetProlongation() const { return P; }
   /// Get the finite element space restriction matrix
   virtual const Operator *GetRestriction() const
   { return fes->GetRestrictionMatrix(); }

   /** @brief Destroy the NonlinearForm including the owned
       NonlinearFormIntegrator%s and gradient Operator. */
   virtual ~NonlinearForm();
};


/** @brief A class representing a general block nonlinear operator defined on
    the Cartesian product of multiple FiniteElementSpace%s. */
class BlockNonlinearForm : public Operator
{
protected:
   /// FE spaces on which the form lives.
   Array<FiniteElementSpace*> fes;

   /// Set of Domain Integrators to be assembled (added).
   Array<BlockNonlinearFormIntegrator*> dnfi;

   /// Set of interior face Integrators to be assembled (added).
   Array<BlockNonlinearFormIntegrator*> fnfi;

   /// Set of Boundary Face Integrators to be assembled (added).
   Array<BlockNonlinearFormIntegrator*> bfnfi;
   Array<Array<int>*>           bfnfi_marker;

   /** Auxiliary block-vectors for wrapping input and output vectors or holding
       GridFunction-like block-vector data (e.g. in parallel). */
   mutable BlockVector xs, ys;

   mutable Array2D<SparseMatrix*> Grads, cGrads;
   mutable BlockOperator *BlockGrad;

   // A list of the offsets
   Array<int> block_offsets;
   Array<int> block_trueOffsets;

   // Array of Arrays of tdofs for each space in 'fes'
   Array<Array<int> *> ess_tdofs;

   /// Array of pointers to the prolongation matrix of fes, may be NULL
   Array<const Operator *> P;

   /// Array of results of dynamic-casting P to SparseMatrix pointer
   Array<const SparseMatrix *> cP;

   /// Indicator if the Operator is part of a parallel run
   bool is_serial = true;

   /// Indicator if the Operator needs prolongation on assembly
   bool needs_prolongation = false;

   mutable BlockVector aux1, aux2;

   const BlockVector &Prolongate(const BlockVector &bx) const;

   /// Specialized version of GetEnergy() for BlockVectors
   double GetEnergyBlocked(const BlockVector &bx) const;

   /// Specialized version of Mult() for BlockVector%s
   /// Block L-Vector to Block L-Vector
   void MultBlocked(const BlockVector &bx, BlockVector &by) const;

   /// Specialized version of GetGradient() for BlockVector
   void ComputeGradientBlocked(const BlockVector &bx) const;

public:
   /// Construct an empty BlockNonlinearForm. Initialize with SetSpaces().
   BlockNonlinearForm();

   /// Construct a BlockNonlinearForm on the given set of FiniteElementSpace%s.
   BlockNonlinearForm(Array<FiniteElementSpace *> &f);

   /// Return the @a k-th FE space of the BlockNonlinearForm.
   FiniteElementSpace *FESpace(int k) { return fes[k]; }
   /// Return the @a k-th FE space of the BlockNonlinearForm (const version).
   const FiniteElementSpace *FESpace(int k) const { return fes[k]; }

   /// (Re)initialize the BlockNonlinearForm.
   /** After a call to SetSpaces(), the essential b.c. must be set again. */
   void SetSpaces(Array<FiniteElementSpace *> &f);

   /// Return the regular dof offsets.
   const Array<int> &GetBlockOffsets() const { return block_offsets; }
   /// Return the true-dof offsets.
   const Array<int> &GetBlockTrueOffsets() const { return block_trueOffsets; }

   /// Adds new Domain Integrator.
   void AddDomainIntegrator(BlockNonlinearFormIntegrator *nlfi)
   { dnfi.Append(nlfi); }

   /// Adds new Interior Face Integrator.
   void AddInteriorFaceIntegrator(BlockNonlinearFormIntegrator *nlfi)
   { fnfi.Append(nlfi); }

   /// Adds new Boundary Face Integrator.
   void AddBdrFaceIntegrator(BlockNonlinearFormIntegrator *nlfi)
   { bfnfi.Append(nlfi); bfnfi_marker.Append(NULL); }

   /** @brief Adds new Boundary Face Integrator, restricted to specific boundary
       attributes. */
   void AddBdrFaceIntegrator(BlockNonlinearFormIntegrator *nlfi,
                             Array<int> &bdr_marker);

   virtual void SetEssentialBC(const Array<Array<int> *>&bdr_attr_is_ess,
                               Array<Vector *> &rhs);

   virtual double GetEnergy(const Vector &x) const;

   /// Method is only called in serial, the parallel version calls MultBlocked
   /// directly.
   virtual void Mult(const Vector &x, Vector &y) const;

   /// Method is only called in serial, the parallel version calls
   /// GetGradientBlocked directly.
   virtual Operator &GetGradient(const Vector &x) const;

   /// Destructor.
   virtual ~BlockNonlinearForm();
};


}

#endif<|MERGE_RESOLUTION|>--- conflicted
+++ resolved
@@ -77,16 +77,16 @@
         cP(dynamic_cast<const SparseMatrix*>(P))
    { }
 
-<<<<<<< HEAD
-   /// Set the desired assembly level. The default is AssemblyLevel::NONE.
+   /// Set the desired assembly level. The default is AssemblyLevel::LEGACY.
    /** For nonlinear operators, the "matrix" assembly levels usually do not make
-       sense, so only NONE (matrix-free) and PARTIAL are supported.
-
-       Currently, AssemblyLevel::NONE uses the standard nonlinear action methods
-       like AssembleElementVector of the NonlinearFormIntegrator class which
-       work only on CPU and do not utilize features such as fast tensor-product
-       basis evaluations. In this mode, the gradient operator is constructed as
-       a SparseMatrix (or, in parallel, format such as HypreParMatrix).
+       sense, so only LEGACY, NONE (matrix-free) and PARTIAL are supported.
+
+       Currently, AssemblyLevel::LEGACY uses the standard nonlinear action
+       methods like AssembleElementVector of the NonlinearFormIntegrator class
+       which work only on CPU and do not utilize features such as fast
+       tensor-product basis evaluations. In this mode, the gradient operator is
+       constructed as a SparseMatrix (or, in parallel, format such as
+       HypreParMatrix).
 
        When using AssemblyLevel::PARTIAL, the action is performed using methods
        like AddMultPA of the NonlinearFormIntegrator class which typically
@@ -94,11 +94,13 @@
        tensor-product basis evaluations. In this mode, the gradient operator
        also uses partial assembly with support for CPU and GPU backends.
 
+       When using AssemblyLevel::NONE, the action is performed using methods
+       like AddMultMF of the NonlinearFormIntegrator class which typically
+       support both CPU and GPU backends and utilize features such as fast
+       tensor-product basis evaluations. In this mode, the gradient operator
+       is currently not supported.
+
        This method must be called before "assembly" with Setup(). */
-=======
-   /// Set the desired assembly level. The default is AssemblyLevel::LEGACY.
-   /** This method must be called before assembly. */
->>>>>>> b0770915
    void SetAssemblyLevel(AssemblyLevel assembly_level);
 
    FiniteElementSpace *FESpace() { return fes; }
