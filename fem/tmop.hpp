--- conflicted
+++ resolved
@@ -1133,7 +1133,7 @@
 
    // Evaluation of the discrete target specification on different meshes.
    // Owned.
-   AdaptivityEvaluator *adapt_lim_eval;
+   AdaptivityEvaluator *adapt_eval;
 
    void SetDiscreteTargetBase(const GridFunction &tspec_);
    void SetTspecAtIndex(int idx, const GridFunction &tspec_);
@@ -1156,7 +1156,7 @@
 #endif
         amr_el(-1), lim_min_size(-0.1),
         good_tspec(false), good_tspec_grad(false), good_tspec_hess(false),
-        adapt_lim_eval(NULL) { }
+        adapt_eval(NULL) { }
 
    virtual ~DiscreteAdaptTC();
 
@@ -1232,8 +1232,8 @@
 
    void SetAdaptivityEvaluator(AdaptivityEvaluator *ae)
    {
-      if (adapt_lim_eval) { delete adapt_lim_eval; }
-      adapt_lim_eval = ae;
+      if (adapt_eval) { delete adapt_eval; }
+      adapt_eval = ae;
    }
 
    const Vector &GetTspecPert1H()   { return tspec_pert1h; }
@@ -1341,12 +1341,7 @@
    AdaptivityEvaluator *adapt_lim_eval;  // Not owned.
 
    // Surface fitting.
-<<<<<<< HEAD
-   GridFunction *surf_fit_gf,
-                *surf_fit_gf_bar;       // Owned, Updated by surf_fit_eval.
-=======
    GridFunction *surf_fit_gf;       // Owned, Updated by surf_fit_eval.
->>>>>>> ec5ce4b5
    const Array<bool> *surf_fit_marker;  // Not owned.
    Coefficient *surf_fit_coeff;         // Not owned.
    AdaptivityEvaluator *surf_fit_eval;  // Not owned.
@@ -1452,22 +1447,12 @@
    // First derivative of the surface fitting term.
    void AssembleElemVecSurfFit(const FiniteElement &el_x,
                                IsoparametricTransformation &Tpr,
-<<<<<<< HEAD
-                               const IntegrationRule &ir_quad,
-                               const Vector &weights, DenseMatrix &mat);
-   // Second derivative of the surface fitting term.
-   void AssembleElemGradSurfFit(const FiniteElement &el_x,
-                                IsoparametricTransformation &Tpr,
-                                const IntegrationRule &ir_quad,
-                                const Vector &weights, DenseMatrix &mat);
-=======
                                DenseMatrix &mat);
 
    // Second derivative of the surface fitting term.
    void AssembleElemGradSurfFit(const FiniteElement &el_x,
                                 IsoparametricTransformation &Tpr,
                                 DenseMatrix &mat);
->>>>>>> ec5ce4b5
 
    double GetFDDerivative(const FiniteElement &el,
                           ElementTransformation &T,
@@ -1550,11 +1535,7 @@
         lim_dist(NULL), lim_func(NULL), lim_normal(1.0),
         adapt_lim_gf0(NULL), adapt_lim_gf(NULL), adapt_lim_coeff(NULL),
         adapt_lim_eval(NULL),
-<<<<<<< HEAD
-        surf_fit_gf(NULL), surf_fit_gf_bar(NULL), surf_fit_marker(NULL),
-=======
         surf_fit_gf(NULL), surf_fit_marker(NULL),
->>>>>>> ec5ce4b5
         surf_fit_coeff(NULL),
         surf_fit_eval(NULL), surf_fit_normal(1.0),
         discr_tc(dynamic_cast<DiscreteAdaptTC *>(tc)),
@@ -1649,10 +1630,7 @@
                              AdaptivityEvaluator &ae);
 #endif
    void GetSurfaceFittingErrors(double &err_avg, double &err_max);
-<<<<<<< HEAD
-=======
    bool IsSurfaceFittingEnabled() { return (surf_fit_gf != NULL); }
->>>>>>> ec5ce4b5
 
    /// Update the original/reference nodes used for limiting.
    void SetLimitingNodes(const GridFunction &n0) { lim_nodes0 = &n0; }
