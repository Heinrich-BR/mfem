// Copyright (c) 2010-2022, Lawrence Livermore National Security, LLC. Produced
// at the Lawrence Livermore National Laboratory. All Rights reserved. See files
// LICENSE and NOTICE for details. LLNL-CODE-806117.
//
// This file is part of the MFEM library. For more information and source code
// availability visit https://mfem.org.
//
// MFEM is free software; you can redistribute it and/or modify it under the
// terms of the BSD-3 license. We welcome feedback and contributions, see file
// CONTRIBUTING.md for details.

#ifndef MFEM_COMPLEX_FEM
#define MFEM_COMPLEX_FEM

#include "../linalg/complex_operator.hpp"
#include "gridfunc.hpp"
#include "linearform.hpp"
#include "bilinearform.hpp"
#ifdef MFEM_USE_MPI
#include "pgridfunc.hpp"
#include "plinearform.hpp"
#include "pbilinearform.hpp"
#endif
#include <complex>

namespace mfem
{

/// Class for complex-valued grid function - real + imaginary part Vector with
/// associated FE space.
class ComplexGridFunction : public Vector
{
private:
   GridFunction * gfr;
   GridFunction * gfi;

protected:
   void Destroy() { delete gfr; delete gfi; }

public:
   /** @brief Construct a ComplexGridFunction associated with the
       FiniteElementSpace @a *f. */
   ComplexGridFunction(FiniteElementSpace *f);

   void Update();

   /// Assign constant values to the ComplexGridFunction data.
   ComplexGridFunction &operator=(const std::complex<double> & value)
   { *gfr = value.real(); *gfi = value.imag(); return *this; }

   virtual void ProjectCoefficient(Coefficient &real_coeff,
                                   Coefficient &imag_coeff);
   virtual void ProjectCoefficient(VectorCoefficient &real_vcoeff,
                                   VectorCoefficient &imag_vcoeff);

   virtual void ProjectBdrCoefficient(Coefficient &real_coeff,
                                      Coefficient &imag_coeff,
                                      Array<int> &attr);
   virtual void ProjectBdrCoefficientNormal(VectorCoefficient &real_coeff,
                                            VectorCoefficient &imag_coeff,
                                            Array<int> &attr);
   virtual void ProjectBdrCoefficientTangent(VectorCoefficient &real_coeff,
                                             VectorCoefficient &imag_coeff,
                                             Array<int> &attr);

   FiniteElementSpace *FESpace() { return gfr->FESpace(); }
   const FiniteElementSpace *FESpace() const { return gfr->FESpace(); }

   GridFunction & real() { return *gfr; }
   GridFunction & imag() { return *gfi; }
   const GridFunction & real() const { return *gfr; }
   const GridFunction & imag() const { return *gfi; }

   /// Update the memory location of the real and imaginary GridFunction @a gfr
   /// and @a gfi to match the ComplexGridFunction.
   void Sync() { gfr->SyncMemory(*this); gfi->SyncMemory(*this); }

   /// Update the alias memory location of the real and imaginary GridFunction
   /// @a gfr and @a gfi to match the ComplexGridFunction.
   void SyncAlias() { gfr->SyncAliasMemory(*this); gfi->SyncAliasMemory(*this); }

   /// Destroys the grid function.
   virtual ~ComplexGridFunction() { Destroy(); }

};

/** Class for a complex-valued linear form

    The @a convention argument in the class's constructor is documented in the
    mfem::ComplexOperator class found in linalg/complex_operator.hpp.

    When supplying integrators to the ComplexLinearForm either the real or
    imaginary integrator can be NULL. This indicates that the corresponding
    portion of the complex-valued field is equal to zero.
 */
class ComplexLinearForm : public Vector
{
private:
   ComplexOperator::Convention conv;

protected:
   LinearForm * lfr;
   LinearForm * lfi;

public:
   ComplexLinearForm(FiniteElementSpace *fes,
                     ComplexOperator::Convention
                     convention = ComplexOperator::HERMITIAN);

   /** @brief Create a ComplexLinearForm on the FiniteElementSpace @a fes, using
       the same integrators as the LinearForms @a lf_r (real) and @a lf_i (imag).

       The pointer @a fes is not owned by the newly constructed object.

       The integrators are copied as pointers and they are not owned by the
       newly constructed ComplexLinearForm. */
   ComplexLinearForm(FiniteElementSpace *fes, LinearForm *lf_r, LinearForm *lf_i,
                     ComplexOperator::Convention
                     convention = ComplexOperator::HERMITIAN);

   virtual ~ComplexLinearForm();

   ComplexOperator::Convention GetConvention() const { return conv; }
   void SetConvention(const ComplexOperator::Convention &
                      convention) { conv = convention; }

   /// Adds new Domain Integrator.
   void AddDomainIntegrator(LinearFormIntegrator *lfi_real,
                            LinearFormIntegrator *lfi_imag);

   /// Adds new Domain Integrator, restricted to the given attributes.
   void AddDomainIntegrator(LinearFormIntegrator *lfi_real,
                            LinearFormIntegrator *lfi_imag,
                            Array<int> &elem_attr_marker);

   /// Adds new Boundary Integrator.
   void AddBoundaryIntegrator(LinearFormIntegrator *lfi_real,
                              LinearFormIntegrator *lfi_imag);

   /** @brief Add new Boundary Integrator, restricted to the given boundary
       attributes.

       Assumes ownership of @a lfi_real and @a lfi_imag.

       The array @a bdr_attr_marker is stored internally as a pointer to the
       given Array<int> object. */
   void AddBoundaryIntegrator(LinearFormIntegrator *lfi_real,
                              LinearFormIntegrator *lfi_imag,
                              Array<int> &bdr_attr_marker);

   /// Adds new Boundary Face Integrator. Assumes ownership of @a lfi.
   void AddBdrFaceIntegrator(LinearFormIntegrator *lfi_real,
                             LinearFormIntegrator *lfi_imag);

   /** @brief Add new Boundary Face Integrator, restricted to the given boundary
       attributes.

       Assumes ownership of @a lfi_real and @a lfi_imag.

       The array @a bdr_attr_marker is stored internally as a pointer to the
       given Array<int> object. */
   void AddBdrFaceIntegrator(LinearFormIntegrator *lfi_real,
                             LinearFormIntegrator *lfi_imag,
                             Array<int> &bdr_attr_marker);

   FiniteElementSpace *FESpace() const { return lfr->FESpace(); }

   LinearForm & real() { return *lfr; }
   LinearForm & imag() { return *lfi; }
   const LinearForm & real() const { return *lfr; }
   const LinearForm & imag() const { return *lfi; }

   /// Update the memory location of the real and imaginary LinearForm @a lfr
   /// and @a lfi to match the ComplexLinearForm.
   void Sync() { lfr->SyncMemory(*this); lfi->SyncMemory(*this); }

   /// Update the alias memory location of the real and imaginary LinearForm @a
   /// lfr and @a lfi to match the ComplexLinearForm.
   void SyncAlias() { lfr->SyncAliasMemory(*this); lfi->SyncAliasMemory(*this); }

   void Update();
   void Update(FiniteElementSpace *f);

   /// Assembles the linear form i.e. sums over all domain/bdr integrators.
   void Assemble();

   std::complex<double> operator()(const ComplexGridFunction &gf) const;
};


/** Class for sesquilinear form

    A sesquilinear form is a generalization of a bilinear form to complex-valued
    fields. Sesquilinear forms are linear in the second argument but the first
    argument involves a complex conjugate in the sense that:

                a(alpha u, beta v) = conj(alpha) beta a(u, v)

    The @a convention argument in the class's constructor is documented in the
    mfem::ComplexOperator class found in linalg/complex_operator.hpp.

    When supplying integrators to the SesquilinearForm either the real or
    imaginary integrator can be NULL. This indicates that the corresponding
    portion of the complex-valued material coefficient is equal to zero.
*/
class SesquilinearForm
{
private:
   ComplexOperator::Convention conv;

   /** This data member allows one to specify what should be done to the
       diagonal matrix entries and corresponding RHS values upon elimination of
       the constrained DoFs. */
   mfem::Matrix::DiagonalPolicy diag_policy = mfem::Matrix::DIAG_ONE;

   BilinearForm *blfr;
   BilinearForm *blfi;

   /* These methods check if the real/imag parts of the sesquilinear form are
      not empty */
   bool RealInteg();
   bool ImagInteg();

public:
   SesquilinearForm(FiniteElementSpace *fes,
                    ComplexOperator::Convention
                    convention = ComplexOperator::HERMITIAN);
   /** @brief Create a SesquilinearForm on the FiniteElementSpace @a fes, using
       the same integrators as the BilinearForms @a bfr and @a bfi .

       The pointer @a fes is not owned by the newly constructed object.

       The integrators are copied as pointers and they are not owned by the
       newly constructed SesquilinearForm. */
   SesquilinearForm(FiniteElementSpace *fes, BilinearForm *bfr, BilinearForm *bfi,
                    ComplexOperator::Convention
                    convention = ComplexOperator::HERMITIAN);

   ComplexOperator::Convention GetConvention() const { return conv; }
   void SetConvention(const ComplexOperator::Convention &
                      convention) { conv = convention; }

   /// Set the desired assembly level.
   /** Valid choices are:

       - AssemblyLevel::LEGACY (default)
       - AssemblyLevel::FULL
       - AssemblyLevel::PARTIAL
       - AssemblyLevel::ELEMENT
       - AssemblyLevel::NONE

       This method must be called before assembly. */
   void SetAssemblyLevel(AssemblyLevel assembly_level)
   {
      blfr->SetAssemblyLevel(assembly_level);
      blfi->SetAssemblyLevel(assembly_level);
   }

   BilinearForm & real() { return *blfr; }
   BilinearForm & imag() { return *blfi; }
   const BilinearForm & real() const { return *blfr; }
   const BilinearForm & imag() const { return *blfi; }

   /// Adds new Domain Integrator.
   void AddDomainIntegrator(BilinearFormIntegrator *bfi_real,
                            BilinearFormIntegrator *bfi_imag);

   /// Adds new Domain Integrator, restricted to the given attributes.
   void AddDomainIntegrator(BilinearFormIntegrator *bfi_real,
                            BilinearFormIntegrator *bfi_imag,
                            Array<int> &elem_marker);

   /// Adds new Boundary Integrator.
   void AddBoundaryIntegrator(BilinearFormIntegrator *bfi_real,
                              BilinearFormIntegrator *bfi_imag);

   /// Adds new Boundary Integrator, restricted to specific boundary attributes.
   void AddBoundaryIntegrator(BilinearFormIntegrator *bfi_real,
                              BilinearFormIntegrator *bfi_imag,
                              Array<int> &bdr_marker);

   /// Adds new interior Face Integrator. Assumes ownership of @a bfi.
   void AddInteriorFaceIntegrator(BilinearFormIntegrator *bfi_real,
                                  BilinearFormIntegrator *bfi_imag);

   /// Adds new boundary Face Integrator. Assumes ownership of @a bfi.
   void AddBdrFaceIntegrator(BilinearFormIntegrator *bfi_real,
                             BilinearFormIntegrator *bfi_imag);

   /** @brief Adds new boundary Face Integrator, restricted to specific boundary
       attributes.

       Assumes ownership of @a bfi.

       The array @a bdr_marker is stored internally as a pointer to the given
       Array<int> object. */
   void AddBdrFaceIntegrator(BilinearFormIntegrator *bfi_real,
                             BilinearFormIntegrator *bfi_imag,
                             Array<int> &bdr_marker);

   /// Assemble the local matrix
   void Assemble(int skip_zeros = 1);

   /// Finalizes the matrix initialization.
   void Finalize(int skip_zeros = 1);

   /// Returns the matrix assembled on the true dofs, i.e. P^t A P.
   /** The returned matrix has to be deleted by the caller. */
   ComplexSparseMatrix *AssembleComplexSparseMatrix();

   /// Return the parallel FE space associated with the ParBilinearForm.
   FiniteElementSpace *FESpace() const { return blfr->FESpace(); }

   void FormLinearSystem(const Array<int> &ess_tdof_list, Vector &x, Vector &b,
                         OperatorHandle &A, Vector &X, Vector &B,
                         int copy_interior = 0);

   void FormSystemMatrix(const Array<int> &ess_tdof_list,
                         OperatorHandle &A);

   /** Call this method after solving a linear system constructed using the
       FormLinearSystem method to recover the solution as a ParGridFunction-size
       vector in x. Use the same arguments as in the FormLinearSystem call. */
   virtual void RecoverFEMSolution(const Vector &X, const Vector &b, Vector &x);

   virtual void Update(FiniteElementSpace *nfes = NULL);

   /// Sets diagonal policy used upon construction of the linear system
   void SetDiagonalPolicy(mfem::Matrix::DiagonalPolicy dpolicy);

   /// Returns the diagonal policy of the sesquilinear form
   Matrix::DiagonalPolicy GetDiagonalPolicy() const {return diag_policy;}

   virtual ~SesquilinearForm();
};

#ifdef MFEM_USE_MPI

/// Class for parallel complex-valued grid function - real + imaginary part
/// Vector with associated parallel FE space.
class ParComplexGridFunction : public Vector
{
private:

   ParGridFunction * pgfr;
   ParGridFunction * pgfi;

protected:
   void Destroy() { delete pgfr; delete pgfi; }

public:

   /** @brief Construct a ParComplexGridFunction associated with the
       ParFiniteElementSpace @a *pf. */
   ParComplexGridFunction(ParFiniteElementSpace *pf);

   void Update();

   /// Assign constant values to the ParComplexGridFunction data.
   ParComplexGridFunction &operator=(const std::complex<double> & value)
   { *pgfr = value.real(); *pgfi = value.imag(); return *this; }

   virtual void ProjectCoefficient(Coefficient &real_coeff,
                                   Coefficient &imag_coeff);
   virtual void ProjectCoefficient(VectorCoefficient &real_vcoeff,
                                   VectorCoefficient &imag_vcoeff);

   virtual void ProjectBdrCoefficient(Coefficient &real_coeff,
                                      Coefficient &imag_coeff,
                                      Array<int> &attr);
   virtual void ProjectBdrCoefficientNormal(VectorCoefficient &real_coeff,
                                            VectorCoefficient &imag_coeff,
                                            Array<int> &attr);
   virtual void ProjectBdrCoefficientTangent(VectorCoefficient &real_coeff,
                                             VectorCoefficient &imag_coeff,
                                             Array<int> &attr);

   void Distribute(const Vector *tv);
   void Distribute(const Vector &tv) { Distribute(&tv); }

   /// Returns the vector restricted to the true dofs.
   void ParallelProject(Vector &tv) const;

   FiniteElementSpace *FESpace() { return pgfr->FESpace(); }
   const FiniteElementSpace *FESpace() const { return pgfr->FESpace(); }

   ParFiniteElementSpace *ParFESpace() { return pgfr->ParFESpace(); }
   const ParFiniteElementSpace *ParFESpace() const { return pgfr->ParFESpace(); }

   ParGridFunction & real() { return *pgfr; }
   ParGridFunction & imag() { return *pgfi; }
   const ParGridFunction & real() const { return *pgfr; }
   const ParGridFunction & imag() const { return *pgfi; }

   /// Update the memory location of the real and imaginary ParGridFunction @a
   /// pgfr and @a pgfi to match the ParComplexGridFunction.
   void Sync() { pgfr->SyncMemory(*this); pgfi->SyncMemory(*this); }

   /// Update the alias memory location of the real and imaginary
   /// ParGridFunction @a pgfr and @a pgfi to match the ParComplexGridFunction.
   void SyncAlias() { pgfr->SyncAliasMemory(*this); pgfi->SyncAliasMemory(*this); }


   virtual double ComputeL2Error(Coefficient &exsolr, Coefficient &exsoli,
                                 const IntegrationRule *irs[] = NULL) const
   {
      double err_r = pgfr->ComputeL2Error(exsolr, irs);
      double err_i = pgfi->ComputeL2Error(exsoli, irs);
      return sqrt(err_r * err_r + err_i * err_i);
   }

   virtual double ComputeL2Error(VectorCoefficient &exsolr,
                                 VectorCoefficient &exsoli,
                                 const IntegrationRule *irs[] = NULL,
                                 Array<int> *elems = NULL) const
   {
      double err_r = pgfr->ComputeL2Error(exsolr, irs, elems);
      double err_i = pgfi->ComputeL2Error(exsoli, irs, elems);
      return sqrt(err_r * err_r + err_i * err_i);
   }


   /// Destroys grid function.
   virtual ~ParComplexGridFunction() { Destroy(); }

};

/** Class for a complex-valued, parallel linear form

    The @a convention argument in the class's constructor is documented in the
    mfem::ComplexOperator class found in linalg/complex_operator.hpp.

    When supplying integrators to the ParComplexLinearForm either the real or
    imaginary integrator can be NULL.  This indicates that the corresponding
    portion of the complex-valued field is equal to zero.
 */
class ParComplexLinearForm : public Vector
{
private:
   ComplexOperator::Convention conv;

protected:
   ParLinearForm * plfr;
   ParLinearForm * plfi;

   HYPRE_BigInt * tdof_offsets;

public:

   ParComplexLinearForm(ParFiniteElementSpace *pf,
                        ComplexOperator::Convention
                        convention = ComplexOperator::HERMITIAN);

   /** @brief Create a ParComplexLinearForm on the ParFiniteElementSpace @a pf,
       using the same integrators as the LinearForms @a plf_r (real) and
       @a plf_i (imag).

      The pointer @a fes is not owned by the newly constructed object.

      The integrators are copied as pointers and they are not owned by the newly
      constructed ParComplexLinearForm. */
   ParComplexLinearForm(ParFiniteElementSpace *pf, ParLinearForm *plf_r,
                        ParLinearForm *plf_i,
                        ComplexOperator::Convention
                        convention = ComplexOperator::HERMITIAN);

   virtual ~ParComplexLinearForm();

   ComplexOperator::Convention GetConvention() const { return conv; }
   void SetConvention(const ComplexOperator::Convention &
                      convention) { conv = convention; }

   /// Adds new Domain Integrator.
   void AddDomainIntegrator(LinearFormIntegrator *lfi_real,
                            LinearFormIntegrator *lfi_imag);

<<<<<<< HEAD
   /** @brief Add new Domain Integrator, restricted to the given region
       attributes.

       Assumes ownership of @a lfi_real and @a lfi_imag.

       The array @a attr_marker is stored internally as a pointer to the
       given Array<int> object. */
   void AddDomainIntegrator(LinearFormIntegrator *lfi_real,
                            LinearFormIntegrator *lfi_imag,
                            Array<int> &attr_marker);
=======
   /// Adds new Domain Integrator, restricted to specific attributes.
   void AddDomainIntegrator(LinearFormIntegrator *lfi_real,
                            LinearFormIntegrator *lfi_imag,
                            Array<int> &elem_attr_marker);
>>>>>>> 5308d285

   /// Adds new Boundary Integrator.
   void AddBoundaryIntegrator(LinearFormIntegrator *lfi_real,
                              LinearFormIntegrator *lfi_imag);

   /** @brief Add new Boundary Integrator, restricted to the given boundary
       attributes.

       Assumes ownership of @a lfi_real and @a lfi_imag.

       The array @a bdr_attr_marker is stored internally as a pointer to the
       given Array<int> object. */
   void AddBoundaryIntegrator(LinearFormIntegrator *lfi_real,
                              LinearFormIntegrator *lfi_imag,
                              Array<int> &bdr_attr_marker);

   /// Adds new Boundary Face Integrator. Assumes ownership of @a lfi.
   void AddBdrFaceIntegrator(LinearFormIntegrator *lfi_real,
                             LinearFormIntegrator *lfi_imag);

   /** @brief Add new Boundary Face Integrator, restricted to the given boundary
       attributes.

       Assumes ownership of @a lfi_real and @a lfi_imag.

       The array @a bdr_attr_marker is stored internally as a pointer to the
       given Array<int> object. */
   void AddBdrFaceIntegrator(LinearFormIntegrator *lfi_real,
                             LinearFormIntegrator *lfi_imag,
                             Array<int> &bdr_attr_marker);

   ParFiniteElementSpace *ParFESpace() const { return plfr->ParFESpace(); }

   ParLinearForm & real() { return *plfr; }
   ParLinearForm & imag() { return *plfi; }
   const ParLinearForm & real() const { return *plfr; }
   const ParLinearForm & imag() const { return *plfi; }

   /// Update the memory location of the real and imaginary ParLinearForm @a lfr
   /// and @a lfi to match the ParComplexLinearForm.
   void Sync() { plfr->SyncMemory(*this); plfi->SyncMemory(*this); }

   /// Update the alias memory location of the real and imaginary ParLinearForm
   /// @a plfr and @a plfi to match the ParComplexLinearForm.
   void SyncAlias() { plfr->SyncAliasMemory(*this); plfi->SyncAliasMemory(*this); }

   void Update(ParFiniteElementSpace *pf = NULL);

   /// Assembles the linear form i.e. sums over all domain/bdr integrators.
   void Assemble();

   /// Assemble the vector on the true dofs, i.e. P^t v.
   void ParallelAssemble(Vector &tv);

   /// Returns the vector assembled on the true dofs, i.e. P^t v.
   HypreParVector *ParallelAssemble();

   std::complex<double> operator()(const ParComplexGridFunction &gf) const;

};

/** Class for a parallel sesquilinear form

    A sesquilinear form is a generalization of a bilinear form to complex-valued
    fields. Sesquilinear forms are linear in the second argument but the
    first argument involves a complex conjugate in the sense that:

                a(alpha u, beta v) = conj(alpha) beta a(u, v)

    The @a convention argument in the class's constructor is documented in the
    mfem::ComplexOperator class found in linalg/complex_operator.hpp.

    When supplying integrators to the ParSesquilinearForm either the real or
    imaginary integrator can be NULL. This indicates that the corresponding
    portion of the complex-valued material coefficient is equal to zero.
*/
class ParSesquilinearForm
{
private:
   ComplexOperator::Convention conv;

   ParBilinearForm *pblfr;
   ParBilinearForm *pblfi;

   /* These methods check if the real/imag parts of the sesqulinear form are not
      empty */
   bool RealInteg();
   bool ImagInteg();

public:
   ParSesquilinearForm(ParFiniteElementSpace *pf,
                       ComplexOperator::Convention
                       convention = ComplexOperator::HERMITIAN);

   /** @brief Create a ParSesquilinearForm on the ParFiniteElementSpace @a pf,
       using the same integrators as the ParBilinearForms @a pbfr and @a pbfi .

       The pointer @a pf is not owned by the newly constructed object.

       The integrators are copied as pointers and they are not owned by the
       newly constructed ParSesquilinearForm. */
   ParSesquilinearForm(ParFiniteElementSpace *pf, ParBilinearForm *pbfr,
                       ParBilinearForm *pbfi,
                       ComplexOperator::Convention
                       convention = ComplexOperator::HERMITIAN);

   ComplexOperator::Convention GetConvention() const { return conv; }
   void SetConvention(const ComplexOperator::Convention &
                      convention) { conv = convention; }

   /// Set the desired assembly level.
   /** Valid choices are:

       - AssemblyLevel::LEGACY (default)
       - AssemblyLevel::FULL
       - AssemblyLevel::PARTIAL
       - AssemblyLevel::ELEMENT
       - AssemblyLevel::NONE

       This method must be called before assembly. */
   void SetAssemblyLevel(AssemblyLevel assembly_level)
   {
      pblfr->SetAssemblyLevel(assembly_level);
      pblfi->SetAssemblyLevel(assembly_level);
   }

   ParBilinearForm & real() { return *pblfr; }
   ParBilinearForm & imag() { return *pblfi; }
   const ParBilinearForm & real() const { return *pblfr; }
   const ParBilinearForm & imag() const { return *pblfi; }

   /// Adds new Domain Integrator.
   void AddDomainIntegrator(BilinearFormIntegrator *bfi_real,
                            BilinearFormIntegrator *bfi_imag);

   /// Adds new Domain Integrator, restricted to specific attributes.
   void AddDomainIntegrator(BilinearFormIntegrator *bfi_real,
                            BilinearFormIntegrator *bfi_imag,
                            Array<int> &elem_marker);

   /// Adds new Boundary Integrator.
   void AddBoundaryIntegrator(BilinearFormIntegrator *bfi_real,
                              BilinearFormIntegrator *bfi_imag);

   /** @brief Adds new boundary Integrator, restricted to specific boundary
       attributes.

       Assumes ownership of @a bfi.

       The array @a bdr_marker is stored internally as a pointer to the given
       Array<int> object. */
   void AddBoundaryIntegrator(BilinearFormIntegrator *bfi_real,
                              BilinearFormIntegrator *bfi_imag,
                              Array<int> &bdr_marker);

   /// Adds new interior Face Integrator. Assumes ownership of @a bfi.
   void AddInteriorFaceIntegrator(BilinearFormIntegrator *bfi_real,
                                  BilinearFormIntegrator *bfi_imag);

   /// Adds new boundary Face Integrator. Assumes ownership of @a bfi.
   void AddBdrFaceIntegrator(BilinearFormIntegrator *bfi_real,
                             BilinearFormIntegrator *bfi_imag);

   /** @brief Adds new boundary Face Integrator, restricted to specific boundary
       attributes.

       Assumes ownership of @a bfi.

       The array @a bdr_marker is stored internally as a pointer to the given
       Array<int> object. */
   void AddBdrFaceIntegrator(BilinearFormIntegrator *bfi_real,
                             BilinearFormIntegrator *bfi_imag,
                             Array<int> &bdr_marker);

   /// Assemble the local matrix
   void Assemble(int skip_zeros = 1);

   /// Finalizes the matrix initialization.
   void Finalize(int skip_zeros = 1);

   /// Returns the matrix assembled on the true dofs, i.e. P^t A P.
   /** The returned matrix has to be deleted by the caller. */
   ComplexHypreParMatrix *ParallelAssemble();

   /// Return the parallel FE space associated with the ParBilinearForm.
   ParFiniteElementSpace *ParFESpace() const { return pblfr->ParFESpace(); }

   void FormLinearSystem(const Array<int> &ess_tdof_list, Vector &x, Vector &b,
                         OperatorHandle &A, Vector &X, Vector &B,
                         int copy_interior = 0);

   void FormSystemMatrix(const Array<int> &ess_tdof_list,
                         OperatorHandle &A);

   /** Call this method after solving a linear system constructed using the
       FormLinearSystem method to recover the solution as a ParGridFunction-size
       vector in x. Use the same arguments as in the FormLinearSystem call. */
   virtual void RecoverFEMSolution(const Vector &X, const Vector &b, Vector &x);

   virtual void Update(FiniteElementSpace *nfes = NULL);

   virtual ~ParSesquilinearForm();
};

/** Class for a parallel mixed sesquilinear form

    A sesquilinear form is a generalization of a mixed bilinear form to
    complex-valued fields. Sesquilinear forms are linear in the second argument
    but the first argument involves a complex conjugate in the sense that:

                a(alpha u, beta v) = conj(alpha) beta a(u, v)

    The @a convention argument in the class's constructor is documented in the
    mfem::ComplexOperator class found in linalg/complex_operator.hpp.

    When supplying integrators to the ParSesquilinearForm either the real or
    imaginary integrator can be NULL. This indicates that the corresponding
    portion of the complex-valued material coefficient is equal to zero.
*/
class ParMixedSesquilinearForm
{
private:
   ComplexOperator::Convention conv;

   ParMixedBilinearForm *pblfr;
   ParMixedBilinearForm *pblfi;

   /* These methods check if the real/imag parts of the sesqulinear form are not
      empty */
   bool RealInteg();
   bool ImagInteg();

public:
   ParMixedSesquilinearForm(ParFiniteElementSpace *tr_pf,
                            ParFiniteElementSpace *te_pf,
                            ComplexOperator::Convention
                            convention = ComplexOperator::HERMITIAN);

   /** @brief Create a ParMixedSesquilinearForm on the ParFiniteElementSpaces
       @a tr_pf and @a te_pf, using the same integrators as the
       ParMixedBilinearForms @a pbfr and @a pbfi .

       The pointer @a pf is not owned by the newly constructed object.

       The integrators are copied as pointers and they are not owned by the
       newly constructed ParSesquilinearForm. */
   ParMixedSesquilinearForm(ParFiniteElementSpace *tr_pf,
                            ParFiniteElementSpace *te_pf,
                            ParMixedBilinearForm *pbfr,
                            ParMixedBilinearForm *pbfi,
                            ComplexOperator::Convention
                            convention = ComplexOperator::HERMITIAN);

   ComplexOperator::Convention GetConvention() const { return conv; }
   void SetConvention(const ComplexOperator::Convention &
                      convention) { conv = convention; }

   /// Set the desired assembly level.
   /** Valid choices are:

       - AssemblyLevel::LEGACYFULL (default)
       - AssemblyLevel::FULL
       - AssemblyLevel::PARTIAL
       - AssemblyLevel::ELEMENT
       - AssemblyLevel::NONE

       This method must be called before assembly. */
   void SetAssemblyLevel(AssemblyLevel assembly_level)
   {
      pblfr->SetAssemblyLevel(assembly_level);
      pblfi->SetAssemblyLevel(assembly_level);
   }

   ParMixedBilinearForm & real() { return *pblfr; }
   ParMixedBilinearForm & imag() { return *pblfi; }
   const ParMixedBilinearForm & real() const { return *pblfr; }
   const ParMixedBilinearForm & imag() const { return *pblfi; }

   /// Matrix multiplication: \f$ y = M x \f$
   void Mult(const ParComplexGridFunction & x,
             ParComplexLinearForm & y) const;

   /// Adds new Domain Integrator.
   void AddDomainIntegrator(BilinearFormIntegrator *bfi_real,
                            BilinearFormIntegrator *bfi_imag);

   /// Adds new Boundary Integrator.
   void AddBoundaryIntegrator(BilinearFormIntegrator *bfi_real,
                              BilinearFormIntegrator *bfi_imag);

   /** @brief Adds new boundary Integrator, restricted to specific boundary
       attributes.

       Assumes ownership of @a bfi.

       The array @a bdr_marker is stored internally as a pointer to the given
       Array<int> object. */
   void AddBoundaryIntegrator(BilinearFormIntegrator *bfi_real,
                              BilinearFormIntegrator *bfi_imag,
                              Array<int> &bdr_marker);

   /// Adds new Face Integrator. Assumes ownership of @a bfi.
   void AddTraceFaceIntegrator(BilinearFormIntegrator *bfi_real,
                               BilinearFormIntegrator *bfi_imag);

   /// Adds new boundary Face Integrator. Assumes ownership of @a bfi.
   void AddBdrTraceFaceIntegrator(BilinearFormIntegrator *bfi_real,
                                  BilinearFormIntegrator *bfi_imag);

   /** @brief Adds new boundary Face Integrator, restricted to specific boundary
       attributes.

       Assumes ownership of @a bfi.

       The array @a bdr_marker is stored internally as a pointer to the given
       Array<int> object. */
   void AddBdrTraceFaceIntegrator(BilinearFormIntegrator *bfi_real,
                                  BilinearFormIntegrator *bfi_imag,
                                  Array<int> &bdr_marker);

   /// Assemble the local matrix
   void Assemble(int skip_zeros = 1);

   /// Finalizes the matrix initialization.
   void Finalize(int skip_zeros = 1);

   /// Returns the matrix assembled on the true dofs, i.e. P_test^t A P_trial.
   /** The returned matrix has to be deleted by the caller. */
   ComplexHypreParMatrix *ParallelAssemble();

   void FormRectangularSystemMatrix(const Array<int> &trial_tdof_list,
                                    const Array<int> &test_tdof_list,
                                    OperatorHandle &A);

   virtual void Update();

   virtual ~ParMixedSesquilinearForm();
};

#endif // MFEM_USE_MPI

}

#endif // MFEM_COMPLEX_FEM<|MERGE_RESOLUTION|>--- conflicted
+++ resolved
@@ -474,9 +474,7 @@
    void AddDomainIntegrator(LinearFormIntegrator *lfi_real,
                             LinearFormIntegrator *lfi_imag);
 
-<<<<<<< HEAD
-   /** @brief Add new Domain Integrator, restricted to the given region
-       attributes.
+   /** @brief Add new Domain Integrator, restricted to specific attributes.
 
        Assumes ownership of @a lfi_real and @a lfi_imag.
 
@@ -484,13 +482,7 @@
        given Array<int> object. */
    void AddDomainIntegrator(LinearFormIntegrator *lfi_real,
                             LinearFormIntegrator *lfi_imag,
-                            Array<int> &attr_marker);
-=======
-   /// Adds new Domain Integrator, restricted to specific attributes.
-   void AddDomainIntegrator(LinearFormIntegrator *lfi_real,
-                            LinearFormIntegrator *lfi_imag,
                             Array<int> &elem_attr_marker);
->>>>>>> 5308d285
 
    /// Adds new Boundary Integrator.
    void AddBoundaryIntegrator(LinearFormIntegrator *lfi_real,
