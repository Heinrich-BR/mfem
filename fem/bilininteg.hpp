--- conflicted
+++ resolved
@@ -482,13 +482,10 @@
                                        DenseMatrix &elmat);
 
    /// Support for use in BilinearForm. Can be used only when appropriate.
-<<<<<<< HEAD
-=======
    /** Appropriate use cases are classes derived from
        MixedScalarVectorIntegrator where the trial and test spaces can be the
        same. Examples of such classes are: MixedVectorDivergenceIntegrator,
        MixedScalarWeakDivergenceIntegrator, etc. */
->>>>>>> 4fc13517
    virtual void AssembleElementMatrix(const FiniteElement &fe,
                                       ElementTransformation &Trans,
                                       DenseMatrix &elmat)
