--- conflicted
+++ resolved
@@ -381,25 +381,12 @@
 using GradKernel = QuadratureInterpolator::GradKernelType;
 
 template<QVectorLayout Q_LAYOUT, bool GRAD_PHYS>
-<<<<<<< HEAD
-inline
-KernelType QuadratureInterpolator::GradKernels::Kernel1D() { return internal::quadrature_interpolator::Derivatives1D<Q_LAYOUT, GRAD_PHYS>; }
-
-template<QVectorLayout Q_LAYOUT, bool GRAD_PHYS,
-         int T_VDIM, int T_D1D, int T_Q1D>
-inline
-KernelType QuadratureInterpolator::GradKernels::Kernel2D()
-{
-   constexpr int T_NBZ = NBZ(T_D1D, T_Q1D);
-   return internal::quadrature_interpolator::Derivatives2D<Q_LAYOUT, GRAD_PHYS, T_VDIM, T_D1D, T_Q1D, T_NBZ>;
-=======
 GradKernel GetGradKernel(int DIM)
 {
    if (DIM == 1) { return internal::quadrature_interpolator::Derivatives1D<Q_LAYOUT, GRAD_PHYS>; }
    else if (DIM == 2) { return internal::quadrature_interpolator::Derivatives2D<Q_LAYOUT, GRAD_PHYS>; }
    else if (DIM == 3) { return internal::quadrature_interpolator::Derivatives3D<Q_LAYOUT, GRAD_PHYS>; }
    else { MFEM_ABORT(""); }
->>>>>>> 635c4876
 }
 
 template<QVectorLayout Q_LAYOUT>
