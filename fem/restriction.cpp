--- conflicted
+++ resolved
@@ -12,7 +12,6 @@
 #include "../config/config.hpp"
 #include "nonlininteg.hpp"
 #include "fespace.hpp"
-#include "libceed/ceed.hpp"
 #include "fem.hpp"
 
 #include "restriction.hpp"
@@ -1676,15 +1675,9 @@
    Array<int> faceMap1(dof), faceMap2(dof);
    int e1, e2;
    int inf1, inf2;
-<<<<<<< HEAD
-   int face_id1, face_id2;
-   int orientation;
-   const int ndofs1d = fes.GetFE(0)->GetOrder()+1;
-=======
    int face_id1 = -1, face_id2 = -1;
    int orientation = -1;
-   const int dof1d = fes.GetFE(0)->GetOrder()+1;
->>>>>>> f428d035
+   const int ndofs1d = fes.GetFE(0)->GetOrder()+1;
    const int elem_dofs = fes.GetFE(0)->GetDof();
    const int dim = fes.GetMesh()->SpaceDimension();
    // Computation of scatter indices
@@ -2638,6 +2631,7 @@
             DenseMatrix adjJ1;
             adjJ1.SetSize(dim);
 
+            mfem::MatrixInverse* invJ1 = fes.GetMesh()->GetElementTransformation(e1)->Jacobian().Inverse();
 
 //         this gives the wrong result
 //            CalcAdjugate(Trans0.Elem1->Jacobian(), adjJ1);
@@ -2650,8 +2644,17 @@
             adjf1.SetSize(dim);
             adjJ1.Mult(facenorm, adjf1);
             adjf1 /= detJ1;
+
+            invJ1->Mult(facenorm, adjf1);
+
             //adjf1 *= facegeom->detJ(lid);
             jac_face_factor( 0, p, face_id1, e1) = adjf1(0);
+
+            double sc = ( fabs( adjf1(0) - 2.102917178 ) < 0.01 ) ? adjf1(0) : adjf1(1);
+
+            adjf1 *= ( 2.102917178/sc ); 
+            std::cout << "adjf1=  " << adjf1(0) << " " << adjf1(1) << std::endl;
+
             jac_face_factor( 1, p, face_id1, e1) = adjf1(1);
             if(dim==3)
             {
@@ -2739,9 +2742,6 @@
 
                   CalcAdjugate( fes.GetMesh()->GetElementTransformation(e2)->Jacobian(), adjJ2);
                   double detJ2 = fes.GetMesh()->GetElementTransformation(e2)->Jacobian().Det();
-
-
-
 
                   Vector adjf2;
                   adjf2.SetSize(dim);
@@ -2921,7 +2921,7 @@
    num_needed_elements = 0;
    for( int p = 0; p < ne ; p++ )
    {
-     std::cout << "p = " << p << std::endl;
+     //std::cout << "p = " << p << std::endl;
       bool is_needed = false;
       for( int face_id = 0 ; face_id < num_faces_per_element ; face_id++ )
       {
@@ -2929,7 +2929,7 @@
       }
       if( is_needed )
       {
-         std::cout << "needed_elements["<<num_needed_elements<<"] = "<< p << std::endl;
+         //std::cout << "needed_elements["<<num_needed_elements<<"] = "<< p << std::endl;
          needed_elements[num_needed_elements] = p;
          num_needed_elements++;
       }
@@ -4101,7 +4101,7 @@
 
 }
 
-void L2FaceNormalDRestriction::MultTranspose(const Vector& x, Vector& y) const
+void L2FaceNormalDRestriction::AddMultTranspose(const Vector& x, Vector& y) const
 {
 
 #ifdef MFEM_DEBUG
@@ -4387,6 +4387,13 @@
                      {
                         double uf  = d_x(fdof, c, side, face, 0);
                         double duf = d_x(fdof, c, side, face, 1);
+                        const int lid1 = GetLid(d1, face, ndofs_face);
+                        const int ind1 = Get_dof_from_ijk(d1,D1D-1,0,D1D);
+                        if( ind1 != lid1 )
+                        {
+                           std::cout << "fdof " << fdof << " d1 " << d1 << " id1 " << lid1 << " ind1 " << ind1 << " side " << side  << std::endl;
+                           //exit(1);
+                        }
                         Ru[d1][c] = uf;
                         RGxu[d1][c] = face_pt_adj_x*duf;
                         RGyu[d1][c] = face_pt_adj_y*duf;
