// Copyright (c) 2010-2024, Lawrence Livermore National Security, LLC. Produced
// at the Lawrence Livermore National Laboratory. All Rights reserved. See files
// LICENSE and NOTICE for details. LLNL-CODE-806117.
//
// This file is part of the MFEM library. For more information and source code
// availability visit https://mfem.org.
//
// MFEM is free software; you can redistribute it and/or modify it under the
// terms of the BSD-3 license. We welcome feedback and contributions, see file
// CONTRIBUTING.md for details.

#include "../gslib.hpp"
#include "findpts_3.hpp"
#include "../../general/forall.hpp"
#include "../../linalg/kernels.hpp"
#include "../../linalg/dinvariants.hpp"

#ifdef MFEM_USE_GSLIB

namespace mfem
{

#define CODE_INTERNAL 0
#define CODE_BORDER 1
#define CODE_NOT_FOUND 2

static MFEM_HOST_DEVICE inline void lagrange_eval_first_derivative(double *p0,
                                                                   double x, int i,
                                                                   const double *z, const double *lagrangeCoeff, int pN)
{
   double u0 = 1, u1 = 0;
   for (int j = 0; j < pN; ++j)
   {
      if (i != j)
      {
         double d_j = 2 * (x - z[j]);
         u1 = d_j * u1 + u0;
         u0 = d_j * u0;
      }
   }
   double *p1 = p0 + pN;
   p0[i] = lagrangeCoeff[i] * u0;
   p1[i] = 2.0 * lagrangeCoeff[i] * u1;
}

static MFEM_HOST_DEVICE inline void lagrange_eval_second_derivative(double *p0,
                                                                    double x, int i,
                                                                    const double *z, const double *lagrangeCoeff, int pN)
{
   double u0 = 1, u1 = 0, u2 = 0;
   for (int j = 0; j < pN; ++j)
   {
      if (i != j)
      {
         double d_j = 2 * (x - z[j]);
         u2 = d_j * u2 + u1;
         u1 = d_j * u1 + u0;
         u0 = d_j * u0;
      }
   }
   double *p1 = p0 + pN, *p2 = p0 + 2 * pN;
   p0[i] = lagrangeCoeff[i] * u0;
   p1[i] = 2.0 * lagrangeCoeff[i] * u1;
   p2[i] = 8.0 * lagrangeCoeff[i] * u2;
}

/* positive when possibly inside */
static MFEM_HOST_DEVICE inline double obbox_axis_test(const obbox_t *const b,
                                                      const double x[3])
{
   double b_d;
   for (int d = 0; d < 3; ++d)
   {
      b_d = (x[d] - b->x[d].min) * (b->x[d].max - x[d]);
      if (b_d < 0) { return b_d; }
   }
   return b_d;
}

/* positive when possibly inside */
static MFEM_HOST_DEVICE inline double obbox_test(const obbox_t *const b,
                                                 const double x[3])
{
   const double bxyz = obbox_axis_test(b, x);
   if (bxyz < 0)
   {
      return bxyz;
   }
   else
   {
      double dxyz[3];
      for (int d = 0; d < 3; ++d)
      {
         dxyz[d] = x[d] - b->c0[d];
      }
      double test = 1;
      for (int d = 0; d < 3; ++d)
      {
         double rst = 0;
         for (int e = 0; e < 3; ++e)
         {
            rst += b->A[d * 3 + e] * dxyz[e];
         }
         double brst = (rst + 1) * (1 - rst);
         test = test < 0 ? test : brst;
      }
      return test;
   }
}

////// HASH //////
static MFEM_HOST_DEVICE inline int hash_index(const findptsLocalHashData_t *p,
                                              const double x[3])
{
   const int n = p->hash_n;
   int sum = 0;
   for (int d = 3 - 1; d >= 0; --d)
   {
      sum *= n;
      int i = (int)floor((x[d] - p->bnd[d].min) * p->fac[d]);
      sum += i < 0 ? 0 : (n - 1 < i ? n - 1 : i);
   }
   return sum;
}

//// Linear algebra ////
/* A is row-major */
static MFEM_HOST_DEVICE inline void lin_solve_3(double x[3], const double A[9],
                                                const double y[3])
{
   const double a = A[4] * A[8] - A[5] * A[7], b = A[5] * A[6] - A[3] * A[8],
                c = A[3] * A[7] - A[4] * A[6],
                idet = 1 / (A[0] * a + A[1] * b + A[2] * c);
   const double inv0 = a, inv1 = A[2] * A[7] - A[1] * A[8],
                inv2 = A[1] * A[5] - A[2] * A[4], inv3 = b,
                inv4 = A[0] * A[8] - A[2] * A[6], inv5 = A[2] * A[3] - A[0] * A[5],
                inv6 = c, inv7 = A[1] * A[6] - A[0] * A[7],
                inv8 = A[0] * A[4] - A[1] * A[3];
   x[0] = idet * (inv0 * y[0] + inv1 * y[1] + inv2 * y[2]);
   x[1] = idet * (inv3 * y[0] + inv4 * y[1] + inv5 * y[2]);
   x[2] = idet * (inv6 * y[0] + inv7 * y[1] + inv8 * y[2]);
}

static MFEM_HOST_DEVICE inline void lin_solve_sym_2(double x[2],
                                                    const double A[3], const double y[2])
{
   const double idet = 1 / (A[0] * A[2] - A[1] * A[1]);
   x[0] = idet * (A[2] * y[0] - A[1] * y[1]);
   x[1] = idet * (A[0] * y[1] - A[1] * y[0]);
}

static MFEM_HOST_DEVICE inline double norm2(const double x[3]) { return x[0] * x[0] + x[1] * x[1] + x[2] * x[2]; }

/* the bit structure of flags is CTTSSRR
   the C bit --- 1<<6 --- is set when the point is converged
   RR is 0 = 00b if r is unconstrained,
         1 = 01b if r is constrained at -1
         2 = 10b if r is constrained at +1
   SS, TT are similarly for s and t constraints
   TT is ignored, but treated as set when 3==2
*/

#define CONVERGED_FLAG (1u << 6)
#define FLAG_MASK 0x7fu

static MFEM_HOST_DEVICE inline int num_constrained(const int flags)
{
   const int y = flags | flags >> 1;
   return (y & 1u) + (y >> 2 & 1u) + (((3 == 2) | y >> 4) & 1u);
}

/* assumes x = 0, 1, or 2 */
static MFEM_HOST_DEVICE inline int plus_1_mod_3(const int x)
{
   return ((x | x >> 1) + 1) & 3u;
}

static MFEM_HOST_DEVICE inline int plus_2_mod_3(const int x)
{
   const int y = (x - 1) & 3u;
   return y ^ (y >> 1);
}

//static MFEM_HOST_DEVICE inline int plus_1_mod_2(const int x)
//{
//   return x ^ 1u;
//}

/* assumes x = 1 << i, with i < 6, returns i+1 */
static MFEM_HOST_DEVICE inline int which_bit(const int x)
{
   const int y = x & 7u;
   return (y - (y >> 2)) | ((x - 1) & 4u) | (x >> 4);
}

static MFEM_HOST_DEVICE inline int face_index(const int x)
{
   return which_bit(x) - 1;
}

static MFEM_HOST_DEVICE inline int edge_index(const int x)
{
   const int y = ~((x >> 1) | x);
   const int RTSR = ((x >> 1) & 1u) | ((x >> 2) & 2u) |
                    ((x >> 3) & 4u) | ((x << 2) & 8u);
   const int re = RTSR >> 1;
   const int se = 4u | RTSR >> 2;
   const int te = 8u | (RTSR & 3u);
   return ((0u - (y & 1u)) & re) | ((0u - ((y >> 2) & 1u)) & se) |
          ((0u - ((y >> 4) & 1u)) & te);
}

static MFEM_HOST_DEVICE inline int point_index(const int x)
{
   return ((x >> 1) & 1u) | ((x >> 2) & 2u) | ((x >> 3) & 4u);
}

// gets face info
// Must be called within an inner loop, with the final argument being the loop index
// workspace is a shared workspace
// side_init indicates the mode the workspace is set to
static MFEM_HOST_DEVICE inline findptsElementGFace_t
get_face(const double *elx[3], const double *wtend, int fi,
         double *workspace,
         int &side_init, int jidx, int pN)
{
   const int dn = fi >> 1, d1 = plus_1_mod_3(dn), d2 = plus_2_mod_3(dn);
   const int side_n = fi & 1;
   const int p_Nfr = pN*pN;
   findptsElementGFace_t face;
   const int jj = jidx % pN;
   const int dd = jidx / pN;
   for (int d = 0; d < 3; ++d)
   {
      face.x[d] = workspace + d * p_Nfr;
      face.dxdn[d] = workspace + (3 + d) * p_Nfr;
   }

   const int mask = 1u << (fi / 2);
   if ((side_init & mask) == 0)
   {
      const int elx_stride[3] = {1, pN, pN * pN};
#define ELX(d, j, k, l) elx[d][j * elx_stride[d1] + k * elx_stride[d2] + l * elx_stride[dn]]
      if (jidx < 3*pN)
      {
         for (int k = 0; k < pN; ++k)
         {
            // copy first/last entries in normal direction
            face.x[dd][jj + k * pN] = ELX(dd, jj, k, side_n * (pN - 1));

            // tensor product between elx and the derivative in the normal direction
            double sum_l = 0;
            for (int l = 0; l < pN; ++l)
            {
               sum_l += wtend[pN + l] * ELX(dd, jj, k, l);
            }
            face.dxdn[dd][jj + k * pN] = sum_l;
         }
      }
#undef ELX
      side_init = mask;
   }
   return face;
}

static MFEM_HOST_DEVICE inline findptsElementGEdge_t
get_edge(const double *elx[3], const double *wtend, int ei,
         double *workspace,
         int &side_init, int jidx, int pN)
{
   findptsElementGEdge_t edge;
   const int de = ei >> 2, dn1 = plus_1_mod_3(de), dn2 = plus_2_mod_3(de);
   const int side_n1 = ei & 1, side_n2 = (ei & 2) >> 1;

   const int in1 = side_n1 * (pN - 1), in2 = side_n2 * (pN - 1);
   const double *wt1 = wtend + side_n1 * pN * 3;
   const double *wt2 = wtend + side_n2 * pN * 3;
   const int jj = jidx % pN;
   const int dd = jidx / pN;
   for (int d = 0; d < 3; ++d)
   {
      edge.x[d] = workspace + d * pN;
      edge.dxdn1[d] = workspace + (3 + d) * pN;
      edge.dxdn2[d] = workspace + (6 + d) * pN;
      edge.d2xdn1[d] = workspace + (9 + d) * pN;
      edge.d2xdn2[d] = workspace + (12 + d) * pN;
   }

   const int mask = 8u << (ei / 2);
   if ((side_init & mask) == 0)
   {
      if (jidx < 3*pN)
      {
         const int elx_stride[3] = {1, pN, pN * pN};
#define ELX(d, j, k, l) elx[d][j * elx_stride[de] + k * elx_stride[dn1] + l * elx_stride[dn2]]
         // copy first/last entries in normal directions
         edge.x[dd][jj] = ELX(dd, jj, in1, in2);
         // tensor product between elx (w/ first/last entries in second direction)
         // and the derivatives in the first normal direction
         double sums_k[2] = {0, 0};
         for (int k = 0; k < pN; ++k)
         {
            sums_k[0] += wt1[pN + k] * ELX(dd, jj, k, in2);
            sums_k[1] += wt1[2 * pN + k] * ELX(dd, jj, k, in2);
         }
         edge.dxdn1[dd][jj] = sums_k[0];
         edge.d2xdn1[dd][jj] = sums_k[1];
         // tensor product between elx (w/ first/last entries in first direction)
         // and the derivatives in the second normal direction
         sums_k[0] = 0, sums_k[1] = 0;
         for (int k = 0; k < pN; ++k)
         {
            sums_k[0] += wt2[pN + k] * ELX(dd, jj, in1, k);
            sums_k[1] += wt2[2 * pN + k] * ELX(dd, jj, in1, k);
         }
<<<<<<< HEAD
         edge.dxdn2[dd][j] = sums_k[0];
         edge.d2xdn2[dd][j] = sums_k[1];
=======
         edge.dxdn2[dd][jj] = sums_k[0];
         edge.d2xdn2[dd][jj] = sums_k[1];
>>>>>>> 01b3d0ae
#undef ELX
      }
      side_init = mask;
   }
   return edge;
}

static MFEM_HOST_DEVICE inline findptsElementGPT_t get_pt(const double *elx[3],
                                                          const double *wtend, int pi, int pN)
{
   const int side_n1 = pi & 1, side_n2 = (pi >> 1) & 1, side_n3 = (pi >> 2) & 1;
   const int in1 = side_n1 * (pN - 1), in2 = side_n2 * (pN - 1),
             in3 = side_n3 * (pN - 1);
   const int hes_stride = (3 + 1) * 3 / 2;
   findptsElementGPT_t pt;

#define ELX(d, j, k, l) elx[d][j + k * pN + l * pN * pN]
   for (int d = 0; d < 3; ++d)
   {
      pt.x[d] = ELX(d, side_n1 * (pN - 1), side_n2 * (pN - 1),
                    side_n3 * (pN - 1));

      const double *wt1 = wtend + pN * (1 + 3 * side_n1);
      const double *wt2 = wtend + pN * (1 + 3 * side_n2);
      const double *wt3 = wtend + pN * (1 + 3 * side_n3);

      for (int i = 0; i < 3; ++i)
      {
         pt.jac[3 * d + i] = 0;
      }
      for (int i = 0; i < hes_stride; ++i)
      {
         pt.hes[hes_stride * d + i] = 0;
      }

      for (int j = 0; j < pN; ++j)
      {
         pt.jac[3 * d + 0] += wt1[j] * ELX(d, j, in2, in3);
         pt.hes[hes_stride * d] += wt1[pN + j] * ELX(d, j, in2, in3);
      }

      const int hes_off = hes_stride * d + hes_stride / 2;
      for (int k = 0; k < pN; ++k)
      {
         pt.jac[3 * d + 1] += wt2[k] * ELX(d, in1, k, in3);
         pt.hes[hes_off] += wt2[pN + k] * ELX(d, in1, k, in3);
      }

      for (int l = 0; l < pN; ++l)
      {
         pt.jac[3 * d + 2] += wt3[l] * ELX(d, in1, in2, l);
         pt.hes[hes_stride * d + 5] += wt3[pN + l] * ELX(d, in1, in2, l);
      }

      for (int l = 0; l < pN; ++l)
      {
         double sum_k = 0, sum_j = 0;
         for (int k = 0; k < pN; ++k)
         {
            sum_k += wt2[k] * ELX(d, in1, k, l);
         }
         for (int j = 0; j < pN; ++j)
         {
            sum_j += wt1[j] * ELX(d, j, in2, l);
         }
         pt.hes[hes_stride * d + 2] += wt3[l] * sum_j;
         pt.hes[hes_stride * d + 4] += wt3[l] * sum_k;
      }
      for (int k = 0; k < pN; ++k)
      {
         double sum_j = 0;
         for (int j = 0; j < pN; ++j)
         {
            sum_j += wt1[j] * ELX(d, j, k, in3);
         }
         pt.hes[hes_stride * d + 1] += wt2[k] * sum_j;
      }
#undef ELX
   }
   return pt;
}

/* check reduction in objective against prediction, and adjust
   trust region radius (p->tr) accordingly;
   may reject the prior step, returning 1; otherwise returns 0
   sets out->dist2, out->index, out->x, out->oldr in any event,
   leaving out->r, out->dr, out->flags to be set when returning 0 */
static MFEM_HOST_DEVICE bool reject_prior_step_q(findptsElementPoint_t *out,
                                                 const double resid[3],
                                                 const findptsElementPoint_t *p,
                                                 const double tol)
{
   const double dist2 = norm2(resid);
   const double decr = p->dist2 - dist2;
   const double pred = p->dist2p;
   for (int d = 0; d < 3; ++d)
   {
      out->x[d] = p->x[d];
      out->oldr[d] = p->r[d];
   }
   out->dist2 = dist2;
   if (decr >= 0.01 * pred)
   {
      if (decr >= 0.9 * pred)
      {
         // very good iteration
         out->tr = p->tr * 2;
      }
      else
      {
         // good iteration
         out->tr = p->tr;
      }
      return false;
   }
   else
   {
      /* reject step; note: the point will pass through this routine
         again, and we set things up here so it gets classed as a
         "very good iteration" --- this doubles the trust radius,
         which is why we divide by 4 below */
      double v0 = fabs(p->r[0] - p->oldr[0]);
      double v1 = fabs(p->r[1] - p->oldr[1]);
      double v2 = fabs(p->r[2] - p->oldr[2]);
      out->tr = (v1 > v2 ? (v0 > v1 ? v0 : v1) : (v0 > v2 ? v0 : v2)) / 4;
      out->dist2 = p->dist2;
      for (int d = 0; d < 3; ++d)
      {
         out->r[d] = p->oldr[d];
      }
      out->flags = p->flags >> 7;
      out->dist2p = -DBL_MAX;
      if (pred < dist2 * tol)
      {
         out->flags |= CONVERGED_FLAG;
      }
      return true;
   }
}

/* minimize ||resid - jac * dr||_2, with |dr| <= tr, |r0+dr|<=1
   (exact solution of trust region problem) */
static MFEM_HOST_DEVICE void newton_vol(findptsElementPoint_t *const out,
                                        const double jac[9],
                                        const double resid[3],
                                        const findptsElementPoint_t *const p,
                                        const double tol)
{
   const double tr = p->tr;
   double bnd[6] = {-1, 1, -1, 1, -1, 1};
   double r0[3];
   double dr[3], fac;
   int d, mask, flags;
   r0[0] = p->r[0], r0[1] = p->r[1], r0[2] = p->r[2];

   mask = 0x3fu;
   for (d = 0; d < 3; ++d)
   {
      if (r0[d] - tr > -1)
      {
         bnd[2 * d] = r0[d] - tr, mask ^= 1u << (2 * d);
      }
      if (r0[d] + tr < 1)
      {
         bnd[2 * d + 1] = r0[d] + tr, mask ^= 2u << (2 * d);
      }
   }

   lin_solve_3(dr, jac, resid);

   fac = 1, flags = 0;
   for (d = 0; d < 3; ++d)
   {
      double nr = r0[d] + dr[d];
      if ((nr - bnd[2 * d]) * (bnd[2 * d + 1] - nr) >= 0)
      {
         continue;
      }
      if (nr < bnd[2 * d])
      {
         double f = (bnd[2 * d] - r0[d]) / dr[d];
         if (f < fac)
         {
            fac = f, flags = 1u << (2 * d);
         }
      }
      else
      {
         double f = (bnd[2 * d + 1] - r0[d]) / dr[d];
         if (f < fac)
         {
            fac = f, flags = 2u << (2 * d);
         }
      }
   }

   if (flags == 0)
   {
      goto newton_vol_fin;
   }

   for (d = 0; d < 3; ++d)
   {
      dr[d] *= fac;
   }

newton_vol_face :
   {
      const int fi = face_index(flags);
      const int dn = fi >> 1, d1 = plus_1_mod_3(dn), d2 = plus_2_mod_3(dn);
      double drc[2], fac = 1;
      int new_flags = 0;
      double res[3], y[2], JtJ[3];
      res[0] = resid[0] - (jac[0] * dr[0] + jac[1] * dr[1] + jac[2] * dr[2]);
      res[1] = resid[1] - (jac[3] * dr[0] + jac[4] * dr[1] + jac[5] * dr[2]);
      res[2] = resid[2] - (jac[6] * dr[0] + jac[7] * dr[1] + jac[8] * dr[2]);
      /* y = J_u^T res */
      y[0] = jac[d1] * res[0] + jac[3 + d1] * res[1] + jac[6 + d1] * res[2];
      y[1] = jac[d2] * res[0] + jac[3 + d2] * res[1] + jac[6 + d2] * res[2];
      /* JtJ = J_u^T J_u */
      JtJ[0] = jac[d1] * jac[d1] + jac[3 + d1] * jac[3 + d1] +
               jac[6 + d1] * jac[6 +d1];
      JtJ[1] = jac[d1] * jac[d2] + jac[3 + d1] * jac[3 + d2] +
               jac[6 + d1] * jac[6 + d2];
      JtJ[2] = jac[d2] * jac[d2] + jac[3 + d2] * jac[3 + d2] +
               jac[6 + d2] * jac[6 + d2];
      lin_solve_sym_2(drc, JtJ, y);
#define CHECK_CONSTRAINT(drcd, d3)                                                                           \
{                                                                                                            \
const double rz = r0[d3] + dr[d3], lb = bnd[2 * d3], ub = bnd[2 * d3 + 1];                                   \
const double delta = drcd, nr = r0[d3] + (dr[d3] + delta);                                                   \
if ((nr - lb) * (ub - nr) < 0) {                                                                             \
if (nr < lb) {                                                                                               \
double f = (lb - rz) / delta;                                                                                \
if (f < fac)                                                                                                 \
fac = f, new_flags = 1u << (2 * d3);                                                                         \
}                                                                                                            \
else {                                                                                                       \
double f = (ub - rz) / delta;                                                                                \
if (f < fac)                                                                                                 \
fac = f, new_flags = 2u << (2 * d3);                                                                         \
}                                                                                                            \
}                                                                                                            \
}
      CHECK_CONSTRAINT(drc[0], d1);
      CHECK_CONSTRAINT(drc[1], d2);
      dr[d1] += fac * drc[0], dr[d2] += fac * drc[1];
      if (new_flags == 0)
      {
         goto newton_vol_fin;
      }
      flags |= new_flags;
   }

newton_vol_edge :
   {
      const int ei = edge_index(flags);
      const int de = ei >> 2;
      double fac = 1;
      int new_flags = 0;
      double res[3], y, JtJ, drc;
      res[0] = resid[0] - (jac[0] * dr[0] + jac[1] * dr[1] + jac[2] * dr[2]);
      res[1] = resid[1] - (jac[3] * dr[0] + jac[4] * dr[1] + jac[5] * dr[2]);
      res[2] = resid[2] - (jac[6] * dr[0] + jac[7] * dr[1] + jac[8] * dr[2]);
      /* y = J_u^T res */
      y = jac[de] * res[0] + jac[3 + de] * res[1] + jac[6 + de] * res[2];
      /* JtJ = J_u^T J_u */
      JtJ = jac[de] * jac[de] + jac[3 + de] * jac[3 + de] +
            jac[6 + de] * jac[6 + de];
      drc = y / JtJ;
      CHECK_CONSTRAINT(drc, de);
#undef CHECK_CONSTRAINT
      dr[de] += fac * drc;
      flags |= new_flags;
      goto newton_vol_relax;
   }

   /* check and possibly relax constraints */
newton_vol_relax :
   {
      const int old_flags = flags;
      double res[3], y[3];
      /* res := res_0 - J dr */
      res[0] = resid[0] - (jac[0] * dr[0] + jac[1] * dr[1] + jac[2] * dr[2]);
      res[1] = resid[1] - (jac[3] * dr[0] + jac[4] * dr[1] + jac[5] * dr[2]);
      res[2] = resid[2] - (jac[6] * dr[0] + jac[7] * dr[1] + jac[8] * dr[2]);
      /* y := J^T res */
      y[0] = jac[0] * res[0] + jac[3] * res[1] + jac[6] * res[2];
      y[1] = jac[1] * res[0] + jac[4] * res[1] + jac[7] * res[2];
      y[2] = jac[2] * res[0] + jac[5] * res[1] + jac[8] * res[2];
      for (int d = 0; d < 3; ++d)
      {
         int f = flags >> (2 * d) & 3u;
         if (f)
         {
            dr[d] = bnd[2 * d + (f - 1)] - r0[d];
            if (dr[d] * y[d] < 0)
            {
               flags &= ~(3u << (2 * d));
            }
         }
      }
      if (flags == old_flags)
      {
         goto newton_vol_fin;
      }
      switch (num_constrained(flags))
      {
         case 1:
            goto newton_vol_face;
         case 2:
            goto newton_vol_edge;
      }
   }

newton_vol_fin:
   flags &= mask;
   if (fabs(dr[0]) + fabs(dr[1]) + fabs(dr[2]) < tol)
   {
      flags |= CONVERGED_FLAG;
   }
   {
      const double res0 = resid[0] - (jac[0] * dr[0] + jac[1] * dr[1] +
                                      jac[2] * dr[2]);
      const double res1 = resid[1] - (jac[3] * dr[0] + jac[4] * dr[1] +
                                      jac[5] * dr[2]);
      const double res2 = resid[2] - (jac[6] * dr[0] + jac[7] * dr[1] +
                                      jac[8] * dr[2]);
      out->dist2p = resid[0] * resid[0] + resid[1] * resid[1] +
                    resid[2] * resid[2] -
                    (res0 * res0 + res1 * res1 + res2 * res2);
   }
   for (int d = 0; d < 3; ++d)
   {
      int f = flags >> (2 * d) & 3u;
      out->r[d] = f == 0 ? r0[d] + dr[d] : (f == 1 ? -1 : 1);
   }
   out->flags = flags | (p->flags << 7);
}
static MFEM_HOST_DEVICE void newton_face(findptsElementPoint_t *const out,
                                         const double jac[9],
                                         const double rhes[3],
                                         const double resid[3],
                                         const int d1,
                                         const int d2,
                                         const int dn,
                                         const int flags,
                                         const findptsElementPoint_t *const p,
                                         const double tol)
{
   const double tr = p->tr;
   double bnd[4];
   double r[2], dr[2] = {0, 0};
   int mask, new_flags;
   double v, tv;
   int i;
   double A[3], y[2], r0[2];
   /* A = J^T J - resid_d H_d */
   A[0] = jac[d1] * jac[d1] + jac[3 + d1] * jac[3 + d1] +
          jac[6 + d1] * jac[6 + d1] - rhes[0];
   A[1] = jac[d1] * jac[d2] + jac[3 + d1] * jac[3 + d2] +
          jac[6 + d1] * jac[6 + d2] - rhes[1];
   A[2] = jac[d2] * jac[d2] + jac[3 + d2] * jac[3 + d2] +
          jac[6 + d2] * jac[6 + d2] - rhes[2];
   /* y = J^T r */
   y[0] = jac[d1] * resid[0] + jac[3 + d1] * resid[1] + jac[6 + d1] * resid[2];
   y[1] = jac[d2] * resid[0] + jac[3 + d2] * resid[1] + jac[6 + d2] * resid[2];
   r0[0] = p->r[d1], r0[1] = p->r[d2];

   new_flags = flags;
   mask = 0x3fu;
   if (r0[0] - tr > -1)
   {
      bnd[0] = -tr, mask ^= 1u;
   }
   else
   {
      bnd[0] = -1 - r0[0];
   }
   if (r0[0] + tr < 1)
   {
      bnd[1] = tr, mask ^= 2u;
   }
   else
   {
      bnd[1] = 1 - r0[0];
   }
   if (r0[1] - tr > -1)
   {
      bnd[2] = -tr, mask ^= 1u << 2;
   }
   else
   {
      bnd[2] = -1 - r0[1];
   }
   if (r0[1] + tr < 1)
   {
      bnd[3] = tr, mask ^= 2u << 2;
   }
   else
   {
      bnd[3] = 1 - r0[1];
   }

   if (A[0] + A[2] <= 0 || A[0] * A[2] <= A[1] * A[1])
   {
      goto newton_face_constrained;
   }
   lin_solve_sym_2(dr, A, y);

#define EVAL(r, s) -(y[0] * r + y[1] * s) + (r * A[0] * r + (2 * r * A[1] + s * A[2]) * s) / 2
   if ((dr[0] - bnd[0]) * (bnd[1] - dr[0]) >= 0 &&
       (dr[1] - bnd[2]) * (bnd[3] - dr[1]) >= 0)
   {
      r[0] = r0[0] + dr[0], r[1] = r0[1] + dr[1];
      v = EVAL(dr[0], dr[1]);
      goto newton_face_fin;
   }
newton_face_constrained:
   v = EVAL(bnd[0], bnd[2]);
   i = 1u | (1u << 2);
   tv = EVAL(bnd[1], bnd[2]);
   if (tv < v)
   {
      v = tv, i = 2u | (1u << 2);
   }
   tv = EVAL(bnd[0], bnd[3]);
   if (tv < v)
   {
      v = tv, i = 1u | (2u << 2);
   }
   tv = EVAL(bnd[1], bnd[3]);
   if (tv < v)
   {
      v = tv, i = 2u | (2u << 2);
   }
   if (A[0] > 0)
   {
      double drc;
      drc = (y[0] - A[1] * bnd[2]) / A[0];
      if ((drc - bnd[0]) * (bnd[1] - drc) >= 0 && (tv = EVAL(drc, bnd[2])) < v)
      {
         v = tv, i = 1u << 2, dr[0] = drc;
      }
      drc = (y[0] - A[1] * bnd[3]) / A[0];
      if ((drc - bnd[0]) * (bnd[1] - drc) >= 0 && (tv = EVAL(drc, bnd[3])) < v)
      {
         v = tv, i = 2u << 2, dr[0] = drc;
      }
   }
   if (A[2] > 0)
   {
      double drc;
      drc = (y[1] - A[1] * bnd[0]) / A[2];
      if ((drc - bnd[2]) * (bnd[3] - drc) >= 0 && (tv = EVAL(bnd[0], drc)) < v)
      {
         v = tv, i = 1u, dr[1] = drc;
      }
      drc = (y[1] - A[1] * bnd[1]) / A[2];
      if ((drc - bnd[2]) * (bnd[3] - drc) >= 0 && (tv = EVAL(bnd[1], drc)) < v)
      {
         v = tv, i = 2u, dr[1] = drc;
      }
   }
#undef EVAL

   {
      int dir[2];
      dir[0] = d1;
      dir[1] = d2;
      for (int d = 0; d < 2; ++d)
      {
         const int f = i >> (2 * d) & 3u;
         if (f == 0)
         {
            r[d] = r0[d] + dr[d];
         }
         else
         {
            if ((f & (mask >> (2 * d))) == 0)
            {
               r[d] = r0[d] + (f == 1 ? -tr : tr);
            }
            else
            {
               r[d] = (f == 1 ? -1 : 1), new_flags |= f << (2 * dir[d]);
            }
         }
      }
   }
newton_face_fin:
   out->dist2p = -2 * v;
   dr[0] = r[0] - p->r[d1];
   dr[1] = r[1] - p->r[d2];
   if (fabs(dr[0]) + fabs(dr[1]) < tol)
   {
      new_flags |= CONVERGED_FLAG;
   }
   out->r[dn] = p->r[dn], out->r[d1] = r[0], out->r[d2] = r[1];
   out->flags = new_flags | (p->flags << 7);
}

static MFEM_HOST_DEVICE inline void newton_edge(findptsElementPoint_t *const
                                                out,
                                                const double jac[9],
                                                const double rhes,
                                                const double resid[3],
                                                const int de,
                                                const int dn1,
                                                const int dn2,
                                                int flags,
                                                const findptsElementPoint_t *const p,
                                                const double tol)
{
   const double tr = p->tr;
   /* A = J^T J - resid_d H_d */
   const double A = jac[de] * jac[de] + jac[3 + de] * jac[3 + de] + jac[6 + de] *
                    jac[6 + de] - rhes;
   /* y = J^T r */
   const double y = jac[de] * resid[0] + jac[3 + de] * resid[1] + jac[6 + de] *
                    resid[2];

   const double oldr = p->r[de];
   double dr, nr, tdr, tnr;
   double v, tv;
   int new_flags = 0, tnew_flags = 0;

#define EVAL(dr) (dr * A - 2 * y) * dr

   /* if A is not SPD, quadratic model has no minimum */
   if (A > 0)
   {
      dr = y / A, nr = oldr + dr;
      if (fabs(dr) < tr && fabs(nr) < 1)
      {
         v = EVAL(dr);
         goto newton_edge_fin;
      }
   }

   if ((nr = oldr - tr) > -1)
   {
      dr = -tr;
   }
   else
   {
      nr = -1, dr = -1 - oldr, new_flags = flags | 1u << (2 * de);
   }
   v = EVAL(dr);

   if ((tnr = oldr + tr) < 1)
   {
      tdr = tr;
   }
   else
   {
      tnr = 1, tdr = 1 - oldr, tnew_flags = flags | 2u << (2 * de);
   }
   tv = EVAL(tdr);

   if (tv < v)
   {
      nr = tnr, dr = tdr, v = tv, new_flags = tnew_flags;
   }

newton_edge_fin:
   /* check convergence */
   if (fabs(dr) < tol)
   {
      new_flags |= CONVERGED_FLAG;
   }
   out->r[de] = nr;
   out->r[dn1] = p->r[dn1];
   out->r[dn2] = p->r[dn2];
   out->dist2p = -v;
   out->flags = flags | new_flags | (p->flags << 7);
}

static MFEM_HOST_DEVICE void seed_j(const double *elx[3],
                                    const double x[3],
                                    const double *z, //GLL point locations [-1, 1]
                                    double *dist2,
                                    double *r[3],
                                    const int j,
                                    const int pN)
{
   if (j >= pN)
   {
      return;
   }

   dist2[j] = DBL_MAX;

   double zr = z[j];
   for (int l = 0; l < pN; ++l)
   {
      const double zt = z[l];
      for (int k = 0; k < pN; ++k)
      {
         double zs = z[k];

         const int jkl = j + k * pN + l * pN * pN;
         double dx[3];
         for (int d = 0; d < 3; ++d)
         {
            dx[d] = x[d] - elx[d][jkl];
         }
         const double dist2_jkl = norm2(dx);
         if (dist2[j] > dist2_jkl)
         {
            dist2[j] = dist2_jkl;
            r[0][j] = zr;
            r[1][j] = zs;
            r[2][j] = zt;
         }
      }
   }
}

static MFEM_HOST_DEVICE double tensor_ig3_j(double *g_partials,
                                            const double *Jr,
                                            const double *Dr,
                                            const double *Js,
                                            const double *Ds,
                                            const double *Jt,
                                            const double *Dt,
                                            const double *u,
                                            const int j,
                                            const int pN)
{
   double uJtJs = 0.0;
   double uDtJs = 0.0;
   double uJtDs = 0.0;
   for (int k = 0; k < pN; ++k)
   {
      double uJt = 0.0;
      double uDt = 0.0;
      for (int l = 0; l < pN; ++l)
      {
         uJt += u[j + k * pN + l * pN * pN] * Jt[l];
         uDt += u[j + k * pN + l * pN * pN] * Dt[l];
      }

      uJtJs += uJt * Js[k];
      uJtDs += uJt * Ds[k];
      uDtJs += uDt * Js[k];
   }

   g_partials[0] = uJtJs * Dr[j];
   g_partials[1] = uJtDs * Jr[j];
   g_partials[2] = uDtJs * Jr[j];
   return uJtJs * Jr[j];
}

template<int T_D1D = 0>
static void FindPointsLocal32D_Kernel(const int npt,
                                      const double tol,
                                      const double *x,
                                      const int point_pos_ordering,
                                      const double *xElemCoord,
                                      const int nel,
                                      const double *wtend,
                                      const double *c,
                                      const double *A,
                                      const double *minBound,
                                      const double *maxBound,
                                      const int hash_n,
                                      const double *hashMin,
                                      const double *hashFac,
                                      int *hashOffset,
                                      int *const code_base,
                                      int *const el_base,
                                      double *const r_base,
                                      double *const dist2_base,
                                      const double *gll1D,
                                      const double *lagcoeff,
                                      int *newton,
                                      double *infok,
                                      const int pN = 0)
{
#define MAX_CONST(a, b) (((a) > (b)) ? (a) : (b))
   const int dim = 3;
   const int dim2 = dim*dim;
   const int pMax = 10;
   const int MD1 = T_D1D ? T_D1D : 10;
   const int D1D = T_D1D ? T_D1D : pN;
   const int p_NE = D1D*D1D*D1D;
   MFEM_VERIFY(MD1 <= pMax, "Increase Max allowable polynomial order.");
   MFEM_VERIFY(D1D != 0, "Polynomial order not specified.");
   const int nThreads = 32;

   mfem::forall_2D(npt, nThreads, 1, [=] MFEM_HOST_DEVICE (int i)
   {
      constexpr int size1 = MAX_CONST(4, MD1 + 1) *
                            (3 * 3 + 2 * 3) + 3 * 2 * MD1 + 5;
      constexpr int size2 = MAX_CONST(MD1 *MD1 * 6, MD1 * 3 * 5); // size depends on max of info for faces and edges
      MFEM_SHARED double r_workspace[size1];
      MFEM_SHARED findptsElementPoint_t el_pts[2];

      MFEM_SHARED double constraint_workspace[size2];
      MFEM_SHARED int constraint_init_t[nThreads];

      double *r_workspace_ptr;
      findptsElementPoint_t *fpt, *tmp;
      MFEM_FOREACH_THREAD(j,x,nThreads)
      {
         r_workspace_ptr = r_workspace;
         fpt = el_pts + 0;
         tmp = el_pts + 1;
      }
      MFEM_SYNC_THREAD;

      int id_x = point_pos_ordering == 0 ? i : i*dim;
      int id_y = point_pos_ordering == 0 ? i+npt : i*dim+1;
      int id_z = point_pos_ordering == 0 ? i+2*npt : i*dim+2;
      double x_i[3] = {x[id_x], x[id_y], x[id_z]};

      int *code_i = code_base + i;
      int *el_i = el_base + i;
      double *r_i = r_base + dim * i;
      double *dist2_i = dist2_base + i;
      int *newton_i = newton + i;

      //// map_points_to_els ////
      findptsLocalHashData_t hash;
      for (int d = 0; d < dim; ++d)
      {
         hash.bnd[d].min = hashMin[d];
         hash.fac[d] = hashFac[d];
      }
      hash.hash_n = hash_n;
      hash.offset = hashOffset;
      const int hi = hash_index(&hash, x_i);
      const int *elp = hash.offset + hash.offset[hi],
                 *const ele = hash.offset + hash.offset[hi + 1];
      *code_i = CODE_NOT_FOUND;
      *dist2_i = DBL_MAX;

      for (; elp != ele; ++elp)
      {
         //elp

         const int el = *elp;

         // construct obbox_t on the fly from data
         obbox_t box;

         for (int idx = 0; idx < dim; ++idx)
         {
            box.c0[idx] = c[dim * el + idx];
            box.x[idx].min = minBound[dim * el + idx];
            box.x[idx].max = maxBound[dim * el + idx];
         }

         for (int idx = 0; idx < dim2; ++idx)
         {
            box.A[idx] = A[dim2 * el + idx];
         }

         if (obbox_test(&box, x_i) >= 0)
         {
            //// findpts_local ////
            {
               const double *elx[dim];
               for (int d = 0; d < dim; d++)
               {
                  elx[d] = xElemCoord + d*nel*p_NE + el * p_NE;
               }

               //// findpts_el ////
               {
                  MFEM_SYNC_THREAD;
                  MFEM_FOREACH_THREAD(j,x,nThreads)
                  {
                     if (j == 0)
                     {
                        fpt->dist2 = DBL_MAX;
                        fpt->dist2p = 0;
                        fpt->tr = 1;
                     }
                     if (j < dim) { fpt->x[j] = x_i[j]; }
                     constraint_init_t[j] = 0;
                  }
                  MFEM_SYNC_THREAD;
                  //// seed ////
                  {
                     double *dist2_temp = r_workspace_ptr;
                     double *r_temp[dim];
                     for (int d = 0; d < dim; ++d)
                     {
                        r_temp[d] = dist2_temp + (1 + d) * D1D;
                     }

                     MFEM_FOREACH_THREAD(j,x,nThreads)
                     {
                        seed_j(elx, x_i, gll1D, dist2_temp, r_temp, j, D1D);
                     }
                     MFEM_SYNC_THREAD;

                     MFEM_FOREACH_THREAD(j,x,nThreads)
                     {
                        if (j == 0)
                        {
                           fpt->dist2 = DBL_MAX;
                           for (int jj = 0; jj < D1D; ++jj)
                           {
                              if (dist2_temp[jj] < fpt->dist2)
                              {
                                 fpt->dist2 = dist2_temp[jj];
                                 for (int d = 0; d < dim; ++d)
                                 {
                                    fpt->r[d] = r_temp[d][jj];
                                 }
                              }
                           }
                        }
                     }
                     MFEM_SYNC_THREAD;
                  } //seed done


                  MFEM_FOREACH_THREAD(j,x,nThreads)
                  {
                     if (j == 0)
                     {
                        tmp->dist2 = DBL_MAX;
                        tmp->dist2p = 0;
                        tmp->tr = 1;
                        tmp->flags = 0;
                     }
                     if (j < dim)
                     {
                        tmp->x[j] = fpt->x[j];
                        tmp->r[j] = fpt->r[j];
                     }
                  }
                  MFEM_SYNC_THREAD;

                  for (int step = 0; step < 50; step++)
                  {
                     switch (num_constrained(tmp->flags & FLAG_MASK))
                     {
                        case 0:   // findpt_vol
                        {
                           // need 3 dimensions to have a volume
                           double *wtr = r_workspace_ptr;
                           double *wts = wtr + 2 * D1D;
                           double *wtt = wts + 2 * D1D;

                           double *resid = wtt + 2 * D1D;
                           double *jac = resid + 3;
                           double *resid_temp = jac + 9;
                           double *jac_temp = resid_temp + 3 * D1D;

                           MFEM_FOREACH_THREAD(j,x,nThreads)
                           {
                              if (j < D1D * 3)
                              {
                                 const int qp = j / 3;
                                 const int d = j % 3;
                                 lagrange_eval_first_derivative(wtr + 2*d*D1D,
                                                                tmp->r[d], qp,
                                                                gll1D, lagcoeff,
                                                                D1D);
                              }
                           }
                           MFEM_SYNC_THREAD;

                           MFEM_FOREACH_THREAD(j,x,nThreads)
                           {
                              if (j < D1D * 3)
                              {
                                 const int qp = j / 3;
                                 const int d = j % 3;
                                 resid_temp[d + qp * 3] = tensor_ig3_j(jac_temp + 3 * d + 9 * qp,
                                                                       wtr,
                                                                       wtr + D1D,
                                                                       wts,
                                                                       wts + D1D,
                                                                       wtt,
                                                                       wtt + D1D,
                                                                       elx[d],
                                                                       qp,
                                                                       D1D);
                              }
                           }
                           MFEM_SYNC_THREAD;

                           MFEM_FOREACH_THREAD(l,x,nThreads)
                           {
                              if (l < 3)
                              {
                                 resid[l] = tmp->x[l];
                                 for (int j = 0; j < D1D; ++j)
                                 {
                                    resid[l] -= resid_temp[l + j * 3];
                                 }
                              }
                              if (l < 9)
                              {
                                 jac[l] = 0;
                                 for (int j = 0; j < D1D; ++j)
                                 {
                                    jac[l] += jac_temp[l + j * 9];
                                 }
                              }
                           }
                           MFEM_SYNC_THREAD;

                           MFEM_FOREACH_THREAD(l,x,nThreads)
                           {
                              if (l == 0)
                              {
                                 if (!reject_prior_step_q(fpt, resid, tmp, tol))
                                 {
                                    newton_vol(fpt, jac, resid, tmp, tol);
                                 }
                              }
                           }
                           MFEM_SYNC_THREAD;
                           break;
                        } //case 0
                        case 1:   // findpt_face / findpt_area
                        {
                           const int fi = face_index(tmp->flags & FLAG_MASK);
                           const int dn = fi >> 1;
                           const int d1 = plus_1_mod_3(dn), d2 = plus_2_mod_3(dn);

                           double *wt1 = r_workspace_ptr;
                           double *wt2 = wt1 + 3 * D1D;
                           double *resid = wt2 + 3 * D1D;
                           double *jac = resid + 3;
                           double *resid_temp = jac + 3 * 3;
                           double *jac_temp = resid_temp + 3 * D1D;
                           double *hes = jac_temp + 3 * 3 * D1D;
                           double *hes_temp = hes + 3;
                           MFEM_SYNC_THREAD;

                           MFEM_FOREACH_THREAD(j,x,nThreads)
                           {
                              if (j < D1D)
                              {
                                 lagrange_eval_second_derivative(wt1, tmp->r[d1], j, gll1D, lagcoeff, D1D);
                              }
                              else if (j < 2*D1D)
                              {
                                 lagrange_eval_second_derivative(wt2, tmp->r[d2], j-D1D, gll1D, lagcoeff, D1D);
                              }
                           }
                           MFEM_SYNC_THREAD;

                           double *J1 = wt1, *D1 = wt1 + D1D;
                           double *J2 = wt2, *D2 = wt2 + D1D;
                           double *DD1 = D1 + D1D, *DD2 = D2 + D1D;
                           findptsElementGFace_t face;

                           MFEM_FOREACH_THREAD(j,x,nThreads)
                           {
                              // utilizes first 3*D1D threads
                              face = get_face(elx, wtend, fi, constraint_workspace, constraint_init_t[j], j,
                                              D1D);
                           }
                           MFEM_SYNC_THREAD;

                           MFEM_FOREACH_THREAD(j,x,nThreads)
                           {
                              if (j < D1D * 3)
                              {
                                 const int d = j % 3;
                                 const int qp = j / 3;
                                 const double *u = face.x[d];
                                 const double *du = face.dxdn[d];
                                 double sums_k[4] = {0.0, 0.0, 0.0, 0.0};
                                 for (int k = 0; k < D1D; ++k)
                                 {
                                    sums_k[0] += u[qp + k * D1D] * J2[k];
                                    sums_k[1] += u[qp + k * D1D] * D2[k];
                                    sums_k[2] += u[qp + k * D1D] * DD2[k];
                                    sums_k[3] += du[qp + k * D1D] * J2[k];
                                 }

                                 resid_temp[3 * qp + d] = sums_k[0] * J1[qp];
                                 jac_temp[3 * 3 * qp + 3 * d + d1] = sums_k[0] * D1[qp];
                                 jac_temp[3 * 3 * qp + 3 * d + d2] = sums_k[1] * J1[qp];
                                 jac_temp[3 * 3 * qp + 3 * d + dn] = sums_k[3] * J1[qp];
                                 if (d == 0)
                                 {
                                    hes_temp[3 * qp] = sums_k[0] * DD1[qp];
                                    hes_temp[3 * qp + 1] = sums_k[1] * D1[qp];
                                    hes_temp[3 * qp + 2] = sums_k[2] * J1[qp];
                                 }
                              }
                           }
                           MFEM_SYNC_THREAD;

                           MFEM_FOREACH_THREAD(l,x,nThreads)
                           {
                              if (l < 3)
                              {
                                 resid[l] = fpt->x[l];
                                 for (int j = 0; j < D1D; ++j)
                                 {
                                    resid[l] -= resid_temp[l + j * 3];
                                 }
                              }

                              if (l < 3 * 3)
                              {
                                 jac[l] = 0;
                                 for (int j = 0; j < D1D; ++j)
                                 {
                                    jac[l] += jac_temp[l + j * 3 * 3];
                                 }
                              }
                              if (l < 3)
                              {
                                 hes[l] = 0;
                                 for (int j = 0; j < D1D; ++j)
                                 {
                                    hes[l] += hes_temp[l + 3 * j];
                                 }
                                 hes[l] *= resid[l];
                              }
                           }
                           MFEM_SYNC_THREAD;

                           MFEM_FOREACH_THREAD(l,x,nThreads)
                           {
                              if (l == 0)
                              {
                                 if (!reject_prior_step_q(fpt, resid, tmp, tol))
                                 {
                                    const double steep =
                                       resid[0] * jac[dn] + resid[1] * jac[3 + dn] + resid[2] * jac[6 + dn];
                                    if (steep * tmp->r[dn] < 0)
                                    {
                                       // relax constraint //
                                       newton_vol(fpt, jac, resid, tmp, tol);
                                    }
                                    else
                                    {
                                       newton_face(fpt, jac, hes, resid, d1, d2, dn, tmp->flags & FLAG_MASK, tmp, tol);
                                    }
                                 }
                              }
                           }
                           MFEM_SYNC_THREAD;
                           break;
                        }
                        case 2:   // findpt_edge
                        {
                           const int ei = edge_index(tmp->flags & FLAG_MASK);
                           const int de = ei >> 2, dn1 = plus_1_mod_3(de), dn2 = plus_2_mod_3(de);
                           int d_j[3];
                           d_j[0] = de;
                           d_j[1] = dn1;
                           d_j[2] = dn2;
                           const int hes_count = 2 * 3 - 1; // 3=3 ? 5 : 1;

                           double *wt = r_workspace_ptr;
                           double *resid = wt + 3 * D1D;
                           double *jac = resid + 3;
                           double *hes_T = jac + 3 * 3;
                           double *hes = hes_T + hes_count * 3;
                           findptsElementGEdge_t edge;

                           MFEM_FOREACH_THREAD(j,x,nThreads)
                           {
                              // utilized first 3*D1D threads
                              edge = get_edge(elx, wtend, ei, constraint_workspace, constraint_init_t[j], j,
                                              D1D);
                           }
                           MFEM_SYNC_THREAD;

                           const double *const *e_x[3 + 3] =
                           {edge.x, edge.x, edge.dxdn1, edge.dxdn2, edge.d2xdn1, edge.d2xdn2};

                           MFEM_FOREACH_THREAD(j,x,nThreads)
                           {
                              if (j < D1D)
                              {
                                 lagrange_eval_second_derivative(wt, tmp->r[de], j, gll1D, lagcoeff, D1D);
                              }
                           }
                           MFEM_SYNC_THREAD;

                           MFEM_FOREACH_THREAD(j,x,nThreads)
                           {
                              const int d = j % 3;
                              const int row = j / 3;
                              if (j < (3 + 1) * 3)
                              {
                                 // resid and jac_T
                                 // [0, 1, 0, 0]
                                 double *wt_j = wt + (row == 1 ? D1D : 0);
                                 const double *x = e_x[row][d];
                                 double sum = 0.0;
                                 for (int k = 0; k < D1D; ++k)
                                 {
                                    // resid+3 == jac_T
                                    sum += wt_j[k] * x[k];
                                 }
                                 if (j < 3)
                                 {
                                    resid[j] = tmp->x[j] - sum;
                                 }
                                 else
                                 {
                                    jac[d * 3 + d_j[row - 1]] = sum;
                                 }
                              }

                              if (j < hes_count * 3)
                              {
                                 // Hes_T is transposed version (i.e. in col major)

                                 // n1*[2, 1, 1, 0, 0]
                                 // j==1 => wt_j = wt+n1
                                 double *wt_j = wt + D1D * (2 - (row + 1) / 2);
                                 const double *x = e_x[row + 1][d];
                                 hes_T[j] = 0.0;
                                 for (int k = 0; k < D1D; ++k)
                                 {
                                    hes_T[j] += wt_j[k] * x[k];
                                 }
                              }
                           }
                           MFEM_SYNC_THREAD;

                           MFEM_FOREACH_THREAD(j,x,nThreads)
                           {
                              if (j < hes_count)
                              {
                                 hes[j] = 0.0;
                                 for (int d = 0; d < 3; ++d)
                                 {
                                    hes[j] += resid[d] * hes_T[j * 3 + d];
                                 }
                              }
                           }

                           MFEM_SYNC_THREAD;

                           MFEM_FOREACH_THREAD(l,x,nThreads)
                           {
                              if (l == 0)
                              {
                                 // check prior step //
                                 if (!reject_prior_step_q(fpt, resid, tmp, tol))
                                 {
                                    // check constraint //
                                    double steep[3 - 1];
                                    for (int k = 0; k < 3 - 1; ++k)
                                    {
                                       int dn = d_j[k + 1];
                                       steep[k] = 0;
                                       for (int d = 0; d < 3; ++d)
                                       {
                                          steep[k] += jac[dn + d * 3] * resid[d];
                                       }
                                       steep[k] *= tmp->r[dn];
                                    }
                                    if (steep[0] < 0)
                                    {
                                       if (steep[1] < 0)
                                       {
                                          newton_vol(fpt, jac, resid, tmp, tol);
                                       }
                                       else
                                       {
                                          double rh[3];
                                          rh[0] = hes[0];
                                          rh[1] = hes[1];
                                          rh[2] = hes[3];
                                          newton_face(fpt, jac, rh, resid, de,
                                                      dn1, dn2,
                                                      tmp->flags & (3u << (dn2 * 2)),
                                                      tmp, tol);
                                       }
                                    }
                                    else
                                    {
                                       if (steep[1] < 0)
                                       {
                                          double rh[3];
                                          rh[0] = hes[4], rh[1] = hes[2], rh[2] = hes[0];
                                          newton_face(fpt, jac, rh, resid, dn2,
                                                      de, dn1,
                                                      tmp->flags & (3u << (dn1 * 2)),
                                                      tmp, tol);
                                       }
                                       else
                                       {
                                          newton_edge(fpt, jac, hes[0], resid,
                                                      de, dn1, dn2,
                                                      tmp->flags & FLAG_MASK,
                                                      tmp, tol);
                                       }
                                    }
                                 }
                              }
                           }
                           MFEM_SYNC_THREAD;
                           break;
                        }
                        case 3:   // findpts_pt
                        {
                           MFEM_FOREACH_THREAD(j,x,nThreads)
                           {
                              if (j == 0)
                              {
                                 const int pi = point_index(tmp->flags & FLAG_MASK);
                                 const findptsElementGPT_t gpt = get_pt(elx, wtend, pi, D1D);
                                 const double *const pt_x = gpt.x, *const jac = gpt.jac, *const hes = gpt.hes;

                                 double resid[3], steep[3];
                                 for (int d = 0; d < 3; ++d)
                                 {
                                    resid[d] = fpt->x[d] - pt_x[d];
                                 }
                                 if (!reject_prior_step_q(fpt, resid, tmp, tol))
                                 {
                                    for (int d = 0; d < 3; ++d)
                                    {
                                       steep[d] = 0;
                                       for (int e = 0; d < 3; ++d)
                                       {
                                          steep[d] += jac[d + e * 3] * resid[d];
                                       }
                                       steep[d] *= tmp->r[d];
                                    }
                                    int de, dn1, dn2, d1, d2, dn, hi0, hi1, hi2;
                                    if (steep[0] < 0)
                                    {
                                       if (steep[1] < 0)
                                       {
                                          if (steep[2] < 0)
                                          {
                                             newton_vol(fpt, jac, resid, tmp, tol);
                                          }
                                          else
                                          {
                                             d1 = 0, d2 = 1, dn = 2, hi0 = 0, hi1 = 1, hi2 = 3;
                                             double rh[3];
                                             rh[0] = resid[0] * hes[hi0] +
                                                     resid[1] * hes[6 + hi0] +
                                                     resid[2] * hes[12 + hi0];
                                             rh[1] = resid[0] * hes[hi1] +
                                                     resid[1] * hes[6 + hi1] +
                                                     resid[2] * hes[12 + hi1];
                                             rh[2] = resid[0] * hes[hi2] +
                                                     resid[1] * hes[6 + hi2] +
                                                     resid[2] * hes[12 + hi2];
                                             newton_face(fpt, jac, rh, resid,
                                                         d1, d2, dn,
                                                         (tmp->flags) & (3u << (2 * dn)),
                                                         tmp, tol);
                                          }
                                       }
                                       else
                                       {
                                          if (steep[2] < 0)
                                          {
                                             d1 = 2, d2 = 0, dn = 1, hi0 = 5, hi1 = 2, hi2 = 0;
                                             double rh[3];
                                             rh[0] = resid[0] * hes[hi0] +
                                                     resid[1] * hes[6 + hi0] +
                                                     resid[2] * hes[12 + hi0];
                                             rh[1] = resid[0] * hes[hi1] +
                                                     resid[1] * hes[6 + hi1] +
                                                     resid[2] * hes[12 + hi1];
                                             rh[2] = resid[0] * hes[hi2] +
                                                     resid[1] * hes[6 + hi2] +
                                                     resid[2] * hes[12 + hi2];
                                             newton_face(fpt, jac, rh, resid,
                                                         d1, d2, dn,
                                                         (tmp->flags) & (3u << (2 * dn)),
                                                         tmp, tol);
                                          }
                                          else
                                          {
                                             de = 0, dn1 = 1, dn2 = 2, hi0 = 0;
                                             const double rh =
                                                resid[0] * hes[hi0] +
                                                resid[1] * hes[6 + hi0] +
                                                resid[2] * hes[12 + hi0];
                                             newton_edge(fpt, jac, rh, resid,
                                                         de, dn1, dn2,
                                                         tmp->flags & (~(3u << (2 * de))),
                                                         tmp, tol);
                                          }
                                       }
                                    }
                                    else
                                    {
                                       if (steep[1] < 0)
                                       {
                                          if (steep[2] < 0)
                                          {
                                             d1 = 1, d2 = 2, dn = 0, hi0 = 3, hi1 = 4, hi2 = 5;
                                             double rh[3];
                                             rh[0] = resid[0] * hes[hi0] +
                                                     resid[1] * hes[6 + hi0] +
                                                     resid[2] * hes[12 + hi0];
                                             rh[1] = resid[0] * hes[hi1] +
                                                     resid[1] * hes[6 + hi1] +
                                                     resid[2] * hes[12 + hi1];
                                             rh[2] = resid[0] * hes[hi2] +
                                                     resid[1] * hes[6 + hi2] +
                                                     resid[2] * hes[12 + hi2];
                                             newton_face(fpt, jac, rh, resid,
                                                         d1, d2, dn,
                                                         (tmp->flags) & (3u << (2 * dn)),
                                                         tmp, tol);
                                          }
                                          else
                                          {
                                             de = 1, dn1 = 2, dn2 = 0, hi0 = 3;
                                             const double rh =
                                                resid[0] * hes[hi0] +
                                                resid[1] * hes[6 + hi0] +
                                                resid[2] * hes[12 + hi0];
                                             newton_edge(fpt, jac, rh, resid,
                                                         de, dn1, dn2,
                                                         tmp->flags & (~(3u << (2 * de))),
                                                         tmp, tol);
                                          }
                                       }
                                       else
                                       {
                                          if (steep[2] < 0)
                                          {
                                             de = 2, dn1 = 0, dn2 = 1, hi0 = 5;
                                             const double rh =
                                                resid[0] * hes[hi0] +
                                                resid[1] * hes[6 + hi0] +
                                                resid[2] * hes[12 + hi0];
                                             newton_edge(fpt, jac, rh, resid,
                                                         de, dn1, dn2,
                                                         tmp->flags & (~(3u << (2 * de))),
                                                         tmp, tol);
                                          }
                                          else
                                          {
                                             fpt->r[0] = tmp->r[0];
                                             fpt->r[1] = tmp->r[1];
                                             fpt->r[2] = tmp->r[2];
                                             fpt->dist2p = 0;
                                             fpt->flags = tmp->flags | CONVERGED_FLAG;
                                          }
                                       }
                                    }
                                 }
                              }
                           }
                           MFEM_SYNC_THREAD;
                           break;
                        } //case 3
                     } //switch
                     if (fpt->flags & CONVERGED_FLAG)
                     {
                        *newton_i = step+1;
                        break;
                     }
                     MFEM_SYNC_THREAD;
                     MFEM_FOREACH_THREAD(j,x,nThreads)
                     if (j == 0)
                     {
                        *tmp = *fpt;
                     }
                     MFEM_SYNC_THREAD;
                  } //for int step < 50
               } //findpts_el

               bool converged_internal = (fpt->flags & FLAG_MASK) == CONVERGED_FLAG;
               if (*code_i == CODE_NOT_FOUND || converged_internal || fpt->dist2 < *dist2_i)
               {
                  MFEM_FOREACH_THREAD(j,x,nThreads)
                  {
                     if (j == 0)
                     {
                        *el_i = el;
                        *code_i = converged_internal ? CODE_INTERNAL : CODE_BORDER;
                        *dist2_i = fpt->dist2;
                     }
                     if (j < 3)
                     {
                        r_i[j] = fpt->r[j];
                     }
                  }
                  MFEM_SYNC_THREAD;
                  if (converged_internal)
                  {
                     break;
                  }
               }
            } //findpts_local
         } //obbox_test
      } //elp
   });
}

void FindPointsGSLIB::FindPointsLocal32(const Vector &point_pos,
                                        int point_pos_ordering,
                                        Array<int> &code,
                                        Array<int> &elem,
                                        Vector &ref,
                                        Vector &dist,
                                        Array<int> &newton,
                                        int npt)
{
   if (npt == 0) { return; }
   MFEM_VERIFY(dim == 3,"Function for 3D only");
   switch (DEV.dof1d)
   {
      case 1: return FindPointsLocal32D_Kernel<1>(npt, DEV.tol,
                                                     point_pos.Read(), point_pos_ordering,
                                                     gsl_mesh.Read(), NE_split_total,
                                                     DEV.o_wtend.Read(),
                                                     DEV.o_c.Read(), DEV.o_A.Read(),
                                                     DEV.o_min.Read(), DEV.o_max.Read(),
                                                     DEV.hash_n, DEV.o_hashMin.Read(),
                                                     DEV.o_hashFac.Read(),
                                                     DEV.o_offset.ReadWrite(),
                                                     code.Write(), elem.Write(),
                                                     ref.Write(), dist.Write(),
                                                     DEV.gll1d.ReadWrite(),
                                                     DEV.lagcoeff.Read(),
                                                     newton.ReadWrite(),
                                                     DEV.info.ReadWrite());
      case 2: return FindPointsLocal32D_Kernel<2>(npt, DEV.tol,
                                                     point_pos.Read(), point_pos_ordering,
                                                     gsl_mesh.Read(), NE_split_total,
                                                     DEV.o_wtend.Read(),
                                                     DEV.o_c.Read(), DEV.o_A.Read(),
                                                     DEV.o_min.Read(), DEV.o_max.Read(),
                                                     DEV.hash_n, DEV.o_hashMin.Read(),
                                                     DEV.o_hashFac.Read(),
                                                     DEV.o_offset.ReadWrite(),
                                                     code.Write(), elem.Write(),
                                                     ref.Write(), dist.Write(),
                                                     DEV.gll1d.ReadWrite(),
                                                     DEV.lagcoeff.Read(),
                                                     newton.ReadWrite(),
                                                     DEV.info.ReadWrite());
      case 3: return FindPointsLocal32D_Kernel<3>(npt, DEV.tol,
                                                     point_pos.Read(), point_pos_ordering,
                                                     gsl_mesh.Read(), NE_split_total,
                                                     DEV.o_wtend.Read(),
                                                     DEV.o_c.Read(), DEV.o_A.Read(),
                                                     DEV.o_min.Read(), DEV.o_max.Read(),
                                                     DEV.hash_n, DEV.o_hashMin.Read(),
                                                     DEV.o_hashFac.Read(),
                                                     DEV.o_offset.ReadWrite(),
                                                     code.Write(), elem.Write(),
                                                     ref.Write(), dist.Write(),
                                                     DEV.gll1d.ReadWrite(),
                                                     DEV.lagcoeff.Read(),
                                                     newton.ReadWrite(),
                                                     DEV.info.ReadWrite());
      case 4: return FindPointsLocal32D_Kernel<4>(npt, DEV.tol,
                                                     point_pos.Read(), point_pos_ordering,
                                                     gsl_mesh.Read(), NE_split_total,
                                                     DEV.o_wtend.Read(),
                                                     DEV.o_c.Read(), DEV.o_A.Read(),
                                                     DEV.o_min.Read(), DEV.o_max.Read(),
                                                     DEV.hash_n, DEV.o_hashMin.Read(),
                                                     DEV.o_hashFac.Read(),
                                                     DEV.o_offset.ReadWrite(),
                                                     code.Write(), elem.Write(),
                                                     ref.Write(), dist.Write(),
                                                     DEV.gll1d.ReadWrite(),
                                                     DEV.lagcoeff.Read(),
                                                     newton.ReadWrite(),
                                                     DEV.info.ReadWrite());
      default: return FindPointsLocal32D_Kernel(npt, DEV.tol,
                                                   point_pos.Read(), point_pos_ordering,
                                                   gsl_mesh.Read(), NE_split_total,
                                                   DEV.o_wtend.Read(),
                                                   DEV.o_c.Read(), DEV.o_A.Read(),
                                                   DEV.o_min.Read(), DEV.o_max.Read(),
                                                   DEV.hash_n, DEV.o_hashMin.Read(),
                                                   DEV.o_hashFac.Read(),
                                                   DEV.o_offset.ReadWrite(),
                                                   code.Write(), elem.Write(),
                                                   ref.Write(), dist.Write(),
                                                   DEV.gll1d.ReadWrite(),
                                                   DEV.lagcoeff.Read(),
                                                   newton.ReadWrite(),
                                                   DEV.info.ReadWrite(),
                                                   DEV.dof1d);
   }
}


#undef CODE_INTERNAL
#undef CODE_BORDER
#undef CODE_NOT_FOUND

} // namespace mfem

#endif //ifdef MFEM_USE_GSLIB<|MERGE_RESOLUTION|>--- conflicted
+++ resolved
@@ -313,13 +313,8 @@
             sums_k[0] += wt2[pN + k] * ELX(dd, jj, in1, k);
             sums_k[1] += wt2[2 * pN + k] * ELX(dd, jj, in1, k);
          }
-<<<<<<< HEAD
-         edge.dxdn2[dd][j] = sums_k[0];
-         edge.d2xdn2[dd][j] = sums_k[1];
-=======
          edge.dxdn2[dd][jj] = sums_k[0];
          edge.d2xdn2[dd][jj] = sums_k[1];
->>>>>>> 01b3d0ae
 #undef ELX
       }
       side_init = mask;
