--- conflicted
+++ resolved
@@ -110,10 +110,10 @@
       }
 
    // 2.
-   for (int i = 1; i < dof; i++)
+   for (int i = 0; i < dof; i++)
       for (int j = 0; j < i; j++)
       {
-         for (int k = 1; k < dim; k++)
+         for (int k = 0; k < dim; k++)
             for (int l = 0; l < k; l++)
             {
                double a =
@@ -133,11 +133,11 @@
 
 inline void NeoHookeanModel::EvalCoeffs() const
 {
-   mu = c_mu->Eval(*Ttr, Ttr->GetIntPoint());
-   K = c_K->Eval(*Ttr, Ttr->GetIntPoint());
+   mu = c_mu->Eval(*T, T->GetIntPoint());
+   K = c_K->Eval(*T, T->GetIntPoint());
    if (c_g)
    {
-      g = c_g->Eval(*Ttr, Ttr->GetIntPoint());
+      g = c_g->Eval(*T, T->GetIntPoint());
    }
 }
 
@@ -247,442 +247,106 @@
 }
 
 double HyperelasticNLFIntegrator::GetElementEnergy(const FiniteElement &el,
-                                                   ElementTransformation &Ttr,
+                                                   ElementTransformation &Tr,
                                                    const Vector &elfun)
 {
    int dof = el.GetDof(), dim = el.GetDim();
    double energy;
 
    DSh.SetSize(dof, dim);
-   Jrt.SetSize(dim);
-   Jpr.SetSize(dim);
-   Jpt.SetSize(dim);
+   J0i.SetSize(dim);
+   J1.SetSize(dim);
+   J.SetSize(dim);
    PMatI.UseExternalData(elfun.GetData(), dof, dim);
 
-   const IntegrationRule *ir = IntRule;
-   if (!ir)
-   {
-      ir = &(IntRules.Get(el.GetGeomType(), 2*el.GetOrder() + 3)); // <---
-   }
+   int intorder = 2*el.GetOrder() + 3; // <---
+   const IntegrationRule &ir = IntRules.Get(el.GetGeomType(), intorder);
 
    energy = 0.0;
-   model->SetTransformation(Ttr);
-   for (int i = 0; i < ir->GetNPoints(); i++)
-   {
-      const IntegrationPoint &ip = ir->IntPoint(i);
-      Ttr.SetIntPoint(&ip);
-      CalcInverse(Ttr.Jacobian(), Jrt);
+   model->SetTransformation(Tr);
+   for (int i = 0; i < ir.GetNPoints(); i++)
+   {
+      const IntegrationPoint &ip = ir.IntPoint(i);
+      Tr.SetIntPoint(&ip);
+      CalcInverse(Tr.Jacobian(), J0i);
 
       el.CalcDShape(ip, DSh);
-      MultAtB(PMatI, DSh, Jpr);
-      Mult(Jpr, Jrt, Jpt);
-
-      energy += ip.weight * Ttr.Weight() * model->EvalW(Jpt);
+      MultAtB(PMatI, DSh, J1);
+      Mult(J1, J0i, J);
+
+      energy += ip.weight*Tr.Weight()*model->EvalW(J);
    }
 
    return energy;
 }
 
 void HyperelasticNLFIntegrator::AssembleElementVector(
-   const FiniteElement &el, ElementTransformation &Ttr,
-   const Vector &elfun, Vector &elvect)
+   const FiniteElement &el, ElementTransformation &Tr, const Vector &elfun,
+   Vector &elvect)
 {
    int dof = el.GetDof(), dim = el.GetDim();
 
    DSh.SetSize(dof, dim);
    DS.SetSize(dof, dim);
-   Jrt.SetSize(dim);
-   Jpt.SetSize(dim);
+   J0i.SetSize(dim);
+   J.SetSize(dim);
    P.SetSize(dim);
    PMatI.UseExternalData(elfun.GetData(), dof, dim);
    elvect.SetSize(dof*dim);
    PMatO.UseExternalData(elvect.GetData(), dof, dim);
 
-   const IntegrationRule *ir = IntRule;
-   if (!ir)
-   {
-      ir = &(IntRules.Get(el.GetGeomType(), 2*el.GetOrder() + 3)); // <---
-   }
+   int intorder = 2*el.GetOrder() + 3; // <---
+   const IntegrationRule &ir = IntRules.Get(el.GetGeomType(), intorder);
 
    elvect = 0.0;
-   model->SetTransformation(Ttr);
-   for (int i = 0; i < ir->GetNPoints(); i++)
-   {
-      const IntegrationPoint &ip = ir->IntPoint(i);
-      Ttr.SetIntPoint(&ip);
-      CalcInverse(Ttr.Jacobian(), Jrt);
-
-      el.CalcDShape(ip, DSh);
-      Mult(DSh, Jrt, DS);
-      MultAtB(PMatI, DS, Jpt);
-
-      model->EvalP(Jpt, P);
-
-      P *= ip.weight * Ttr.Weight();
-      AddMultABt(DS, P, PMatO);
-   }
-}
-
-void HyperelasticNLFIntegrator::AssembleElementGrad(const FiniteElement &el,
-                                                    ElementTransformation &Ttr,
-                                                    const Vector &elfun,
-                                                    DenseMatrix &elmat)
-{
-   int dof = el.GetDof(), dim = el.GetDim();
-
-   DSh.SetSize(dof, dim);
-   DS.SetSize(dof, dim);
-   Jrt.SetSize(dim);
-   Jpt.SetSize(dim);
-   PMatI.UseExternalData(elfun.GetData(), dof, dim);
-   elmat.SetSize(dof*dim);
-
-   const IntegrationRule *ir = IntRule;
-   if (!ir)
-   {
-      ir = &(IntRules.Get(el.GetGeomType(), 2*el.GetOrder() + 3)); // <---
-   }
-
-   elmat = 0.0;
-   model->SetTransformation(Ttr);
-   for (int i = 0; i < ir->GetNPoints(); i++)
-   {
-      const IntegrationPoint &ip = ir->IntPoint(i);
-      Ttr.SetIntPoint(&ip);
-      CalcInverse(Ttr.Jacobian(), Jrt);
-
-      el.CalcDShape(ip, DSh);
-      Mult(DSh, Jrt, DS);
-      MultAtB(PMatI, DS, Jpt);
-
-      model->AssembleH(Jpt, DS, ip.weight * Ttr.Weight(), elmat);
-   }
-}
-
-<<<<<<< HEAD
-HyperelasticNLFIntegrator::~HyperelasticNLFIntegrator()
-{
-   PMatI.ClearExternalData();
-   PMatO.ClearExternalData();
-}
-
-double BlockNonlinearFormIntegrator::GetElementEnergy(
-   Array<const FiniteElement *>&el,
-   ElementTransformation &Tr,
-   Array<const Vector *>&elfun)
-{
-   mfem_error("BlockNonlinearFormIntegrator::GetElementEnergy"
-              " is not overloaded!");
-
-   return 0.0;
-}
-
-
-
-void BlockNonlinearFormIntegrator::AssembleElementVector(
-   Array<const FiniteElement *> &el,
-   ElementTransformation &Tr,
-   Array<Vector *> &elfun,
-   Array<Vector *> &elvec)
-{
-   mfem_error("BlockNonlinearFormIntegrator::AssembleElementVector"
-              " is not overloaded!");
-
-}
-
-void BlockNonlinearFormIntegrator::AssembleRHSElementVector(
-   Array<const FiniteElement *> &el,
-   FaceElementTransformations &Tr,
-   Array<Vector *> &elfun,
-   Array<Vector *> &elvec)
-{
-   mfem_error("BlockNonlinearFormIntegrator::AssembleRHSElementVector"
-              " is not overloaded!");
-}
-
-void BlockNonlinearFormIntegrator::AssembleElementGrad(
-   Array<const FiniteElement*> &el,
-   ElementTransformation &Tr,
-   Array<Vector *> &elfun,
-   Array2D<DenseMatrix *> &elmats)
-{
-   double diff_step = 1.0e-8;
-   Array<Vector *> temps(el.Size());
-   Array<Vector *> temp_out_1(el.Size());
-   Array<Vector *> temp_out_2(el.Size());
-   Array<int> dofs(el.Size());
-
-   for (int s1=0; s1<el.Size(); s1++)
-   {
-      temps[s1] = new Vector(elfun[s1]->GetData(), elfun[s1]->Size());
-      temp_out_1[s1] = new Vector();
-      temp_out_2[s1] = new Vector();
-      dofs[s1] = elfun[s1]->Size();
-   }
-
-   for (int s1=0; s1<el.Size(); s1++)
-   {
-      for (int s2=0; s2<el.Size(); s2++)
-      {
-         elmats(s1,s2)->SetSize(dofs[s1],dofs[s2]);
-      }
-   }
-
-   for (int s1=0; s1<el.Size(); s1++)
-   {
-      for (int j=0; j<temps[s1]->Size(); j++)
-      {
-         (*temps[s1])[j] += diff_step;
-         AssembleElementVector(el, Tr, temps, temp_out_1);
-         (*temps[s1])[j] -= 2.0*diff_step;
-         AssembleElementVector(el, Tr, temps, temp_out_2);
-
-         for (int s2=0; s2<el.Size(); s2++)
-         {
-            for (int k=0; k<temps[s2]->Size(); k++)
-            {
-               (*elmats(s2,s1))(k,j) = ((*temp_out_1[s2])[k] - (*temp_out_2[s2])[k]) /
-                                       (2.0*diff_step);
-            }
-         }
-         (*temps[s1])[j] = (*elfun[s1])[j];
-      }
-   }
-
-}
-
-void BlockNonlinearFormIntegrator::AssembleRHSElementGrad(
-   Array<const FiniteElement*> &el,
-   FaceElementTransformations &Tr,
-   Array<Vector *> &elfun,
-   Array2D<DenseMatrix *> &elmats)
-{
-   mfem_error("BlockNonlinearFormIntegrator::AssembleRHSElementGrad"
-              " is not overloaded!");
-}
-
-double IncompressibleNeoHookeanIntegrator::GetElementEnergy(
-   Array<const FiniteElement *>&el,
-   ElementTransformation &Tr,
-   Array<const Vector *>&elfun)
-{
-   if (el.Size() != 2)
-   {
-      mfem_error("IncompressibleNeoHookeanIntegrator::GetElementEnergy"
-                 " has incorrect block finite element space size!");
-   }
-
-   int dof_u = el[0]->GetDof();
-   int dim = el[0]->GetDim();
-
-   DSh_u.SetSize(dof_u, dim);
-   J0i.SetSize(dim);
-   J1.SetSize(dim);
-   J.SetSize(dim);
-   PMatI_u.UseExternalData(elfun[0]->GetData(), dof_u, dim);
-
-   int intorder = 2*el[0]->GetOrder() + 3; // <---
-   const IntegrationRule &ir = IntRules.Get(el[0]->GetGeomType(), intorder);
-
-   double energy = 0.0;
-   double mu = 0.0;
-
+   model->SetTransformation(Tr);
    for (int i = 0; i < ir.GetNPoints(); i++)
    {
       const IntegrationPoint &ip = ir.IntPoint(i);
       Tr.SetIntPoint(&ip);
       CalcInverse(Tr.Jacobian(), J0i);
 
-      el[0]->CalcDShape(ip, DSh_u);
-      MultAtB(PMatI_u, DSh_u, J1);
-      Mult(J1, J0i, J);
-
-      mu = c_mu->Eval(Tr, ip);
-
-      energy += ip.weight*Tr.Weight()*(mu/2.0)*(J*J - 3);
-   }
-
-   return energy;
-}
-
-
-void IncompressibleNeoHookeanIntegrator::AssembleElementVector(
-   Array<const FiniteElement *> &el,
-   ElementTransformation &Tr,
-   Array<Vector *> &elfun,
-   Array<Vector *> &elvec)
-{
-   if (el.Size() != 2)
-   {
-      mfem_error("IncompressibleNeoHookeanIntegrator::AssembleElementVector"
-                 " has finite element space of incorrect block number");
-   }
-
-   int dof_u = el[0]->GetDof();
-   int dof_p = el[1]->GetDof();
-
-   int dim = el[0]->GetDim();
-
-   DSh_u.SetSize(dof_u, dim);
-   DS_u.SetSize(dof_u, dim);
+      el.CalcDShape(ip, DSh);
+      Mult(DSh, J0i, DS);
+      MultAtB(PMatI, DS, J);
+
+      model->EvalP(J, P);
+
+      P *= ip.weight*Tr.Weight();
+      AddMultABt(DS, P, PMatO);
+   }
+}
+
+void HyperelasticNLFIntegrator::AssembleElementGrad(
+   const FiniteElement &el, ElementTransformation &Tr, const Vector &elfun,
+   DenseMatrix &elmat)
+{
+   int dof = el.GetDof(), dim = el.GetDim();
+
+   DSh.SetSize(dof, dim);
+   DS.SetSize(dof, dim);
    J0i.SetSize(dim);
-   F.SetSize(dim);
-   FinvT.SetSize(dim);
-   P.SetSize(dim);
-   PMatI_u.UseExternalData(elfun[0]->GetData(), dof_u, dim);
-   elvec[0]->SetSize(dof_u*dim);
-   PMatO_u.UseExternalData(elvec[0]->GetData(), dof_u, dim);
-
-   Sh_p.SetSize(dof_p);
-   elvec[1]->SetSize(dof_p);
-
-   int intorder = 2*el[0]->GetOrder() + 3; // <---
-   const IntegrationRule &ir = IntRules.Get(el[0]->GetGeomType(), intorder);
-
-   *elvec[0] = 0.0;
-   *elvec[1] = 0.0;
-
+   J.SetSize(dim);
+   PMatI.UseExternalData(elfun.GetData(), dof, dim);
+   elmat.SetSize(dof*dim);
+
+   int intorder = 2*el.GetOrder() + 3; // <---
+   const IntegrationRule &ir = IntRules.Get(el.GetGeomType(), intorder);
+
+   elmat = 0.0;
+   model->SetTransformation(Tr);
    for (int i = 0; i < ir.GetNPoints(); i++)
    {
       const IntegrationPoint &ip = ir.IntPoint(i);
       Tr.SetIntPoint(&ip);
       CalcInverse(Tr.Jacobian(), J0i);
 
-      el[0]->CalcDShape(ip, DSh_u);
-      Mult(DSh_u, J0i, DS_u);
-      MultAtB(PMatI_u, DS_u, F);
-
-      el[1]->CalcShape(ip, Sh_p);
-
-      double pres = Sh_p * *elfun[1];
-      double mu = c_mu->Eval(Tr, ip);
-      double dJ = F.Det();
-
-      CalcInverseTranspose(F, FinvT);
-
-      P = 0.0;
-      P.Add(mu * dJ, F);
-      P.Add(-1.0 * pres * dJ, FinvT);
-      P *= ip.weight*Tr.Weight();
-
-      AddMultABt(DS_u, P, PMatO_u);
-
-      elvec[1]->Add(ip.weight * Tr.Weight() * (dJ - 1.0), Sh_p);
-   }
-
-}
-
-void IncompressibleNeoHookeanIntegrator::AssembleElementGrad(
-   Array<const FiniteElement*> &el,
-   ElementTransformation &Tr,
-   Array<Vector *> &elfun,
-   Array2D<DenseMatrix *> &elmats)
-{
-   int dof_u = el[0]->GetDof();
-   int dof_p = el[1]->GetDof();
-
-   int dim = el[0]->GetDim();
-
-   elmats(0,0)->SetSize(dof_u*dim, dof_u*dim);
-   elmats(0,1)->SetSize(dof_u*dim, dof_p);
-   elmats(1,0)->SetSize(dof_p, dof_u*dim);
-   elmats(1,1)->SetSize(dof_p, dof_p);
-
-   *elmats(0,0) = 0.0;
-   *elmats(0,1) = 0.0;
-   *elmats(1,0) = 0.0;
-   *elmats(1,1) = 0.0;
-
-   DSh_u.SetSize(dof_u, dim);
-   DS_u.SetSize(dof_u, dim);
-   J0i.SetSize(dim);
-   F.SetSize(dim);
-   FinvT.SetSize(dim);
-   Finv.SetSize(dim);
-   P.SetSize(dim);
-   PMatI_u.UseExternalData(elfun[0]->GetData(), dof_u, dim);
-   Sh_p.SetSize(dof_p);
-
-   int intorder = 2*el[0]->GetOrder() + 3; // <---
-   const IntegrationRule &ir = IntRules.Get(el[0]->GetGeomType(), intorder);
-
-   for (int i = 0; i < ir.GetNPoints(); i++)
-   {
-      const IntegrationPoint &ip = ir.IntPoint(i);
-      Tr.SetIntPoint(&ip);
-      CalcInverse(Tr.Jacobian(), J0i);
-
-      el[0]->CalcDShape(ip, DSh_u);
-      Mult(DSh_u, J0i, DS_u);
-      MultAtB(PMatI_u, DS_u, F);
-
-      el[1]->CalcShape(ip, Sh_p);
-      double pres = Sh_p * *elfun[1];
-      double mu = c_mu->Eval(Tr, ip);
-      double dJ = F.Det();
-
-      CalcInverseTranspose(F, FinvT);
-
-      // u,u block
-      for (int i_u = 0; i_u < dof_u; i_u++)
-      {
-         for (int i_dim = 0; i_dim < dim; i_dim++)
-         {
-            for (int j_u = 0; j_u < dof_u; j_u++)
-            {
-               for (int j_dim = 0; j_dim < dim; j_dim++)
-               {
-
-                  // m = j_dim;
-                  // k = i_dim;
-
-                  for (int n=0; n<dim; n++)
-                  {
-                     for (int l=0; l<dim; l++)
-                     {
-
-                        (*elmats(0,0))(i_u + i_dim*dof_u, j_u + j_dim*dof_u) += dJ * (mu * F(i_dim,
-                                                                                             l) - pres * FinvT(i_dim,l)) * FinvT(j_dim,n) * DS_u(i_u,l) * DS_u(j_u,
-                                                                                                   n) * ip.weight * Tr.Weight();
-
-                        if (j_dim == i_dim && n==l)
-                        {
-                           (*elmats(0,0))(i_u + i_dim*dof_u, j_u + j_dim*dof_u) += dJ * mu * DS_u(i_u,
-                                                                                                  l) * DS_u(j_u,n) * ip.weight * Tr.Weight();
-                        }
-
-                        // a = n;
-                        // b = m;
-                        (*elmats(0,0))(i_u + i_dim*dof_u, j_u + j_dim*dof_u) += dJ * pres * FinvT(i_dim,
-                                                                                                  n) * FinvT(j_dim,l) * DS_u(i_u,l) * DS_u(j_u,n) * ip.weight * Tr.Weight();
-                     }
-                  }
-               }
-            }
-         }
-      }
-
-      // u,p and p,u blocks
-      for (int i_p = 0; i_p < dof_p; i_p++)
-      {
-         for (int j_u = 0; j_u < dof_u; j_u++)
-         {
-            for (int dim_u = 0; dim_u < dim; dim_u++)
-            {
-               for (int l=0; l<dim; l++)
-               {
-                  (*elmats(1,0))(i_p, j_u + dof_u * dim_u) += dJ * FinvT(dim_u,l) * DS_u(j_u,
-                                                                                         l) * Sh_p(i_p) * ip.weight * Tr.Weight();
-                  (*elmats(0,1))(j_u + dof_u * dim_u, i_p) -= dJ * FinvT(dim_u,l) * DS_u(j_u,
-                                                                                         l) * Sh_p(i_p) * ip.weight * Tr.Weight();
-               }
-            }
-         }
-      }
-   }
-
-}
-
-=======
->>>>>>> 43fe7b8a
+      el.CalcDShape(ip, DSh);
+      Mult(DSh, J0i, DS);
+      MultAtB(PMatI, DS, J);
+
+      model->AssembleH(J, DS, ip.weight*Tr.Weight(), elmat);
+   }
+}
+
 }