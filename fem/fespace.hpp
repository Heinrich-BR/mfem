// Copyright (c) 2010-2024, Lawrence Livermore National Security, LLC. Produced
// at the Lawrence Livermore National Laboratory. All Rights reserved. See files
// LICENSE and NOTICE for details. LLNL-CODE-806117.
//
// This file is part of the MFEM library. For more information and source code
// availability visit https://mfem.org.
//
// MFEM is free software; you can redistribute it and/or modify it under the
// terms of the BSD-3 license. We welcome feedback and contributions, see file
// CONTRIBUTING.md for details.

#ifndef MFEM_FESPACE
#define MFEM_FESPACE

#include "../config/config.hpp"
#include "../linalg/sparsemat.hpp"
#include "../mesh/mesh.hpp"
#include "fe_coll.hpp"
#include "doftrans.hpp"
#include "restriction.hpp"
#include <iostream>
#include <set>
#include <unordered_map>

namespace mfem
{

/** @brief The ordering method used when the number of unknowns per mesh node
    (vector dimension) is bigger than 1. */
class Ordering
{
public:
   /// %Ordering methods:
   enum Type
   {
      byNODES, /**< loop first over the nodes (inner loop) then over the vector
                    dimension (outer loop); symbolically it can be represented
                    as: XXX...,YYY...,ZZZ... */
      byVDIM   /**< loop first over the vector dimension (inner loop) then over
                    the nodes (outer loop); symbolically it can be represented
                    as: XYZ,XYZ,XYZ,... */
   };

   template <Type Ord>
   static inline int Map(int ndofs, int vdim, int dof, int vd);

   template <Type Ord>
   static void DofsToVDofs(int ndofs, int vdim, Array<int> &dofs);
};

/// @brief Type describing possible layouts for Q-vectors.
/// @sa QuadratureInterpolator and FaceQuadratureInterpolator.
enum class QVectorLayout
{
   byNODES,  ///< NQPT x VDIM x NE (values) / NQPT x VDIM x DIM x NE (grads)
   byVDIM    ///< VDIM x NQPT x NE (values) / VDIM x DIM x NQPT x NE (grads)
};

template <> inline int
Ordering::Map<Ordering::byNODES>(int ndofs, int vdim, int dof, int vd)
{
   MFEM_ASSERT(dof < ndofs && -1-dof < ndofs && 0 <= vd && vd < vdim, "");
   return (dof >= 0) ? dof+ndofs*vd : dof-ndofs*vd;
}

template <> inline int
Ordering::Map<Ordering::byVDIM>(int ndofs, int vdim, int dof, int vd)
{
   MFEM_ASSERT(dof < ndofs && -1-dof < ndofs && 0 <= vd && vd < vdim, "");
   return (dof >= 0) ? vd+vdim*dof : -1-(vd+vdim*(-1-dof));
}

struct PRefinement
{
   int element;
   char order;
};

/// Constants describing the possible orderings of the DOFs in one element.
enum class ElementDofOrdering
{
   /// Native ordering as defined by the FiniteElement.
   /** This ordering can be used by tensor-product elements when the
       interpolation from the DOFs to quadrature points does not use the
       tensor-product structure. */
   NATIVE,
   /// Lexicographic ordering for tensor-product FiniteElements.
   /** This ordering can be used only with tensor-product elements. */
   LEXICOGRAPHIC
};

// Forward declarations
class NURBSExtension;
class BilinearFormIntegrator;
class QuadratureSpace;
class QuadratureInterpolator;
class FaceQuadratureInterpolator;
class PRefinementTransferOperator;


/** @brief Class FiniteElementSpace - responsible for providing FEM view of the
    mesh, mainly managing the set of degrees of freedom.

    @details The term "degree of freedom", or "dof" for short, can mean
    different things in different contexts. In MFEM we use "dof" to refer to
    four closely related types of data; @ref edof "edofs", @ref ldof "ldofs",
    @ref tdof "tdofs", and @ref vdof "vdofs".

    @anchor edof @par Element DoF:
    %Element dofs, sometimes referred to as @b edofs, are the expansion
    coefficients used to build the linear combination of basis functions which
    approximate a field within one element of the computational mesh. The
    arrangement of the element dofs is determined by the basis function and
    element types.
    @par
    %Element dofs are usually accessed one element at a time but they can be
    concatenated together into a global vector when minimizing access time is
    crucial. The global number of element dofs is not directly available from
    the FiniteElementSpace. It can be determined by repeatedly calling
    FiniteElementSpace::GetElementDofs and summing the lengths of the resulting
    @a dofs arrays.

    @anchor ldof @par Local DoF:
    Most basis function types share many of their element dofs with neighboring
    elements. Consequently, the global @ref edof "edof" vector suggested above
    would contain many redundant entries. One of the primary roles of the
    FiniteElementSpace is to collapse out these redundancies and
    define a unique ordering of the remaining degrees of freedom. The
    collapsed set of dofs are called @b "local dofs" or @b ldofs in
    the MFEM parlance.
    @par
    The term @b local in this context refers to the local rank in a parallel
    processing environment. MFEM can, of course, be used in sequential
    computing environments but it is designed with parallel processing in mind
    and this terminology reflects that design focus.
    @par
    When running in parallel the set of local dofs contains all of the degrees
    of freedom associated with locally owned elements. When running in serial
    all elements are locally owned so all element dofs are represented in the
    set of local dofs.
    @par
    There are two important caveats regarding local dofs. First, some basis
    function types, Nedelec and Raviart-Thomas are the prime examples, have an
    orientation associated with each basis function. The relative orientations
    of such basis functions in neighboring elements can lead to shared degrees
    of freedom with opposite signs from the point of view of these neighboring
    elements. MFEM typically chooses the orientation of the first such shared
    degree of freedom that it encounters as the default orientation for the
    corresponding local dof. When this local dof is referenced by a neighboring
    element which happens to require the opposite orientation the local dof
    index will be returned (by calls to functions such as
    FiniteElementSpace::GetElementDofs) as a negative integer. In such cases
    the actual offset into the vector of local dofs is @b -index-1 and the
    value expected by this element should have the opposite sign to the value
    stored in the local dof vector.
    @par
    The second important caveat only pertains to high order Nedelec basis
    functions when shared triangular faces are present in the mesh. In this
    very particular case the relative orientation of the face with respect to
    its two neighboring elements can lead to different definitions of the
    degrees of freedom associated with the interior of the face which cannot
    be handled by simply flipping the signs of the corresponding values. The
    DofTransformation class is designed to manage the necessary @b edof to
    @b ldof transformations in this case. In the majority of cases the
    DofTransformation is unnecessary and a NULL pointer will be returned in
    place of a pointer to this object. See DofTransformation for more
    information.

    @anchor tdof @par True DoF:
    As the name suggests "true dofs" or @b tdofs form the minimal set of data
    values needed (along with mesh and basis function definitions) to uniquely
    define a finite element discretization of a field. The number of true dofs
    determines the size of the linear systems which typically need to be solved
    in FEM simulations.
    @par
    Often the true dofs and the local dofs are identical, however, there are
    important cases where they differ significantly. The first such case is
    related to non-conforming meshes. On non-conforming meshes it is common
    for degrees of freedom associated with "hanging" nodes, edges, or faces to
    be constrained by degrees of freedom associated with another mesh entity.
    In such cases the "hanging" degrees of freedom should not be considered
    "true" degrees of freedom since their values cannot be independently
    assigned. For this reason the FiniteElementSpace must process these
    constraints and define a reduced set of "true" degrees of freedom which are
    distinct from the local degrees of freedom.
    @par
    The second important distinction arises in parallel processing. When
    distributing a linear system in parallel each degree of freedom must be
    assigned to a particular processor, its owner. From the finite element
    point of view it is convenient to distribute a computational mesh and
    define an owning processor for each element. Since degrees of freedom may
    be shared between neighboring elements they may also be shared between
    neighboring processors. Another role of the FiniteElementSpace is to
    identify the ownership of degrees of freedom which must be shared between
    processors. Therefore the set of "true" degrees of freedom must also remove
    redundant degrees of freedom which are owned by other processors.
    @par
    To summarize the set of true degrees of freedom are those degrees of
    freedom needed to solve a linear system representing the partial
    differential equation being modeled. True dofs differ from "local" dofs by
    eliminating redundancies across processor boundaries and applying
    the constraints needed to properly define fields on non-conforming meshes.

    @anchor vdof @par Vector DoF:
    %Vector dofs or @b vdofs are related to fields which are constructed using
    multiple copies of the same set of basis functions. A typical example would
    be the use of three instances of the scalar H1 basis functions to
    approximate the x, y, and z components of a displacement vector field in
    three dimensional space as often seen in elasticity simulations.
    @par
    %Vector dofs do not represent a specific index space the way the three
    previous types of dofs do. Rather they are related to modifications of
    these other index spaces to accomodate multiple copies of the underlying
    function spaces.
    @par
    When using @b vdofs, i.e. when @b vdim != 1, the FiniteElementSpace only
    manages a single set of degrees of freedom and then uses simple rules to
    determine the appropriate offsets into the full index spaces. Two ordering
    rules are supported; @b byNODES and @b byVDIM. See Ordering::Type for
    details.
    @par
    Clearly the notion of a @b vdof is relevant in each of the three contexts
    mentioned above so extra care must be taken whenever @b vdim != 1 to ensure
    that the @b edof, @b ldof, or @b tdof is being interpreted correctly.
 */
class FiniteElementSpace
{
   friend class InterpolationGridTransfer;
   friend class PRefinementTransferOperator;
   friend void Mesh::Swap(Mesh &, bool);
   friend class LORBase;

public:
   struct VarOrderElemInfo
   {
      unsigned int element;  // Element index
      char order;  // Element order
   };

protected:
   /// The mesh that FE space lives on (not owned).
   Mesh *mesh;

   /// Associated FE collection (not owned).
   const FiniteElementCollection *fec;

   /// %Vector dimension (number of unknowns per degree of freedom).
   int vdim;

   /** Type of ordering of the vector dofs when #vdim > 1.
       - Ordering::byNODES - first nodes, then vector dimension,
       - Ordering::byVDIM  - first vector dimension, then nodes */
   Ordering::Type ordering;

   /// Number of degrees of freedom. Number of unknowns is #ndofs * #vdim.
   int ndofs;

   bool variableOrder = false;

   /** Polynomial order for each element. If empty, all elements are assumed
       to be of the default order (fec->GetOrder()). */
   Array<char> elem_order;

   std::set<int> elems_pref;  // TODO: is this still used?

   int nvdofs, nedofs, nfdofs, nbdofs;
   int uni_fdof; ///< # of single face DOFs if all faces uniform; -1 otherwise
   int *bdofs; ///< internal DOFs of elements if mixed/var-order; NULL otherwise

   /** Variable order spaces only: DOF assignments for edges and faces, see
       docs in MakeDofTable. For constant order spaces the tables are empty. */
   Table var_edge_dofs;
   Table var_face_dofs; ///< NOTE: also used for spaces with mixed faces

   /// Bit-mask representing a set of orders needed by an edge/face.
   typedef std::uint64_t VarOrderBits;
   static constexpr int MaxVarOrder = 8*sizeof(VarOrderBits) - 1;

   /** Additional data for the var_*_dofs tables: individual variant orders
       (these are basically alternate J arrays for var_edge/face_dofs). */
   Array<char> var_edge_orders, var_face_orders;

   // TODO: pass into CalcEdgeFaceVarOrders to avoid mutable?

   /// Marker arrays for ghost master entities to be skipped in conforming
   /// interpolation constraints.
   Array<bool> skip_edge, skip_face;

   // precalculated DOFs for each element, boundary element, and face
   mutable Table *elem_dof; // owned (except in NURBS FE space)
   mutable Table *elem_fos; // face orientations by element index
   mutable Table *bdr_elem_dof; // owned (except in NURBS FE space)
   mutable Table *bdr_elem_fos; // bdr face orientations by bdr element index
   mutable Table *face_dof; // owned; in var-order space contains variant 0 DOFs

   Array<int> dof_elem_array, dof_ldof_array;

   NURBSExtension *NURBSext;
   /** array of NURBS extension for H(div) and H(curl) vector elements.
       For each direction an extension is created from the base NURBSext,
       with an increase in order in the appropriate direction. */
   Array<NURBSExtension*> VNURBSext;
   int own_ext;
   mutable Array<int> face_to_be; // NURBS FE space only

   Array<StatelessDofTransformation *> DoFTransArray;
   mutable DofTransformation DoFTrans;

   /** Matrix representing the prolongation from the global conforming dofs to
       a set of intermediate partially conforming dofs, e.g. the dofs associated
       with a "cut" space on a non-conforming mesh. */
   mutable std::unique_ptr<SparseMatrix> cP;
   /// Conforming restriction matrix such that cR.cP=I.
   mutable std::unique_ptr<SparseMatrix> cR;
   /// A version of the conforming restriction matrix for variable-order spaces.
   mutable std::unique_ptr<SparseMatrix> cR_hp;
   mutable bool cP_is_set;
   /// Operator computing the action of the transpose of the restriction.
   mutable std::unique_ptr<Operator> R_transpose;

   /// Transformation to apply to GridFunctions after space Update().
   OperatorHandle Th;

   std::unique_ptr<PRefinementTransferOperator> PTh;

   /// The element restriction operators, see GetElementRestriction().
   mutable OperatorHandle L2E_nat, L2E_lex;
   /// The face restriction operators, see GetFaceRestriction().
   using key_face = std::tuple<bool, ElementDofOrdering, FaceType, L2FaceValues>;
   struct key_hash
   {
      std::size_t operator()(const key_face& k) const
      {
         return std::get<0>(k)
                + 2 * (int)std::get<1>(k)
                + 4 * (int)std::get<2>(k)
                + 8 * (int)std::get<3>(k);
      }
   };
   using map_L2F = std::unordered_map<const key_face,FaceRestriction*,key_hash>;
   mutable map_L2F L2F;

   mutable Array<QuadratureInterpolator*> E2Q_array;
   mutable Array<FaceQuadratureInterpolator*> E2IFQ_array;
   mutable Array<FaceQuadratureInterpolator*> E2BFQ_array;

   /** Update counter, incremented every time the space is constructed/updated.
       Used by GridFunctions to check if they are up to date with the space. */
   long sequence;

   /** Mesh sequence number last seen when constructing the space. The space
       needs updating if Mesh::GetSequence() is larger than this. */
   long mesh_sequence;

   /// True if at least one element order changed (variable-order space only).
   bool orders_changed;

   bool relaxed_hp; // see SetRelaxedHpConformity()

   void UpdateNURBS();

   void Construct(const Array<VarOrderElemInfo> * pref_data=nullptr);
   void Destroy();

   void ConstructDoFTransArray();
   void DestroyDoFTransArray();

   void BuildElementToDofTable() const;
   void BuildBdrElementToDofTable() const;
   void BuildFaceToDofTable() const;

   /** @brief  Generates partial face_dof table for a NURBS space.

       The table is only defined for exterior faces that coincide with a
       boundary. */
   void BuildNURBSFaceToDofTable() const;

   /// Return the minimum order (least significant bit set) in the bit mask.
   static int MinOrder(VarOrderBits bits);

   /// Return element order: internal version of GetElementOrder without checks.
   int GetElementOrderImpl(int i) const;

   /** In a variable order space, calculate a bitmask of polynomial orders that
       need to be represented on each edge and face. */
   void CalcEdgeFaceVarOrders(
      Array<VarOrderBits> &edge_orders, Array<VarOrderBits> &face_orders,
      Array<bool> &skip_edges, Array<bool> &skip_faces,
      const Array<VarOrderElemInfo> * pref_data=nullptr) const;

   virtual void ApplyGhostElementOrdersToEdgesAndFaces(
      Array<VarOrderBits> &edge_orders,
      Array<VarOrderBits> &face_orders,
      const Array<VarOrderElemInfo> * pref_data=nullptr) const;

   virtual void GhostMasterFaceOrderToEdges(const Array<VarOrderBits> &face_orders,
                                            Array<VarOrderBits> &edge_orders) const { }

   virtual void GhostMasterArtificialFaceOrders(const Array<VarOrderBits>
                                                &face_orders,
                                                const Array<VarOrderBits> &edge_orders,
                                                Array<VarOrderBits> &artificial_edge_orders,
                                                Array<VarOrderBits> &artificial_face_orders) const { };

   virtual bool OrderPropagation(const std::set<int> &edges,
                                 const std::set<int> &faces,
                                 Array<VarOrderBits> &edge_orders,
                                 Array<VarOrderBits> &face_orders) const
   { return edges.size() == 0 && faces.size() == 0; };

   virtual int NumGhostEdges() const { return 0; }
   virtual int NumGhostFaces() const { return 0; }

   /** Build the table var_edge_dofs (or var_face_dofs) in a variable order
        space; return total edge/face DOFs. */
   int MakeDofTable(int ent_dim, const Array<VarOrderBits> &entity_orders,
                    Table &entity_dofs, Array<char> *var_ent_order);

   /// Search row of a DOF table for a DOF set of size 'ndof', return first DOF.
   int FindDofs(const Table &var_dof_table, int row, int ndof) const;

   /** In a variable order space, return edge DOFs associated with a polynomial
       order that has 'ndof' degrees of freedom. */
   int FindEdgeDof(int edge, int ndof) const
   { return FindDofs(var_edge_dofs, edge, ndof); }

   /// Similar to FindEdgeDof, but used for mixed meshes too.
   int FindFaceDof(int face, int ndof) const
   { return FindDofs(var_face_dofs, face, ndof); }

   int FirstFaceDof(int face, int variant = 0) const
   { return uni_fdof >= 0 ? face*uni_fdof : var_face_dofs.GetRow(face)[variant];}

   /// Return number of possible DOF variants for edge/face (var. order spaces).
   int GetNVariants(int entity, int index) const;

   /// Helper to get vertex, edge or face DOFs (entity=0,1,2 resp.).
   int GetEntityDofs(int entity, int index, Array<int> &dofs,
                     Geometry::Type master_geom = Geometry::INVALID,
                     int variant = 0) const;
   /// Helper to get vertex, edge or face VDOFs (entity=0,1,2 resp.).
   int GetEntityVDofs(int entity, int index, Array<int> &dofs,
                      Geometry::Type master_geom = Geometry::INVALID,
                      int variant = 0) const;

   // Get degenerate face DOFs: see explanation in method implementation.
   int GetDegenerateFaceDofs(int index, Array<int> &dofs,
                             Geometry::Type master_geom, int variant) const;

   int GetNumBorderDofs(Geometry::Type geom, int order) const;

   /// Calculate the cP and cR matrices for a nonconforming mesh.
   void BuildConformingInterpolation() const;

   void VariableOrderMinimumRule(SparseMatrix & deps) const;

   static void AddDependencies(SparseMatrix& deps, Array<int>& master_dofs,
                               Array<int>& slave_dofs, DenseMatrix& I,
                               int skipfirst = 0);

   static bool DofFinalizable(int dof, const Array<bool>& finalized,
                              const SparseMatrix& deps);

   void AddEdgeFaceDependencies(SparseMatrix &deps, Array<int>& master_dofs,
                                const FiniteElement *master_fe,
                                Array<int> &slave_dofs, int slave_face,
                                const DenseMatrix *pm) const;

   /// Replicate 'mat' in the vector dimension, according to vdim ordering mode.
   void MakeVDimMatrix(SparseMatrix &mat) const;

   /// GridFunction interpolation operator applicable after mesh refinement.
   class RefinementOperator : public Operator
   {
      const FiniteElementSpace* fespace;
      DenseTensor localP[Geometry::NumGeom];
      Table* old_elem_dof; // Owned.
      Table* old_elem_fos; // Owned.

      Array<StatelessDofTransformation*> old_DoFTransArray;
      mutable DofTransformation old_DoFTrans;

      void ConstructDoFTransArray();

   public:
      /** Construct the operator based on the elem_dof table of the original
          (coarse) space. The class takes ownership of the table. */
      RefinementOperator(const FiniteElementSpace* fespace,
                         Table *old_elem_dof/*takes ownership*/,
                         Table *old_elem_fos/*takes ownership*/, int old_ndofs);
      RefinementOperator(const FiniteElementSpace *fespace,
                         const FiniteElementSpace *coarse_fes);
      virtual void Mult(const Vector &x, Vector &y) const;
      virtual void MultTranspose(const Vector &x, Vector &y) const;
      virtual ~RefinementOperator();
   };

   /// Derefinement operator, used by the friend class InterpolationGridTransfer.
   class DerefinementOperator : public Operator
   {
      const FiniteElementSpace *fine_fes; // Not owned.
      DenseTensor localR[Geometry::NumGeom];
      Table *coarse_elem_dof; // Owned.
      // Table *coarse_elem_fos; // Owned.
      Table coarse_to_fine;
      Array<int> coarse_to_ref_type;
      Array<Geometry::Type> ref_type_to_geom;
      Array<int> ref_type_to_fine_elem_offset;

   public:
      DerefinementOperator(const FiniteElementSpace *f_fes,
                           const FiniteElementSpace *c_fes,
                           BilinearFormIntegrator *mass_integ);
      virtual void Mult(const Vector &x, Vector &y) const;
      virtual ~DerefinementOperator();
   };

   /** This method makes the same assumptions as the method:
       void GetLocalRefinementMatrices(
           const FiniteElementSpace &coarse_fes, Geometry::Type geom,
           DenseTensor &localP) const
       which is defined below. It also assumes that the coarse fes and this have
       the same vector dimension, vdim. */
   SparseMatrix *RefinementMatrix_main(const int coarse_ndofs,
                                       const Table &coarse_elem_dof,
                                       const Table *coarse_elem_fos,
                                       const DenseTensor localP[]) const;

<<<<<<< HEAD
   SparseMatrix *VariableOrderRefinementMatrix_main(const int coarse_ndofs,
                                                    const Table &coarse_elem_dof) const;
=======
   /* This method returns the Refinement matrix (i.e., the embedding)
      from a coarse variable-order fes to a fine fes (after a geometric refinement) */
   SparseMatrix *VariableOrderRefinementMatrix(const int coarse_ndofs,
                                               const Table &coarse_elem_dof) const;
>>>>>>> 5f373e8c

   void GetLocalRefinementMatrices(Geometry::Type geom,
                                   DenseTensor &localP) const;
   void GetLocalDerefinementMatrices(Geometry::Type geom,
                                     DenseTensor &localR) const;

   /** Calculate explicit GridFunction interpolation matrix (after mesh
       refinement). NOTE: consider using the RefinementOperator class instead
       of the fully assembled matrix, which can take a lot of memory. */
   SparseMatrix* RefinementMatrix(int old_ndofs, const Table* old_elem_dof,
                                  const Table* old_elem_fos);

   /// Calculate GridFunction restriction matrix after mesh derefinement.
   SparseMatrix* DerefinementMatrix(int old_ndofs, const Table* old_elem_dof,
                                    const Table* old_elem_fos);

   /** @brief Return in @a localP the local refinement matrices that map
       between fespaces after mesh refinement. */
   /** This method assumes that this->mesh is a refinement of coarse_fes->mesh
       and that the CoarseFineTransformations of this->mesh are set accordingly.
       Another assumption is that the FEs of this use the same MapType as the FEs
       of coarse_fes. Finally, it assumes that the spaces this and coarse_fes are
       NOT variable-order spaces. */
   void GetLocalRefinementMatrices(const FiniteElementSpace &coarse_fes,
                                   Geometry::Type geom,
                                   DenseTensor &localP) const;

   /// Help function for constructors + Load().
   void Constructor(Mesh *mesh, NURBSExtension *ext,
                    const FiniteElementCollection *fec,
                    int vdim = 1, int ordering = Ordering::byNODES);

   /// Updates the internal mesh pointer. @warning @a new_mesh must be
   /// <b>topologically identical</b> to the existing mesh. Used if the address
   /// of the Mesh object has changed, e.g. in @a Mesh::Swap.
   virtual void UpdateMeshPointer(Mesh *new_mesh);

   /// Resize the elem_order array on mesh change.
   void UpdateElementOrders();

   /// @brief Copies the prolongation and restriction matrices from @a fes.
   ///
   /// Used for low order preconditioning on non-conforming meshes. If the DOFs
   /// require a permutation, it will be supplied by non-NULL @a perm. NULL @a
   /// perm indicates that no permutation is required.
   virtual void CopyProlongationAndRestriction(const FiniteElementSpace &fes,
                                               const Array<int> *perm);

public:


   /** @brief Default constructor: the object is invalid until initialized using
       the method Load(). */
   FiniteElementSpace();

   /** @brief Copy constructor: deep copy all data from @a orig except the Mesh,
       the FiniteElementCollection, and some derived data. */
   /** If the @a mesh or @a fec pointers are NULL (default), then the new
       FiniteElementSpace will reuse the respective pointers from @a orig. If
       any of these pointers is not NULL, the given pointer will be used instead
       of the one used by @a orig.

       @note The objects pointed to by the @a mesh and @a fec parameters must be
       either the same objects as the ones used by @a orig, or copies of them.
       Otherwise, the behavior is undefined.

       @note Derived data objects, such as the conforming prolongation and
       restriction matrices, and the update operator, will not be copied, even
       if they are created in the @a orig object. */
   FiniteElementSpace(const FiniteElementSpace &orig, Mesh *mesh = NULL,
                      const FiniteElementCollection *fec = NULL);

   FiniteElementSpace(Mesh *mesh,
                      const FiniteElementCollection *fec,
                      int vdim = 1, int ordering = Ordering::byNODES);

   /// Construct a NURBS FE space based on the given NURBSExtension, @a ext.
   /** @note If the pointer @a ext is NULL, this constructor is equivalent to
       the standard constructor with the same arguments minus the
       NURBSExtension, @a ext. */
   FiniteElementSpace(Mesh *mesh, NURBSExtension *ext,
                      const FiniteElementCollection *fec,
                      int vdim = 1, int ordering = Ordering::byNODES);

   /// Copy assignment not supported
   FiniteElementSpace& operator=(const FiniteElementSpace&) = delete;

   /// Returns the mesh
   inline Mesh *GetMesh() const { return mesh; }

   const NURBSExtension *GetNURBSext() const { return NURBSext; }
   NURBSExtension *GetNURBSext() { return NURBSext; }
   NURBSExtension *StealNURBSext();

   bool Conforming() const { return mesh->Conforming() && cP == NULL; }
   bool Nonconforming() const { return mesh->Nonconforming() || cP != NULL; }

   /// Sets the order of the i'th finite element.
   /** By default, all elements are assumed to be of fec->GetOrder(). Once
       SetElementOrder is called, the space becomes a variable order space. */
   void SetElementOrder(int i, int p);

   /// Returns the order of the i'th finite element.
   int GetElementOrder(int i) const;

   /// Return the maximum polynomial order.
   virtual int GetMaxElementOrder() const
   { return IsVariableOrder() ? elem_order.Max() : fec->GetOrder(); }

   /// Returns true if the space contains elements of varying polynomial orders.
   bool IsVariableOrder() const { return variableOrder; }

   /// The returned SparseMatrix is owned by the FiniteElementSpace.
   const SparseMatrix *GetConformingProlongation() const;

   /// The returned SparseMatrix is owned by the FiniteElementSpace.
   const SparseMatrix *GetConformingRestriction() const;

   /** Return a version of the conforming restriction matrix for variable-order
       spaces with complex hp interfaces, where some true DOFs are not owned by
       any elements and need to be interpolated from higher order edge/face
       variants (see also @a SetRelaxedHpConformity()). */
   /// The returned SparseMatrix is owned by the FiniteElementSpace.
   const SparseMatrix *GetHpConformingRestriction() const;

   /// The returned Operator is owned by the FiniteElementSpace.
   virtual const Operator *GetProlongationMatrix() const
   { return GetConformingProlongation(); }

   /// Return an operator that performs the transpose of GetRestrictionOperator
   /** The returned operator is owned by the FiniteElementSpace.

       For a serial conforming space, this returns NULL, indicating the identity
       operator.

       For a parallel conforming space, this will return a matrix-free
       (Device)ConformingProlongationOperator.

       For a non-conforming mesh this will return a TransposeOperator wrapping
       the restriction matrix. */
   const Operator *GetRestrictionTransposeOperator() const;

   /// An abstract operator that performs the same action as GetRestrictionMatrix
   /** In some cases this is an optimized matrix-free implementation. The
       returned operator is owned by the FiniteElementSpace. */
   virtual const Operator *GetRestrictionOperator() const
   { return GetConformingRestriction(); }

   /// The returned SparseMatrix is owned by the FiniteElementSpace.
   virtual const SparseMatrix *GetRestrictionMatrix() const
   { return GetConformingRestriction(); }

   /// The returned SparseMatrix is owned by the FiniteElementSpace.
   virtual const SparseMatrix *GetHpRestrictionMatrix() const
   { return GetHpConformingRestriction(); }

   /// Return an Operator that converts L-vectors to E-vectors.
   /** An L-vector is a vector of size GetVSize() which is the same size as a
       GridFunction. An E-vector represents the element-wise discontinuous
       version of the FE space.

       The layout of the E-vector is: ND x VDIM x NE, where ND is the number of
       degrees of freedom, VDIM is the vector dimension of the FE space, and NE
       is the number of the mesh elements.

       The parameter @a e_ordering describes how the local DOFs in each element
       should be ordered in the E-vector, see ElementDofOrdering.

       For discontinuous spaces, the element restriction corresponds to a
       permutation of the degrees of freedom, implemented by the
       L2ElementRestriction class.

       The returned Operator is owned by the FiniteElementSpace. */
   const ElementRestrictionOperator *GetElementRestriction(
      ElementDofOrdering e_ordering) const;

   /** @brief Return an Operator that converts L-vectors to E-vectors on each
       face. */
   /** @warning only meshes with tensor-product elements are currently
       supported. */
   virtual const FaceRestriction *GetFaceRestriction(
      ElementDofOrdering f_ordering, FaceType,
      L2FaceValues mul = L2FaceValues::DoubleValued) const;

   /** @brief Return a QuadratureInterpolator that interpolates E-vectors to
       quadrature point values and/or derivatives (Q-vectors). */
   /** An E-vector represents the element-wise discontinuous version of the FE
       space and can be obtained, for example, from a GridFunction using the
       Operator returned by GetElementRestriction().

       All elements will use the same IntegrationRule, @a ir as the target
       quadrature points.

       @note The returned pointer is shared. A good practice, before using it,
       is to set all its properties to their expected values, as other parts of
       the code may also change them. That is, it's good to call
       SetOutputLayout() and DisableTensorProducts() before interpolating. */
   const QuadratureInterpolator *GetQuadratureInterpolator(
      const IntegrationRule &ir) const;

   /** @brief Return a QuadratureInterpolator that interpolates E-vectors to
       quadrature point values and/or derivatives (Q-vectors). */
   /** An E-vector represents the element-wise discontinuous version of the FE
       space and can be obtained, for example, from a GridFunction using the
       Operator returned by GetElementRestriction().

       The target quadrature points in the elements are described by the given
       QuadratureSpace, @a qs.

       @note The returned pointer is shared. A good practice, before using it,
       is to set all its properties to their expected values, as other parts of
       the code may also change them. That is, it's good to call
       SetOutputLayout() and DisableTensorProducts() before interpolating. */
   const QuadratureInterpolator *GetQuadratureInterpolator(
      const QuadratureSpace &qs) const;

   /** @brief Return a FaceQuadratureInterpolator that interpolates E-vectors to
       quadrature point values and/or derivatives (Q-vectors).

       @note The returned pointer is shared. A good practice, before using it,
       is to set all its properties to their expected values, as other parts of
       the code may also change them. That is, it's good to call
       SetOutputLayout() and DisableTensorProducts() before interpolating. */
   const FaceQuadratureInterpolator *GetFaceQuadratureInterpolator(
      const IntegrationRule &ir, FaceType type) const;

   /// Returns the polynomial degree of the i'th finite element.
   /** NOTE: it is recommended to use GetElementOrder in new code. */
   int GetOrder(int i) const { return GetElementOrder(i); }

   /** Return the order of an edge. In a variable order space, return the order
       of a specific variant, or -1 if there are no more variants. */
   int GetEdgeOrder(int edge, int variant = 0) const;

   /// Returns the polynomial degree of the i'th face finite element
   int GetFaceOrder(int face, int variant = 0) const;

   /// Returns vector dimension.
   inline int GetVDim() const { return vdim; }

   /// @brief Returns number of degrees of freedom.
   /// This is the number of @ref ldof "Local Degrees of Freedom"
   inline int GetNDofs() const { return ndofs; }

   /// @brief Return the number of vector dofs, i.e. GetNDofs() x GetVDim().
   inline int GetVSize() const { return vdim * ndofs; }

   /// @brief Return the number of vector true (conforming) dofs.
   virtual int GetTrueVSize() const { return GetConformingVSize(); }

   /// Returns the number of conforming ("true") degrees of freedom
   /// (if the space is on a nonconforming mesh with hanging nodes).
   int GetNConformingDofs() const;

   int GetConformingVSize() const { return vdim * GetNConformingDofs(); }

   /// Return the ordering method.
   inline Ordering::Type GetOrdering() const { return ordering; }

   const FiniteElementCollection *FEColl() const { return fec; }

   /// Number of all scalar vertex dofs
   int GetNVDofs() const { return nvdofs; }
   /// Number of all scalar edge-interior dofs
   int GetNEDofs() const { return nedofs; }
   /// Number of all scalar face-interior dofs
   int GetNFDofs() const { return nfdofs; }

   /// Returns number of vertices in the mesh.
   inline int GetNV() const { return mesh->GetNV(); }

   /// Returns number of elements in the mesh.
   inline int GetNE() const { return mesh->GetNE(); }

   /// Returns number of faces (i.e. co-dimension 1 entities) in the mesh.
   /** The co-dimension 1 entities are those that have dimension 1 less than the
       mesh dimension, e.g. for a 2D mesh, the faces are the 1D entities, i.e.
       the edges. */
   inline int GetNF() const { return mesh->GetNumFaces(); }

   /// Returns number of boundary elements in the mesh.
   inline int GetNBE() const { return mesh->GetNBE(); }

   /// Returns the number of faces according to the requested type.
   /** If type==Boundary returns only the "true" number of boundary faces
       contrary to GetNBE() that returns "fake" boundary faces associated to
       visualization for GLVis.
       Similarly, if type==Interior, the "fake" boundary faces associated to
       visualization are counted as interior faces. */
   inline int GetNFbyType(FaceType type) const
   { return mesh->GetNFbyType(type); }

   /// Returns the type of element i.
   inline int GetElementType(int i) const
   { return mesh->GetElementType(i); }

   /// Returns the vertices of element i.
   inline void GetElementVertices(int i, Array<int> &vertices) const
   { mesh->GetElementVertices(i, vertices); }

   /// Returns the type of boundary element i.
   inline int GetBdrElementType(int i) const
   { return mesh->GetBdrElementType(i); }

   /// Returns ElementTransformation for the @a i-th element.
   ElementTransformation *GetElementTransformation(int i) const
   { return mesh->GetElementTransformation(i); }

   /** @brief Returns the transformation defining the @a i-th element in the
       user-defined variable @a ElTr. */
   void GetElementTransformation(int i, IsoparametricTransformation *ElTr)
   { mesh->GetElementTransformation(i, ElTr); }

   /// Returns ElementTransformation for the @a i-th boundary element.
   ElementTransformation *GetBdrElementTransformation(int i) const
   { return mesh->GetBdrElementTransformation(i); }

   int GetAttribute(int i) const { return mesh->GetAttribute(i); }

   int GetBdrAttribute(int i) const { return mesh->GetBdrAttribute(i); }

   /// @anchor getdof @name Local DoF Access Members
   /// These member functions produce arrays of local degree of freedom
   /// indices, see @ref ldof. If @b vdim == 1 these indices can be used to
   /// access entries in GridFunction, LinearForm, and BilinearForm objects.
   /// If @b vdim != 1 the corresponding @ref getvdof "Get*VDofs" methods
   /// should be used instead or one of the @ref dof2vdof "DofToVDof" methods
   /// could be used to produce the appropriate offsets from these local dofs.
   ///@{

   /// @brief Returns indices of degrees of freedom of element 'elem'.
   /// The returned indices are offsets into an @ref ldof vector. See also
   /// GetElementVDofs().
   ///
   /// @note In many cases the returned DofTransformation object will be NULL.
   /// In other cases see the documentation of the DofTransformation class for
   /// guidance on its role in performing @ref edof to @ref ldof transformations
   /// on local vectors and matrices. At present the DofTransformation is only
   /// needed for Nedelec basis functions of order 2 and above on 3D elements
   /// with triangular faces.
   ///
   /// @note The returned object should NOT be deleted by the caller.
   DofTransformation *GetElementDofs(int elem, Array<int> &dofs) const;

   /// @brief The same as GetElementDofs(), but with a user-allocated
   /// DofTransformation object. @a doftrans must be allocated in advance and
   /// will be owned by the caller. The user can use the
   /// DofTransformation::GetDofTransformation method on the returned
   /// @a doftrans object to detect if the DofTransformation should actually be
   /// used.
   virtual void GetElementDofs(int elem, Array<int> &dofs,
                               DofTransformation &doftrans) const;

   /// @brief Returns indices of degrees of freedom for boundary element 'bel'.
   /// The returned indices are offsets into an @ref ldof vector. See also
   /// GetBdrElementVDofs().
   ///
   /// @note In many cases the returned DofTransformation object will be NULL.
   /// In other cases see the documentation of the DofTransformation class for
   /// guidance on its role in performing @ref edof to @ref ldof transformations
   /// on local vectors and matrices. At present the DofTransformation is only
   /// needed for Nedelec basis functions of order 2 and above on 3D elements
   /// with triangular faces.
   ///
   /// @note The returned object should NOT be deleted by the caller.
   DofTransformation *GetBdrElementDofs(int bel, Array<int> &dofs) const;

   /// @brief The same as GetBdrElementDofs(), but with a user-allocated
   /// DofTransformation object. @a doftrans must be allocated in advance and
   /// will be owned by the caller. The user can use the
   /// DofTransformation::GetDofTransformation method on the returned
   /// @a doftrans object to detect if the DofTransformation should actually be
   /// used.
   virtual void GetBdrElementDofs(int bel, Array<int> &dofs,
                                  DofTransformation &doftrans) const;

   /// @brief Returns the indices of the degrees of freedom for the specified
   /// face, including the DOFs for the edges and the vertices of the face.
   ///
   /// In variable order spaces, multiple variants of DOFs can be returned.
   /// See GetEdgeDofs() for more details.
   /// @return Order of the selected variant, or -1 if there are no more
   /// variants.
   ///
   /// The returned indices are offsets into an @ref ldof vector. See also
   /// GetFaceVDofs().
   virtual int GetFaceDofs(int face, Array<int> &dofs, int variant = 0) const;

   /// @brief Returns the indices of the degrees of freedom for the specified
   /// edge, including the DOFs for the vertices of the edge.
   ///
   /// In variable order spaces, multiple sets of DOFs may exist on an edge,
   /// corresponding to the different polynomial orders of incident elements.
   /// The 'variant' parameter is the zero-based index of the desired DOF set.
   /// The variants are ordered from lowest polynomial degree to the highest.
   /// @return Order of the selected variant, or -1 if there are no more
   /// variants.
   ///
   /// The returned indices are offsets into an @ref ldof vector. See also
   /// GetEdgeVDofs().
   int GetEdgeDofs(int edge, Array<int> &dofs, int variant = 0) const;

   /// @brief Returns the indices of the degrees of freedom for the specified
   /// vertices.
   ///
   /// The returned indices are offsets into an @ref ldof vector. See also
   /// GetVertexVDofs().
   void GetVertexDofs(int i, Array<int> &dofs) const;

   /// @brief Returns the indices of the degrees of freedom for the interior
   /// of the specified element.
   ///
   /// Specifically this refers to degrees of freedom which are not associated
   /// with the vertices, edges, or faces of the mesh. This method may be
   /// useful in conjunction with schemes which process shared and non-shared
   /// degrees of freedom differently such as static condensation.
   ///
   /// The returned indices are offsets into an @ref ldof vector. See also
   /// GetElementInteriorVDofs().
   void GetElementInteriorDofs(int i, Array<int> &dofs) const;

   /// @brief Returns the number of degrees of freedom associated with the
   /// interior of the specified element.
   ///
   /// See GetElementInteriorDofs() for more information or to obtain the
   /// relevant indices.
   int GetNumElementInteriorDofs(int i) const;

   /// @brief Returns the indices of the degrees of freedom for the interior
   /// of the specified face.
   ///
   /// Specifically this refers to degrees of freedom which are not associated
   /// with the vertices, edges, or cell interiors of the mesh. This method may
   /// be useful in conjunction with schemes which process shared and non-shared
   /// degrees of freedom differently such as static condensation.
   ///
   /// The returned indices are offsets into an @ref ldof vector. See also
   /// GetFaceInteriorVDofs().
   void GetFaceInteriorDofs(int i, Array<int> &dofs) const;

   /// @brief Returns the indices of the degrees of freedom for the interior
   /// of the specified edge.
   ///
   /// The returned indices are offsets into an @ref ldof vector. See also
   /// GetEdgeInteriorVDofs().
   void GetEdgeInteriorDofs(int i, Array<int> &dofs) const;
   ///@}

   /** @brief Returns indices of degrees of freedom for NURBS patch index
    @a patch. Cartesian ordering is used, for the tensor-product degrees of
    freedom. */
   void GetPatchDofs(int patch, Array<int> &dofs) const;

   /// @anchor dof2vdof @name DoF To VDoF Conversion methods
   /// These methods convert between local dof and local vector dof using the
   /// appropriate relationship based on the Ordering::Type defined in this
   /// FiniteElementSpace object.
   ///
   /// These methods assume the index set has a range [0, GetNDofs()) which
   /// will be mapped to the range [0, GetVSize()). This assumption can be
   /// changed in the forward mappings by passing a value for @a ndofs which
   /// differs from that returned by GetNDofs().
   ///
   /// @note These methods, with the exception of VDofToDof(), are designed to
   /// produce the correctly encoded values when dof entries are negative,
   /// see @ref ldof for more on negative dof indices.
   ///
   /// @warning When MFEM_DEBUG is enabled at build time the forward mappings
   /// will verify that each @a dof lies in the proper range. If MFEM_DEBUG is
   /// disabled no range checking is performed.
   ///@{

   /// @brief Returns the indices of all of the VDofs for the specified
   /// dimension 'vd'.
   ///
   /// The @a ndofs parameter can be used to indicate the total number of Dofs
   /// associated with each component of @b vdim. If @a ndofs is -1 (the
   /// default value), then the number of Dofs is determined by the
   /// FiniteElementSpace::GetNDofs().
   ///
   /// @note This method does not resize the @a dofs array. It takes the range
   /// of dofs [0, dofs.Size()) and converts these to @ref vdof "vdofs" and
   /// stores the results in the @a dofs array.
   void GetVDofs(int vd, Array<int> &dofs, int ndofs = -1) const;

   /// @brief Compute the full set of @ref vdof "vdofs" corresponding to each
   /// entry in @a dofs.
   ///
   /// @details Produces a set of @ref vdof "vdofs" of
   /// length @b vdim * dofs.Size() corresponding to the entries contained in
   /// the @a dofs array.
   ///
   /// The @a ndofs parameter can be used to indicate the total number of Dofs
   /// associated with each component of @b vdim. If @a ndofs is -1 (the
   /// default value), then the number of Dofs is <determined by the
   /// FiniteElementSpace::GetNDofs().
   ///
   /// @note The @a dofs array is overwritten and resized to accomodate the
   /// new values.
   void DofsToVDofs(Array<int> &dofs, int ndofs = -1) const;

   /// @brief Compute the set of @ref vdof "vdofs" corresponding to each entry
   /// in @a dofs for the given vector index @a vd.
   ///
   /// The @a ndofs parameter can be used to indicate the total number of Dofs
   /// associated with each component of @b vdim. If @a ndofs is -1 (the
   /// default value), then the number of Dofs is <determined by the
   /// FiniteElementSpace::GetNDofs().
   ///
   /// @note The @a dofs array is overwritten with the new values but its size
   /// will not be altered.
   void DofsToVDofs(int vd, Array<int> &dofs, int ndofs = -1) const;

   /// @brief Compute a single @ref vdof corresponding to the index @a dof and
   /// the vector index @a vd.
   ///
   /// The @a ndofs parameter can be used to indicate the total number of Dofs
   /// associated with each component of @b vdim. If @a ndofs is -1 (the
   /// default value), then the number of Dofs is <determined by the
   /// FiniteElementSpace::GetNDofs().
   int DofToVDof(int dof, int vd, int ndofs = -1) const;

   /// @brief Compute the inverse of the Dof to VDof mapping for a single
   /// index @a vdof.
   ///
   /// @warning This method is only intended for use with positive indices.
   /// Passing a negative value for @a vdof will produce an invalid result.
   int VDofToDof(int vdof) const
   { return (ordering == Ordering::byNODES) ? (vdof%ndofs) : (vdof/vdim); }

   ///@}

   /// @brief Remove the orientation information encoded into an array of dofs
   /// Some basis function types have a relative orientation associated with
   /// degrees of freedom shared between neighboring elements, see @ref ldof
   /// for more information. An orientation mismatch is indicated in the dof
   /// indices by a negative index value. This method replaces such negative
   /// indices with the corresponding positive offsets.
   ///
   /// @note The name of this method reflects the fact that it is most often
   /// applied to sets of @ref vdof "Vector Dofs" but it would work equally
   /// well on sets of @ref ldof "Local Dofs".
   static void AdjustVDofs(Array<int> &vdofs);

   /// Helper to encode a sign flip into a DOF index (for Hcurl/Hdiv shapes).
   static inline int EncodeDof(int entity_base, int idx)
   { return (idx >= 0) ? (entity_base + idx) : (-1-(entity_base + (-1-idx))); }

   /// Helper to return the DOF associated with a sign encoded DOF
   static inline int DecodeDof(int dof)
   { return (dof >= 0) ? dof : (-1 - dof); }

   /// Helper to determine the DOF and sign of a sign encoded DOF
   static inline int DecodeDof(int dof, real_t& sign)
   { return (dof >= 0) ? (sign = 1, dof) : (sign = -1, (-1 - dof)); }

   /// @anchor getvdof @name Local Vector DoF Access Members
   /// These member functions produce arrays of local vector degree of freedom
   /// indices, see @ref ldof and @ref vdof. These indices can be used to
   /// access entries in GridFunction, LinearForm, and BilinearForm objects
   /// regardless of the value of @b vdim.
   /// @{

   /// @brief Returns indices of degrees of freedom for the @a i'th element.
   /// The returned indices are offsets into an @ref ldof vector with @b vdim
   /// not necessarily equal to 1. The returned indices are always ordered
   /// byNODES, irrespective of whether the space is byNODES or byVDIM.
   /// See also GetElementDofs().
   ///
   /// @note In many cases the returned DofTransformation object will be NULL.
   /// In other cases see the documentation of the DofTransformation class for
   /// guidance on its role in performing @ref edof to @ref ldof transformations
   /// on local vectors and matrices. At present the DofTransformation is only
   /// needed for Nedelec basis functions of order 2 and above on 3D elements
   /// with triangular faces.
   ///
   /// @note The returned object should NOT be deleted by the caller.
   DofTransformation *GetElementVDofs(int i, Array<int> &vdofs) const;

   /// @brief The same as GetElementVDofs(), but with a user-allocated
   /// DofTransformation object. @a doftrans must be allocated in advance and
   /// will be owned by the caller. The user can use the
   /// DofTransformation::GetDofTransformation method on the returned
   /// @a doftrans object to detect if the DofTransformation should actually be
   /// used.
   void GetElementVDofs(int i, Array<int> &vdofs,
                        DofTransformation &doftrans) const;

   /// @brief Returns indices of degrees of freedom for @a i'th boundary
   /// element.
   /// The returned indices are offsets into an @ref ldof vector with @b vdim
   /// not necessarily equal to 1. See also GetBdrElementDofs().
   ///
   /// @note In many cases the returned DofTransformation object will be NULL.
   /// In other cases see the documentation of the DofTransformation class for
   /// guidance on its role in performing @ref edof to @ref ldof transformations
   /// on local vectors and matrices. At present the DofTransformation is only
   /// needed for Nedelec basis functions of order 2 and above on 3D elements
   /// with triangular faces.
   ///
   /// @note The returned object should NOT be deleted by the caller.
   DofTransformation *GetBdrElementVDofs(int i, Array<int> &vdofs) const;

   /// @brief The same as GetBdrElementVDofs(), but with a user-allocated
   /// DofTransformation object. @a doftrans must be allocated in advance and
   /// will be owned by the caller. The user can use the
   /// DofTransformation::GetDofTransformation method on the returned
   /// @a doftrans object to detect if the DofTransformation should actually be
   /// used.
   void GetBdrElementVDofs(int i, Array<int> &vdofs,
                           DofTransformation &doftrans) const;

   /// Returns indices of degrees of freedom in @a vdofs for NURBS patch @a i.
   void GetPatchVDofs(int i, Array<int> &vdofs) const;

   /// @brief Returns the indices of the degrees of freedom for the specified
   /// face, including the DOFs for the edges and the vertices of the face.
   ///
   /// The returned indices are offsets into an @ref ldof vector with @b vdim
   /// not necessarily equal to 1. See GetFaceDofs() for more information.
   void GetFaceVDofs(int i, Array<int> &vdofs) const;

   /// @brief Returns the indices of the degrees of freedom for the specified
   /// edge, including the DOFs for the vertices of the edge.
   ///
   /// The returned indices are offsets into an @ref ldof vector with @b vdim
   /// not necessarily equal to 1. See GetEdgeDofs() for more information.
   void GetEdgeVDofs(int i, Array<int> &vdofs) const;

   /// @brief Returns the indices of the degrees of freedom for the specified
   /// vertices.
   ///
   /// The returned indices are offsets into an @ref ldof vector with @b vdim
   /// not necessarily equal to 1. See also GetVertexDofs().
   void GetVertexVDofs(int i, Array<int> &vdofs) const;

   /// @brief Returns the indices of the degrees of freedom for the interior
   /// of the specified element.
   ///
   /// The returned indices are offsets into an @ref ldof vector with @b vdim
   /// not necessarily equal to 1. See GetElementInteriorDofs() for more
   /// information.
   void GetElementInteriorVDofs(int i, Array<int> &vdofs) const;

   /// @brief Returns the indices of the degrees of freedom for the interior
   /// of the specified edge.
   ///
   /// The returned indices are offsets into an @ref ldof vector with @b vdim
   /// not necessarily equal to 1. See also GetEdgeInteriorDofs().
   void GetEdgeInteriorVDofs(int i, Array<int> &vdofs) const;
   /// @}

   /// (@deprecated) Use the Update() method if the space or mesh changed.
   MFEM_DEPRECATED void RebuildElementToDofTable();

   /** @brief Reorder the scalar DOFs based on the element ordering.

       The new ordering is constructed as follows: 1) loop over all elements as
       ordered in the Mesh; 2) for each element, assign new indices to all of
       its current DOFs that are still unassigned; the new indices we assign are
       simply the sequence `0,1,2,...`; if there are any signed DOFs their sign
       is preserved. */
   void ReorderElementToDofTable();

   const Table *GetElementToFaceOrientationTable() const { return elem_fos; }

   /** @brief Return a reference to the internal Table that stores the lists of
       scalar dofs, for each mesh element, as returned by GetElementDofs(). */
   const Table &GetElementToDofTable() const { return *elem_dof; }

   /** @brief Return a reference to the internal Table that stores the lists of
       scalar dofs, for each boundary mesh element, as returned by
       GetBdrElementDofs(). */
   const Table &GetBdrElementToDofTable() const
   { if (!bdr_elem_dof) { BuildBdrElementToDofTable(); } return *bdr_elem_dof; }

   /** @brief Return a reference to the internal Table that stores the lists of
       scalar dofs, for each face in the mesh, as returned by GetFaceDofs(). In
       this context, "face" refers to a (dim-1)-dimensional mesh entity. */
   /** @note In the case of a NURBS space, the rows corresponding to interior
       faces will be empty. */
   const Table &GetFaceToDofTable() const
   { if (!face_dof) { BuildFaceToDofTable(); } return *face_dof; }

   /** @brief Initialize internal data that enables the use of the methods
       GetElementForDof() and GetLocalDofForDof(). */
   void BuildDofToArrays();

   /// Return the index of the first element that contains dof @a i.
   /** This method can be called only after setup is performed using the method
       BuildDofToArrays(). */
   int GetElementForDof(int i) const { return dof_elem_array[i]; }
   /// Return the local dof index in the first element that contains dof @a i.
   /** This method can be called only after setup is performed using the method
       BuildDofToArrays(). */
   int GetLocalDofForDof(int i) const { return dof_ldof_array[i]; }

   /** @brief Returns pointer to the FiniteElement in the FiniteElementCollection
        associated with i'th element in the mesh object.
        Note: The method has been updated to abort instead of returning NULL for
        an empty partition. */
   virtual const FiniteElement *GetFE(int i) const;

   /** @brief Returns pointer to the FiniteElement in the FiniteElementCollection
        associated with i'th boundary face in the mesh object. */
   const FiniteElement *GetBE(int i) const;

   /** @brief Returns pointer to the FiniteElement in the FiniteElementCollection
        associated with i'th face in the mesh object.  Faces in this case refer
        to the MESHDIM-1 primitive so in 2D they are segments and in 1D they are
        points.*/
   const FiniteElement *GetFaceElement(int i) const;

   /** @brief Returns pointer to the FiniteElement in the FiniteElementCollection
        associated with i'th edge in the mesh object. */
   const FiniteElement *GetEdgeElement(int i, int variant = 0) const;

   /// Return the trace element from element 'i' to the given 'geom_type'
   const FiniteElement *GetTraceElement(int i, Geometry::Type geom_type) const;

   /** @brief Mark degrees of freedom associated with boundary elements with
       the specified boundary attributes (marked in 'bdr_attr_is_ess').
       For spaces with 'vdim' > 1, the 'component' parameter can be used
       to restricts the marked vDOFs to the specified component. */
   virtual void GetEssentialVDofs(const Array<int> &bdr_attr_is_ess,
                                  Array<int> &ess_vdofs,
                                  int component = -1) const;

   /** @brief Get a list of essential true dofs, ess_tdof_list, corresponding to the
       boundary attributes marked in the array bdr_attr_is_ess.
       For spaces with 'vdim' > 1, the 'component' parameter can be used
       to restricts the marked tDOFs to the specified component. */
   virtual void GetEssentialTrueDofs(const Array<int> &bdr_attr_is_ess,
                                     Array<int> &ess_tdof_list,
                                     int component = -1) const;

   /** @brief Get a list of all boundary true dofs, @a boundary_dofs. For spaces
       with 'vdim' > 1, the 'component' parameter can be used to restricts the
       marked tDOFs to the specified component. Equivalent to
       FiniteElementSpace::GetEssentialTrueDofs with all boundary attributes
       marked as essential. */
   void GetBoundaryTrueDofs(Array<int> &boundary_dofs, int component = -1);

   /// Convert a Boolean marker array to a list containing all marked indices.
   static void MarkerToList(const Array<int> &marker, Array<int> &list);

   /** @brief Convert an array of indices (list) to a Boolean marker array where all
       indices in the list are marked with the given value and the rest are set
       to zero. */
   static void ListToMarker(const Array<int> &list, int marker_size,
                            Array<int> &marker, int mark_val = -1);

   /** @brief For a partially conforming FE space, convert a marker array (nonzero
       entries are true) on the partially conforming dofs to a marker array on
       the conforming dofs. A conforming dofs is marked iff at least one of its
       dependent dofs is marked. */
   void ConvertToConformingVDofs(const Array<int> &dofs, Array<int> &cdofs);

   /** @brief For a partially conforming FE space, convert a marker array (nonzero
       entries are true) on the conforming dofs to a marker array on the
       (partially conforming) dofs. A dof is marked iff it depends on a marked
       conforming dofs, where dependency is defined by the ConformingRestriction
       matrix; in other words, a dof is marked iff it corresponds to a marked
       conforming dof. */
   void ConvertFromConformingVDofs(const Array<int> &cdofs, Array<int> &dofs);

   /** @brief Generate the global restriction matrix from a discontinuous
       FE space to the continuous FE space of the same polynomial degree. */
   SparseMatrix *D2C_GlobalRestrictionMatrix(FiniteElementSpace *cfes);

   /** @brief Generate the global restriction matrix from a discontinuous
       FE space to the piecewise constant FE space. */
   SparseMatrix *D2Const_GlobalRestrictionMatrix(FiniteElementSpace *cfes);

   /** @brief Construct the restriction matrix from the FE space given by
       (*this) to the lower degree FE space given by (*lfes) which
       is defined on the same mesh. */
   SparseMatrix *H2L_GlobalRestrictionMatrix(FiniteElementSpace *lfes);

   /** @brief Construct and return an Operator that can be used to transfer
       GridFunction data from @a coarse_fes, defined on a coarse mesh, to @a
       this FE space, defined on a refined mesh. */
   /** It is assumed that the mesh of this FE space is a refinement of the mesh
       of @a coarse_fes and the CoarseFineTransformations returned by the method
       Mesh::GetRefinementTransforms() of the refined mesh are set accordingly.
       The Operator::Type of @a T can be set to request an Operator of the set
       type. Currently, only Operator::MFEM_SPARSEMAT and Operator::ANY_TYPE
       (matrix-free) are supported. When Operator::ANY_TYPE is requested, the
       choice of the particular Operator sub-class is left to the method.  This
       method also works in parallel because the transfer operator is local to
       the MPI task when the input is a synchronized ParGridFunction. */
   void GetTransferOperator(const FiniteElementSpace &coarse_fes,
                            OperatorHandle &T) const;

   /** @brief Construct and return an Operator that can be used to transfer
       true-dof data from @a coarse_fes, defined on a coarse mesh, to @a this FE
       space, defined on a refined mesh.

       This method calls GetTransferOperator() and multiplies the result by the
       prolongation operator of @a coarse_fes on the right, and by the
       restriction operator of this FE space on the left.

       The Operator::Type of @a T can be set to request an Operator of the set
       type. In serial, the supported types are: Operator::MFEM_SPARSEMAT and
       Operator::ANY_TYPE (matrix-free). In parallel, the supported types are:
       Operator::Hypre_ParCSR and Operator::ANY_TYPE. Any other type is treated
       as Operator::ANY_TYPE: the operator representation choice is made by this
       method. */
   virtual void GetTrueTransferOperator(const FiniteElementSpace &coarse_fes,
                                        OperatorHandle &T) const;

   /** @brief Reflect changes in the mesh: update number of DOFs, etc. Also, calculate
       GridFunction transformation operator (unless want_transform is false).
       Safe to call multiple times, does nothing if space already up to date. */
   virtual void Update(bool want_transform = true);

   /// Get the GridFunction update operator.
   const Operator* GetUpdateOperator() { Update(); return Th.Ptr(); }

   /// Return the update operator in the given OperatorHandle, @a T.
   void GetUpdateOperator(OperatorHandle &T) { T = Th; }

   std::shared_ptr<const PRefinementTransferOperator> GetPrefUpdateOperator();

   /** @brief Set the ownership of the update operator: if set to false, the
       Operator returned by GetUpdateOperator() must be deleted outside the
       FiniteElementSpace. */
   /** The update operator ownership is automatically reset to true when a new
       update operator is created by the Update() method. */
   void SetUpdateOperatorOwner(bool own) { Th.SetOperatorOwner(own); }

   /// Specify the Operator::Type to be used by the update operators.
   /** The default type is Operator::ANY_TYPE which leaves the choice to this
       class. The other currently supported option is Operator::MFEM_SPARSEMAT
       which is only guaranteed to be honored for a refinement update operator.
       Any other type will be treated as Operator::ANY_TYPE.
       @note This operation destroys the current update operator (if owned). */
   void SetUpdateOperatorType(Operator::Type tid) { Th.SetType(tid); }

   /// Free the GridFunction update operator (if any), to save memory.
   virtual void UpdatesFinished() { Th.Clear(); }

   /** Return update counter, similar to Mesh::GetSequence(). Used by
       GridFunction to check if it is up to date with the space. */
   long GetSequence() const { return sequence; }

   /// Return whether or not the space is discontinuous (L2)
   bool IsDGSpace() const
   {
      return dynamic_cast<const L2_FECollection*>(fec) != NULL;
   }

   /** In variable order spaces on nonconforming (NC) meshes, this function
       controls whether strict conformity is enforced in cases where coarse
       edges/faces have higher polynomial order than their fine NC neighbors.
       In the default (strict) case, the coarse side polynomial order is
       reduced to that of the lowest order fine edge/face, so all fine
       neighbors can interpolate the coarse side exactly. If relaxed == true,
       some discontinuities in the solution in such cases are allowed and the
       coarse side is not restricted. For an example, see
       https://github.com/mfem/mfem/pull/1423#issuecomment-621340392 */
   void SetRelaxedHpConformity(bool relaxed = true)
   {
      relaxed_hp = relaxed;
      orders_changed = true; // force update
      Update(false);
   }

   /// Save finite element space to output stream @a out.
   void Save(std::ostream &out) const;

   /** @brief Read a FiniteElementSpace from a stream. The returned
       FiniteElementCollection is owned by the caller. */
   FiniteElementCollection *Load(Mesh *m, std::istream &input);

   virtual ~FiniteElementSpace();
};

/// @brief Return true if the mesh contains only one topology and the elements are tensor elements.
inline bool UsesTensorBasis(const FiniteElementSpace& fes)
{
   Mesh & mesh = *fes.GetMesh();
   const bool mixed = mesh.GetNumGeometries(mesh.Dimension()) > 1;
   // Potential issue: empty local mesh --> no element 0.
   return !mixed &&
          dynamic_cast<const mfem::TensorBasisElement *>(fes.GetFE(0))!=nullptr;
}

/// @brief Return LEXICOGRAPHIC if mesh contains only one topology and the elements are tensor
/// elements, otherwise, return NATIVE.
ElementDofOrdering GetEVectorOrdering(const FiniteElementSpace& fes);

}

#endif<|MERGE_RESOLUTION|>--- conflicted
+++ resolved
@@ -526,15 +526,10 @@
                                        const Table *coarse_elem_fos,
                                        const DenseTensor localP[]) const;
 
-<<<<<<< HEAD
-   SparseMatrix *VariableOrderRefinementMatrix_main(const int coarse_ndofs,
-                                                    const Table &coarse_elem_dof) const;
-=======
    /* This method returns the Refinement matrix (i.e., the embedding)
       from a coarse variable-order fes to a fine fes (after a geometric refinement) */
    SparseMatrix *VariableOrderRefinementMatrix(const int coarse_ndofs,
                                                const Table &coarse_elem_dof) const;
->>>>>>> 5f373e8c
 
    void GetLocalRefinementMatrices(Geometry::Type geom,
                                    DenseTensor &localP) const;
