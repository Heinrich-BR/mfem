--- conflicted
+++ resolved
@@ -1085,18 +1085,8 @@
    {
       switch ((D1D << 4) | Q1D)
       {
-<<<<<<< HEAD
-         case 0x23: return SmemPAMassApply3D<2,3>(NE, B, Bt, op, x, y);
-         case 0x24: return SmemPAMassApply3D<2,4>(NE, B, Bt, op, x, y);
-         case 0x34: return SmemPAMassApply3D<3,4>(NE, B, Bt, op, x, y);
-         case 0x45: return SmemPAMassApply3D<4,5>(NE, B, Bt, op, x, y);
-         case 0x56: return SmemPAMassApply3D<5,6>(NE, B, Bt, op, x, y);
-         case 0x67: return SmemPAMassApply3D<6,7>(NE, B, Bt, op, x, y);
-         case 0x78: return SmemPAMassApply3D<7,8>(NE, B, Bt, op, x, y);
-         case 0x89: return SmemPAMassApply3D<8,9>(NE, B, Bt, op, x, y);
-         default:   return PAMassApply3D(NE, B, Bt, op, x, y, D1D, Q1D);
-=======
          case 0x23: return SmemPAMassApply3D<2,3>(NE,B,Bt,D,X,Y);
+         case 0x24: return SmemPAMassApply3D<2,4>(NE,B,Bt,D,X,Y);
          case 0x34: return SmemPAMassApply3D<3,4>(NE,B,Bt,D,X,Y);
          case 0x45: return SmemPAMassApply3D<4,5>(NE,B,Bt,D,X,Y);
          case 0x56: return SmemPAMassApply3D<5,6>(NE,B,Bt,D,X,Y);
@@ -1104,7 +1094,6 @@
          case 0x78: return SmemPAMassApply3D<7,8>(NE,B,Bt,D,X,Y);
          case 0x89: return SmemPAMassApply3D<8,9>(NE,B,Bt,D,X,Y);
          default:   return PAMassApply3D(NE,B,Bt,D,X,Y,D1D,Q1D);
->>>>>>> 248debb3
       }
    }
    MFEM_ABORT("Unknown kernel.");
