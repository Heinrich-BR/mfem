// Copyright (c) 2010, Lawrence Livermore National Security, LLC. Produced at
// the Lawrence Livermore National Laboratory. LLNL-CODE-443211. All Rights
// reserved. See file COPYRIGHT for details.
//
// This file is part of the MFEM library. For more information and source code
// availability see http://mfem.org.
//
// MFEM is free software; you can redistribute it and/or modify it under the
// terms of the GNU Lesser General Public License (as published by the Free
// Software Foundation) version 2.1 dated February 1999.

#include "../general/forall.hpp"
#include "bilininteg.hpp"
#include "gridfunc.hpp"

using namespace std;

namespace mfem
{

// PA Diffusion Integrator

// OCCA 2D Assemble kernel
#ifdef MFEM_USE_OCCA
static void OccaPADiffusionSetup2D(const int D1D,
                                   const int Q1D,
                                   const int NE,
                                   const Array<double> &W,
                                   const Vector &J,
<<<<<<< HEAD
                                   const Vector &C,
                                   Vector &op)
=======
                                   const double COEFF,
                                   Vector &D)
>>>>>>> 5823d789
{
   occa::properties props;
   props["defines/D1D"] = D1D;
   props["defines/Q1D"] = Q1D;
   const occa::memory o_W = OccaMemoryRead(W.GetMemory(), W.Size());
   const occa::memory o_J = OccaMemoryRead(J.GetMemory(), J.Size());
<<<<<<< HEAD
   const occa::memory o_C = OccaMemoryRead(C.GetMemory(), C.Size());
   occa::memory o_op = OccaMemoryWrite(op.GetMemory(), op.Size());
=======
   occa::memory o_D = OccaMemoryWrite(D.GetMemory(), D.Size());
>>>>>>> 5823d789
   const occa_id_t id = std::make_pair(D1D,Q1D);
   static occa_kernel_t OccaDiffSetup2D_ker;
   if (OccaDiffSetup2D_ker.find(id) == OccaDiffSetup2D_ker.end())
   {
      const occa::kernel DiffusionSetup2D =
         mfem::OccaDev().buildKernel("occa://mfem/fem/occa.okl",
                                     "DiffusionSetup2D", props);
      OccaDiffSetup2D_ker.emplace(id, DiffusionSetup2D);
   }
<<<<<<< HEAD
   OccaDiffSetup2D_ker.at(id)(NE, o_W, o_J, o_C, o_op);
=======
   OccaDiffSetup2D_ker.at(id)(NE, o_W, o_J, COEFF, o_D);
>>>>>>> 5823d789
}

static void OccaPADiffusionSetup3D(const int D1D,
                                   const int Q1D,
                                   const int NE,
                                   const Array<double> &W,
                                   const Vector &J,
<<<<<<< HEAD
                                   const Vector &C,
                                   Vector &op)
=======
                                   const double COEFF,
                                   Vector &D)
>>>>>>> 5823d789
{
   occa::properties props;
   props["defines/D1D"] = D1D;
   props["defines/Q1D"] = Q1D;
   const occa::memory o_W = OccaMemoryRead(W.GetMemory(), W.Size());
   const occa::memory o_J = OccaMemoryRead(J.GetMemory(), J.Size());
<<<<<<< HEAD
   const occa::memory o_C = OccaMemoryRead(C.GetMemory(), C.Size());
   occa::memory o_op = OccaMemoryWrite(op.GetMemory(), op.Size());
=======
   occa::memory o_D = OccaMemoryWrite(D.GetMemory(), D.Size());
>>>>>>> 5823d789
   const occa_id_t id = std::make_pair(D1D,Q1D);
   static occa_kernel_t OccaDiffSetup3D_ker;
   if (OccaDiffSetup3D_ker.find(id) == OccaDiffSetup3D_ker.end())
   {
      const occa::kernel DiffusionSetup3D =
         mfem::OccaDev().buildKernel("occa://mfem/fem/occa.okl",
                                     "DiffusionSetup3D", props);
      OccaDiffSetup3D_ker.emplace(id, DiffusionSetup3D);
   }
<<<<<<< HEAD
   OccaDiffSetup3D_ker.at(id)(NE, o_W, o_J, o_C, o_op);
=======
   OccaDiffSetup3D_ker.at(id)(NE, o_W, o_J, COEFF, o_D);
>>>>>>> 5823d789
}
#endif // MFEM_USE_OCCA

// PA Diffusion Assemble 2D kernel
static void PADiffusionSetup2D(const int Q1D,
                               const int NE,
                               const Array<double> &w,
                               const Vector &j,
<<<<<<< HEAD
                               const Vector &c,
=======
                               const double COEFF,
>>>>>>> 5823d789
                               Vector &d)
{
   const int NQ = Q1D*Q1D;
   auto W = w.Read();
   auto J = Reshape(j.Read(), NQ, 2, 2, NE);
<<<<<<< HEAD
   auto C = Reshape(c.Read(), NQ, NE);
   auto D = Reshape(d.Write(), NQ, 3, NE);

=======
   auto Y = Reshape(d.Write(), NQ, 3, NE);
>>>>>>> 5823d789
   MFEM_FORALL(e, NE,
   {
      for (int q = 0; q < NQ; ++q)
      {
         const double J11 = J(q,0,0,e);
         const double J21 = J(q,1,0,e);
         const double J12 = J(q,0,1,e);
         const double J22 = J(q,1,1,e);
<<<<<<< HEAD
         const double c_detJ = W[q] * C(q,e) / ((J11*J22)-(J21*J12));
         D(q,0,e) =  c_detJ * (J12*J12 + J22*J22); // 1,1
         D(q,1,e) = -c_detJ * (J12*J11 + J22*J21); // 1,2
         D(q,2,e) =  c_detJ * (J11*J11 + J21*J21); // 2,2
=======
         const double c_detJ = W[q] * COEFF / ((J11*J22)-(J21*J12));
         Y(q,0,e) =  c_detJ * (J12*J12 + J22*J22); // 1,1
         Y(q,1,e) = -c_detJ * (J12*J11 + J22*J21); // 1,2
         Y(q,2,e) =  c_detJ * (J11*J11 + J21*J21); // 2,2
>>>>>>> 5823d789
      }
   });
}

// PA Diffusion Assemble 3D kernel
static void PADiffusionSetup3D(const int Q1D,
                               const int NE,
                               const Array<double> &w,
                               const Vector &j,
<<<<<<< HEAD
                               const Vector &c,
=======
                               const double COEFF,
>>>>>>> 5823d789
                               Vector &d)
{
   const int NQ = Q1D*Q1D*Q1D;
   auto W = w.Read();
   auto J = Reshape(j.Read(), NQ, 3, 3, NE);
<<<<<<< HEAD
   auto C = Reshape(c.Read(), NQ, NE);
   auto D = Reshape(d.Write(), NQ, 6, NE);
=======
   auto Y = Reshape(d.Write(), NQ, 6, NE);
>>>>>>> 5823d789
   MFEM_FORALL(e, NE,
   {
      for (int q = 0; q < NQ; ++q)
      {
         const double J11 = J(q,0,0,e);
         const double J21 = J(q,1,0,e);
         const double J31 = J(q,2,0,e);
         const double J12 = J(q,0,1,e);
         const double J22 = J(q,1,1,e);
         const double J32 = J(q,2,1,e);
         const double J13 = J(q,0,2,e);
         const double J23 = J(q,1,2,e);
         const double J33 = J(q,2,2,e);
         const double detJ = J11 * (J22 * J33 - J32 * J23) -
         /* */               J21 * (J12 * J33 - J32 * J13) +
         /* */               J31 * (J12 * J23 - J22 * J13);
         const double c_detJ = W[q] * C(q,e) / detJ;
         // adj(J)
         const double A11 = (J22 * J33) - (J23 * J32);
         const double A12 = (J32 * J13) - (J12 * J33);
         const double A13 = (J12 * J23) - (J22 * J13);
         const double A21 = (J31 * J23) - (J21 * J33);
         const double A22 = (J11 * J33) - (J13 * J31);
         const double A23 = (J21 * J13) - (J11 * J23);
         const double A31 = (J21 * J32) - (J31 * J22);
         const double A32 = (J31 * J12) - (J11 * J32);
         const double A33 = (J11 * J22) - (J12 * J21);
         // detJ J^{-1} J^{-T} = (1/detJ) adj(J) adj(J)^T
<<<<<<< HEAD
         D(q,0,e) = c_detJ * (A11*A11 + A12*A12 + A13*A13); // 1,1
         D(q,1,e) = c_detJ * (A11*A21 + A12*A22 + A13*A23); // 2,1
         D(q,2,e) = c_detJ * (A11*A31 + A12*A32 + A13*A33); // 3,1
         D(q,3,e) = c_detJ * (A21*A21 + A22*A22 + A23*A23); // 2,2
         D(q,4,e) = c_detJ * (A21*A31 + A22*A32 + A23*A33); // 3,2
         D(q,5,e) = c_detJ * (A31*A31 + A32*A32 + A33*A33); // 3,3
=======
         Y(q,0,e) = c_detJ * (A11*A11 + A12*A12 + A13*A13); // 1,1
         Y(q,1,e) = c_detJ * (A11*A21 + A12*A22 + A13*A23); // 2,1
         Y(q,2,e) = c_detJ * (A11*A31 + A12*A32 + A13*A33); // 3,1
         Y(q,3,e) = c_detJ * (A21*A21 + A22*A22 + A23*A23); // 2,2
         Y(q,4,e) = c_detJ * (A21*A31 + A22*A32 + A23*A33); // 3,2
         Y(q,5,e) = c_detJ * (A31*A31 + A32*A32 + A33*A33); // 3,3
>>>>>>> 5823d789
      }
   });
}

static void PADiffusionSetup(const int dim,
                             const int D1D,
                             const int Q1D,
                             const int NE,
                             const Array<double> &W,
                             const Vector &J,
<<<<<<< HEAD
                             const Vector &C,
                             Vector &D)
=======
                             const double COEFF,
                             Vector &d)
>>>>>>> 5823d789
{
   if (dim == 1) { MFEM_ABORT("dim==1 not supported in PADiffusionSetup"); }
   if (dim == 2)
   {
#ifdef MFEM_USE_OCCA
      if (DeviceCanUseOcca())
      {
<<<<<<< HEAD
         OccaPADiffusionSetup2D(D1D, Q1D, NE, W, J, C, D);
         return;
      }
#endif // MFEM_USE_OCCA
      PADiffusionSetup2D(Q1D, NE, W, J, C, D);
=======
         return OccaPADiffusionSetup2D(D1D, Q1D, NE, W, J, COEFF, d);
      }
#endif // MFEM_USE_OCCA
      PADiffusionSetup2D(Q1D, NE, W, J, COEFF, d);
>>>>>>> 5823d789
   }
   if (dim == 3)
   {
#ifdef MFEM_USE_OCCA
      if (DeviceCanUseOcca())
      {
<<<<<<< HEAD
         OccaPADiffusionSetup3D(D1D, Q1D, NE, W, J, C, D);
         return;
      }
#endif // MFEM_USE_OCCA
      PADiffusionSetup3D(Q1D, NE, W, J, C, D);
=======
         return OccaPADiffusionSetup3D(D1D, Q1D, NE, W, J, COEFF, d);
      }
#endif // MFEM_USE_OCCA
      PADiffusionSetup3D(Q1D, NE, W, J, COEFF, d);
>>>>>>> 5823d789
   }
}

void DiffusionIntegrator::AssemblePA(const FiniteElementSpace &fes)
{
   // Assumes tensor-product elements
   Mesh *mesh = fes.GetMesh();
   const FiniteElement &el = *fes.GetFE(0);
   const IntegrationRule *ir = IntRule ? IntRule : &GetRule(el, el);
   const int dims = el.GetDim();
   const int symmDims = (dims * (dims + 1)) / 2; // 1x1: 1, 2x2: 3, 3x3: 6
   const int nq = ir->GetNPoints();
   dim = mesh->Dimension();
   ne = fes.GetNE();
   geom = mesh->GetGeometricFactors(*ir, GeometricFactors::JACOBIANS);
   maps = &el.GetDofToQuad(*ir, DofToQuad::TENSOR);
   dofs1D = maps->ndof;
   quad1D = maps->nqpt;
   pa_data.SetSize(symmDims * nq * ne, Device::GetMemoryType());
   Vector coeff(nq * ne);
   if (Q == nullptr)
   {
      coeff = 1.0;
   }
   else if (ConstantCoefficient* cQ = dynamic_cast<ConstantCoefficient*>(Q))
   {
      coeff = cQ->constant;
   }
   else
   {
      auto C = Reshape(coeff.Write(), nq, ne);
      for(int e = 0; e < ne; ++e)
      {
         ElementTransformation& T = *fes.GetElementTransformation(e);
         for (int q = 0; q < nq; ++q)
         {
            C(q,e) = Q->Eval(T, ir->IntPoint(q));
         }
      }
   }
   PADiffusionSetup(dim, dofs1D, quad1D, ne, ir->GetWeights(), geom->J, coeff,
                    pa_data);
}


template<int T_D1D = 0, int T_Q1D = 0>
static void PADiffusionDiagonal2D(const int NE,
                                  const Array<double> &b,
                                  const Array<double> &g,
                                  const Vector &d,
                                  Vector &y,
                                  const int d1d = 0,
                                  const int q1d = 0)
{
   const int D1D = T_D1D ? T_D1D : d1d;
   const int Q1D = T_Q1D ? T_Q1D : q1d;
   MFEM_VERIFY(D1D <= MAX_D1D, "");
   MFEM_VERIFY(Q1D <= MAX_Q1D, "");
   auto B = Reshape(b.Read(), Q1D, D1D);
   auto G = Reshape(g.Read(), Q1D, D1D);
   // note different shape for D, this is a (symmetric) matrix,
   // we only store necessary entries
   auto D = Reshape(d.Read(), Q1D*Q1D, 3, NE);
   auto Y = Reshape(y.ReadWrite(), D1D, D1D, NE);
   MFEM_FORALL(e, NE,
   {
      const int D1D = T_D1D ? T_D1D : d1d;
      const int Q1D = T_Q1D ? T_Q1D : q1d;
      constexpr int MD1 = T_D1D ? T_D1D : MAX_D1D;
      constexpr int MQ1 = T_Q1D ? T_Q1D : MAX_Q1D;
      // gradphi \cdot Q \gradphi has four terms
      double QD0[MQ1][MD1];
      double QD1[MQ1][MD1];
      double QD2[MQ1][MD1];
      double QD3[MQ1][MD1];
      for (int qx = 0; qx < Q1D; ++qx)
      {
         for (int dy = 0; dy < D1D; ++dy)
         {
            QD0[qx][dy] = 0.0;
            QD1[qx][dy] = 0.0;
            QD2[qx][dy] = 0.0;
            QD3[qx][dy] = 0.0;
            for (int qy = 0; qy < Q1D; ++qy)
            {
               const int q = qx + qy * Q1D;
               const double D0 = D(q,0,e);
               const double D1 = D(q,1,e);
               const double D2 = D(q,2,e);
               QD0[qx][dy] += B(qy, dy) * B(qy, dy) * D0;
               QD1[qx][dy] += B(qy, dy) * G(qy, dy) * D1;
               QD2[qx][dy] += G(qy, dy) * B(qy, dy) * D2;
               QD3[qx][dy] += G(qy, dy) * G(qy, dy) * D2;
            }
         }
      }
      for (int dy = 0; dy < D1D; ++dy)
      {
         for (int dx = 0; dx < D1D; ++dx)
         {
            for (int qx = 0; qx < Q1D; ++qx)
            {
               Y(dx,dy,e) += G(qx, dx) * G(qx, dx) * QD0[qx][dy];
               Y(dx,dy,e) += G(qx, dx) * B(qx, dx) * QD1[qx][dy];
               Y(dx,dy,e) += B(qx, dx) * G(qx, dx) * QD2[qx][dy];
               Y(dx,dy,e) += B(qx, dx) * B(qx, dx) * QD3[qx][dy];
            }
         }
      }
   });
}

// Shared memory PA Diffusion Diagonal 2D kernel
template<int T_D1D = 0, int T_Q1D = 0, int T_NBZ = 0>
static void SmemPADiffusionDiagonal2D(const int NE,
                                      const Array<double> &b_,
                                      const Array<double> &g_,
                                      const Vector &d_,
                                      Vector &y_,
                                      const int d1d = 0,
                                      const int q1d = 0)
{
   const int D1D = T_D1D ? T_D1D : d1d;
   const int Q1D = T_Q1D ? T_Q1D : q1d;
   constexpr int NBZ = T_NBZ ? T_NBZ : 1;
   constexpr int MQ1 = T_Q1D ? T_Q1D : MAX_Q1D;
   constexpr int MD1 = T_D1D ? T_D1D : MAX_D1D;
   MFEM_VERIFY(D1D <= MD1, "");
   MFEM_VERIFY(Q1D <= MQ1, "");
   auto b = Reshape(b_.Read(), Q1D, D1D);
   auto g = Reshape(g_.Read(), Q1D, D1D);
   auto D = Reshape(d_.Read(), Q1D*Q1D, 3, NE);
   auto Y = Reshape(y_.ReadWrite(), D1D, D1D, NE);
   MFEM_FORALL_2D(e, NE, Q1D, Q1D, NBZ,
   {
      const int tidz = MFEM_THREAD_ID(z);
      const int D1D = T_D1D ? T_D1D : d1d;
      const int Q1D = T_Q1D ? T_Q1D : q1d;
      constexpr int NBZ = T_NBZ ? T_NBZ : 1;
      constexpr int MQ1 = T_Q1D ? T_Q1D : MAX_Q1D;
      constexpr int MD1 = T_D1D ? T_D1D : MAX_D1D;
      MFEM_SHARED double BG[2][MQ1*MD1];
      double (*B)[MD1] = (double (*)[MD1]) (BG+0);
      double (*G)[MD1] = (double (*)[MD1]) (BG+1);
      MFEM_SHARED double QD[4][NBZ][MD1][MQ1];
      double (*QD0)[MD1] = (double (*)[MD1])(QD[0] + tidz);
      double (*QD1)[MD1] = (double (*)[MD1])(QD[1] + tidz);
      double (*QD2)[MD1] = (double (*)[MD1])(QD[2] + tidz);
      double (*QD3)[MD1] = (double (*)[MD1])(QD[3] + tidz);
      if (tidz == 0)
      {
         MFEM_FOREACH_THREAD(d,y,D1D)
         {
            MFEM_FOREACH_THREAD(q,x,Q1D)
            {
               B[q][d] = b(q,d);
               G[q][d] = g(q,d);
            }
         }
      }
      MFEM_SYNC_THREAD;
      MFEM_FOREACH_THREAD(qx,x,Q1D)
      {
         MFEM_FOREACH_THREAD(dy,y,D1D)
         {
            QD0[qx][dy] = 0.0;
            QD1[qx][dy] = 0.0;
            QD2[qx][dy] = 0.0;
            QD3[qx][dy] = 0.0;
            for (int qy = 0; qy < Q1D; ++qy)
            {
               const int q = qx + qy * Q1D;
               const double D0 = D(q,0,e);
               const double D1 = D(q,1,e);
               const double D2 = D(q,2,e);
               const double By = B[qy][dy];
               const double Gy = G[qy][dy];
               const double BB = By * By;
               const double BG = By * Gy;
               const double GG = Gy * Gy;
               QD0[qx][dy] += BB * D0;
               QD1[qx][dy] += BG * D1;
               QD2[qx][dy] += BG * D1;
               QD3[qx][dy] += GG * D2;
            }
         }
      }
      MFEM_SYNC_THREAD;
      MFEM_FOREACH_THREAD(dy,y,D1D)
      {
         MFEM_FOREACH_THREAD(dx,x,D1D)
         {
            for (int qx = 0; qx < Q1D; ++qx)
            {
               const double Bx = B[qx][dx];
               const double Gx = G[qx][dx];
               const double BB = Bx * Bx;
               const double BG = Bx * Gx;
               const double GG = Gx * Gx;
               Y(dx,dy,e) += GG * QD0[qx][dy];
               Y(dx,dy,e) += BG * QD1[qx][dy];
               Y(dx,dy,e) += BG * QD2[qx][dy];
               Y(dx,dy,e) += BB * QD3[qx][dy];
            }
         }
      }
   });
}


template<int T_D1D = 0, int T_Q1D = 0>
static void PADiffusionDiagonal3D(const int NE,
                                  const Array<double> &b,
                                  const Array<double> &g,
                                  const Vector &d,
                                  Vector &y,
                                  const int d1d = 0,
                                  const int q1d = 0)
{
   constexpr int DIM = 3;
   const int D1D = T_D1D ? T_D1D : d1d;
   const int Q1D = T_Q1D ? T_Q1D : q1d;
   constexpr int MQ1 = T_Q1D ? T_Q1D : MAX_Q1D;
   constexpr int MD1 = T_D1D ? T_D1D : MAX_D1D;
   MFEM_VERIFY(D1D <= MD1, "");
   MFEM_VERIFY(Q1D <= MQ1, "");
   auto B = Reshape(b.Read(), Q1D, D1D);
   auto G = Reshape(g.Read(), Q1D, D1D);
   auto Q = Reshape(d.Read(), Q1D*Q1D*Q1D, 6, NE);
   auto Y = Reshape(y.ReadWrite(), D1D, D1D, D1D, NE);
   MFEM_FORALL(e, NE,
   {
      const int D1D = T_D1D ? T_D1D : d1d;
      const int Q1D = T_Q1D ? T_Q1D : q1d;
      constexpr int MD1 = T_D1D ? T_D1D : MAX_D1D;
      constexpr int MQ1 = T_Q1D ? T_Q1D : MAX_Q1D;
      double QQD[MQ1][MQ1][MD1];
      double QDD[MQ1][MD1][MD1];
      for (int i = 0; i < DIM; ++i)
      {
         for (int j = 0; j < DIM; ++j)
         {
            // first tensor contraction, along z direction
            for (int qx = 0; qx < Q1D; ++qx)
            {
               for (int qy = 0; qy < Q1D; ++qy)
               {
                  for (int dz = 0; dz < D1D; ++dz)
                  {
                     QQD[qx][qy][dz] = 0.0;
                     for (int qz = 0; qz < Q1D; ++qz)
                     {
                        const int q = qx + (qy + qz * Q1D) * Q1D;
                        const int k = j >= i ?
                        3 - (3-i)*(2-i)/2 + j:
                        3 - (3-j)*(2-j)/2 + i;
                        const double O = Q(q,k,e);
                        const double Bz = B(qz,dz);
                        const double Gz = G(qz,dz);
                        const double L = i==2 ? Gz : Bz;
                        const double R = j==2 ? Gz : Bz;
                        QQD[qx][qy][dz] += L * O * R;
                     }
                  }
               }
            }
            // second tensor contraction, along y direction
            for (int qx = 0; qx < Q1D; ++qx)
            {
               for (int dz = 0; dz < D1D; ++dz)
               {
                  for (int dy = 0; dy < D1D; ++dy)
                  {
                     QDD[qx][dy][dz] = 0.0;
                     for (int qy = 0; qy < Q1D; ++qy)
                     {
                        const double By = B(qy,dy);
                        const double Gy = G(qy,dy);
                        const double L = i==1 ? Gy : By;
                        const double R = j==1 ? Gy : By;
                        QDD[qx][dy][dz] += L * QQD[qx][qy][dz] * R;
                     }
                  }
               }
            }
            // third tensor contraction, along x direction
            for (int dz = 0; dz < D1D; ++dz)
            {
               for (int dy = 0; dy < D1D; ++dy)
               {
                  for (int dx = 0; dx < D1D; ++dx)
                  {
                     for (int qx = 0; qx < Q1D; ++qx)
                     {
                        const double Bx = B(qx,dx);
                        const double Gx = G(qx,dx);
                        const double L = i==0 ? Gx : Bx;
                        const double R = j==0 ? Gx : Bx;
                        Y(dx, dy, dz, e) += L * QDD[qx][dy][dz] * R;
                     }
                  }
               }
            }
         }
      }
   });
}

// Shared memory PA Diffusion Diagonal 3D kernel
template<int T_D1D = 0, int T_Q1D = 0>
static void SmemPADiffusionDiagonal3D(const int NE,
                                      const Array<double> &b_,
                                      const Array<double> &g_,
                                      const Vector &d_,
                                      Vector &y_,
                                      const int d1d = 0,
                                      const int q1d = 0)
{
   constexpr int DIM = 3;
   const int D1D = T_D1D ? T_D1D : d1d;
   const int Q1D = T_Q1D ? T_Q1D : q1d;
   constexpr int MQ1 = T_Q1D ? T_Q1D : MAX_Q1D;
   constexpr int MD1 = T_D1D ? T_D1D : MAX_D1D;
   MFEM_VERIFY(D1D <= MD1, "");
   MFEM_VERIFY(Q1D <= MQ1, "");
   auto b = Reshape(b_.Read(), Q1D, D1D);
   auto g = Reshape(g_.Read(), Q1D, D1D);
   auto D = Reshape(d_.Read(), Q1D*Q1D*Q1D, 6, NE);
   auto Y = Reshape(y_.ReadWrite(), D1D, D1D, D1D, NE);
   MFEM_FORALL_3D(e, NE, Q1D, Q1D, Q1D,
   {
      const int tidz = MFEM_THREAD_ID(z);
      const int D1D = T_D1D ? T_D1D : d1d;
      const int Q1D = T_Q1D ? T_Q1D : q1d;
      constexpr int MQ1 = T_Q1D ? T_Q1D : MAX_Q1D;
      constexpr int MD1 = T_D1D ? T_D1D : MAX_D1D;
      MFEM_SHARED double BG[2][MQ1*MD1];
      double (*B)[MD1] = (double (*)[MD1]) (BG+0);
      double (*G)[MD1] = (double (*)[MD1]) (BG+1);
      MFEM_SHARED double QQD[MQ1][MQ1][MD1];
      MFEM_SHARED double QDD[MQ1][MD1][MD1];
      if (tidz == 0)
      {
         MFEM_FOREACH_THREAD(d,y,D1D)
         {
            MFEM_FOREACH_THREAD(q,x,Q1D)
            {
               B[q][d] = b(q,d);
               G[q][d] = g(q,d);
            }
         }
      }
      MFEM_SYNC_THREAD;
      for (int i = 0; i < DIM; ++i)
      {
         for (int j = 0; j < DIM; ++j)
         {
            // first tensor contraction, along z direction
            MFEM_FOREACH_THREAD(qx,x,Q1D)
            {
               MFEM_FOREACH_THREAD(qy,y,Q1D)
               {
                  MFEM_FOREACH_THREAD(dz,z,D1D)
                  {
                     QQD[qx][qy][dz] = 0.0;
                     for (int qz = 0; qz < Q1D; ++qz)
                     {
                        const int q = qx + (qy + qz * Q1D) * Q1D;
                        const int k = j >= i ?
                                      3 - (3-i)*(2-i)/2 + j:
                                      3 - (3-j)*(2-j)/2 + i;
                        const double O = D(q,k,e);
                        const double Bz = B[qz][dz];
                        const double Gz = G[qz][dz];
                        const double L = i==2 ? Gz : Bz;
                        const double R = j==2 ? Gz : Bz;
                        QQD[qx][qy][dz] += L * O * R;
                     }
                  }
               }
            }
            MFEM_SYNC_THREAD;
            // second tensor contraction, along y direction
            MFEM_FOREACH_THREAD(qx,x,Q1D)
            {
               MFEM_FOREACH_THREAD(dz,z,D1D)
               {
                  MFEM_FOREACH_THREAD(dy,y,D1D)
                  {
                     QDD[qx][dy][dz] = 0.0;
                     for (int qy = 0; qy < Q1D; ++qy)
                     {
                        const double By = B[qy][dy];
                        const double Gy = G[qy][dy];
                        const double L = i==1 ? Gy : By;
                        const double R = j==1 ? Gy : By;
                        QDD[qx][dy][dz] += L * QQD[qx][qy][dz] * R;
                     }
                  }
               }
            }
            MFEM_SYNC_THREAD;
            // third tensor contraction, along x direction
            MFEM_FOREACH_THREAD(dz,z,D1D)
            {
               MFEM_FOREACH_THREAD(dy,y,D1D)
               {
                  MFEM_FOREACH_THREAD(dx,x,D1D)
                  {
                     for (int qx = 0; qx < Q1D; ++qx)
                     {
                        const double Bx = B[qx][dx];
                        const double Gx = G[qx][dx];
                        const double L = i==0 ? Gx : Bx;
                        const double R = j==0 ? Gx : Bx;
                        Y(dx, dy, dz, e) += L * QDD[qx][dy][dz] * R;
                     }
                  }
               }
            }
         }
      }
   });
}

static void PADiffusionAssembleDiagonal(const int dim,
                                        const int D1D,
                                        const int Q1D,
                                        const int NE,
                                        const Array<double> &B,
                                        const Array<double> &G,
                                        const Vector &D,
                                        Vector &Y)
{
   if (dim == 2)
   {
      switch ((D1D << 4 ) | Q1D)
      {
         case 0x22: return SmemPADiffusionDiagonal2D<2,2,8>(NE,B,G,D,Y);
         case 0x33: return SmemPADiffusionDiagonal2D<3,3,8>(NE,B,G,D,Y);
         case 0x44: return SmemPADiffusionDiagonal2D<4,4,4>(NE,B,G,D,Y);
         case 0x55: return SmemPADiffusionDiagonal2D<5,5,4>(NE,B,G,D,Y);
         case 0x66: return SmemPADiffusionDiagonal2D<6,6,2>(NE,B,G,D,Y);
         case 0x77: return SmemPADiffusionDiagonal2D<7,7,2>(NE,B,G,D,Y);
         case 0x88: return SmemPADiffusionDiagonal2D<8,8,1>(NE,B,G,D,Y);
         case 0x99: return SmemPADiffusionDiagonal2D<9,9,1>(NE,B,G,D,Y);
         default: return PADiffusionDiagonal2D(NE,B,G,D,Y,D1D,Q1D);
      }
   }
   else if (dim == 3)
   {
      switch ((D1D << 4 ) | Q1D)
      {
         case 0x23: return SmemPADiffusionDiagonal3D<2,3>(NE,B,G,D,Y);
         case 0x34: return SmemPADiffusionDiagonal3D<3,4>(NE,B,G,D,Y);
         case 0x45: return SmemPADiffusionDiagonal3D<4,5>(NE,B,G,D,Y);
         case 0x56: return SmemPADiffusionDiagonal3D<5,6>(NE,B,G,D,Y);
         case 0x67: return SmemPADiffusionDiagonal3D<6,7>(NE,B,G,D,Y);
         case 0x78: return SmemPADiffusionDiagonal3D<7,8>(NE,B,G,D,Y);
         case 0x89: return SmemPADiffusionDiagonal3D<8,9>(NE,B,G,D,Y);
         case 0x9A: return SmemPADiffusionDiagonal3D<9,10>(NE,B,G,D,Y);
         default: return PADiffusionDiagonal3D(NE,B,G,D,Y,D1D,Q1D);
      }
   }
   MFEM_ABORT("Unknown kernel.");
}

void DiffusionIntegrator::AssembleDiagonalPA(Vector& diag) const
{
   PADiffusionAssembleDiagonal(dim, dofs1D, quad1D, ne,
                               maps->B, maps->G, pa_data, diag);
}

#ifdef MFEM_USE_OCCA
// OCCA PA Diffusion Apply 2D kernel
static void OccaPADiffusionApply2D(const int D1D,
                                   const int Q1D,
                                   const int NE,
                                   const Array<double> &B,
                                   const Array<double> &G,
                                   const Array<double> &Bt,
                                   const Array<double> &Gt,
                                   const Vector &D,
                                   const Vector &X,
                                   Vector &Y)
{
   occa::properties props;
   props["defines/D1D"] = D1D;
   props["defines/Q1D"] = Q1D;
   const occa::memory o_B = OccaMemoryRead(B.GetMemory(), B.Size());
   const occa::memory o_G = OccaMemoryRead(G.GetMemory(), G.Size());
   const occa::memory o_Bt = OccaMemoryRead(Bt.GetMemory(), Bt.Size());
   const occa::memory o_Gt = OccaMemoryRead(Gt.GetMemory(), Gt.Size());
   const occa::memory o_D = OccaMemoryRead(D.GetMemory(), D.Size());
   const occa::memory o_X = OccaMemoryRead(X.GetMemory(), X.Size());
   occa::memory o_Y = OccaMemoryReadWrite(Y.GetMemory(), Y.Size());
   const occa_id_t id = std::make_pair(D1D,Q1D);
   if (!Device::Allows(Backend::OCCA_CUDA))
   {
      static occa_kernel_t OccaDiffApply2D_cpu;
      if (OccaDiffApply2D_cpu.find(id) == OccaDiffApply2D_cpu.end())
      {
         const occa::kernel DiffusionApply2D_CPU =
            mfem::OccaDev().buildKernel("occa://mfem/fem/occa.okl",
                                        "DiffusionApply2D_CPU", props);
         OccaDiffApply2D_cpu.emplace(id, DiffusionApply2D_CPU);
      }
      OccaDiffApply2D_cpu.at(id)(NE, o_B, o_G, o_Bt, o_Gt, o_D, o_X, o_Y);
   }
   else
   {
      static occa_kernel_t OccaDiffApply2D_gpu;
      if (OccaDiffApply2D_gpu.find(id) == OccaDiffApply2D_gpu.end())
      {
         const occa::kernel DiffusionApply2D_GPU =
            mfem::OccaDev().buildKernel("occa://mfem/fem/occa.okl",
                                        "DiffusionApply2D_GPU", props);
         OccaDiffApply2D_gpu.emplace(id, DiffusionApply2D_GPU);
      }
      OccaDiffApply2D_gpu.at(id)(NE, o_B, o_G, o_Bt, o_Gt, o_D, o_X, o_Y);
   }
}

// OCCA PA Diffusion Apply 3D kernel
static void OccaPADiffusionApply3D(const int D1D,
                                   const int Q1D,
                                   const int NE,
                                   const Array<double> &B,
                                   const Array<double> &G,
                                   const Array<double> &Bt,
                                   const Array<double> &Gt,
                                   const Vector &D,
                                   const Vector &X,
                                   Vector &Y)
{
   occa::properties props;
   props["defines/D1D"] = D1D;
   props["defines/Q1D"] = Q1D;
   const occa::memory o_B = OccaMemoryRead(B.GetMemory(), B.Size());
   const occa::memory o_G = OccaMemoryRead(G.GetMemory(), G.Size());
   const occa::memory o_Bt = OccaMemoryRead(Bt.GetMemory(), Bt.Size());
   const occa::memory o_Gt = OccaMemoryRead(Gt.GetMemory(), Gt.Size());
   const occa::memory o_D = OccaMemoryRead(D.GetMemory(), D.Size());
   const occa::memory o_X = OccaMemoryRead(X.GetMemory(), X.Size());
   occa::memory o_Y = OccaMemoryReadWrite(Y.GetMemory(), Y.Size());
   const occa_id_t id = std::make_pair(D1D,Q1D);
   if (!Device::Allows(Backend::OCCA_CUDA))
   {
      static occa_kernel_t OccaDiffApply3D_cpu;
      if (OccaDiffApply3D_cpu.find(id) == OccaDiffApply3D_cpu.end())
      {
         const occa::kernel DiffusionApply3D_CPU =
            mfem::OccaDev().buildKernel("occa://mfem/fem/occa.okl",
                                        "DiffusionApply3D_CPU", props);
         OccaDiffApply3D_cpu.emplace(id, DiffusionApply3D_CPU);
      }
      OccaDiffApply3D_cpu.at(id)(NE, o_B, o_G, o_Bt, o_Gt, o_D, o_X, o_Y);
   }
   else
   {
      static occa_kernel_t OccaDiffApply3D_gpu;
      if (OccaDiffApply3D_gpu.find(id) == OccaDiffApply3D_gpu.end())
      {
         const occa::kernel DiffusionApply3D_GPU =
            mfem::OccaDev().buildKernel("occa://mfem/fem/occa.okl",
                                        "DiffusionApply3D_GPU", props);
         OccaDiffApply3D_gpu.emplace(id, DiffusionApply3D_GPU);
      }
      OccaDiffApply3D_gpu.at(id)(NE, o_B, o_G, o_Bt, o_Gt, o_D, o_X, o_Y);
   }
}
#endif // MFEM_USE_OCCA

// PA Diffusion Apply 2D kernel
template<int T_D1D = 0, int T_Q1D = 0>
static void PADiffusionApply2D(const int NE,
                               const Array<double> &b_,
                               const Array<double> &g_,
                               const Array<double> &bt_,
                               const Array<double> &gt_,
                               const Vector &d_,
                               const Vector &x_,
                               Vector &y_,
                               const int d1d = 0,
                               const int q1d = 0)
{
   const int D1D = T_D1D ? T_D1D : d1d;
   const int Q1D = T_Q1D ? T_Q1D : q1d;
   MFEM_VERIFY(D1D <= MAX_D1D, "");
   MFEM_VERIFY(Q1D <= MAX_Q1D, "");
   auto B = Reshape(b_.Read(), Q1D, D1D);
   auto G = Reshape(g_.Read(), Q1D, D1D);
   auto Bt = Reshape(bt_.Read(), D1D, Q1D);
   auto Gt = Reshape(gt_.Read(), D1D, Q1D);
   auto D = Reshape(d_.Read(), Q1D*Q1D, 3, NE);
   auto X = Reshape(x_.Read(), D1D, D1D, NE);
   auto Y = Reshape(y_.ReadWrite(), D1D, D1D, NE);
   MFEM_FORALL(e, NE,
   {
      const int D1D = T_D1D ? T_D1D : d1d;
      const int Q1D = T_Q1D ? T_Q1D : q1d;
      // the following variables are evaluated at compile time
      constexpr int max_D1D = T_D1D ? T_D1D : MAX_D1D;
      constexpr int max_Q1D = T_Q1D ? T_Q1D : MAX_Q1D;

      double grad[max_Q1D][max_Q1D][2];
      for (int qy = 0; qy < Q1D; ++qy)
      {
         for (int qx = 0; qx < Q1D; ++qx)
         {
            grad[qy][qx][0] = 0.0;
            grad[qy][qx][1] = 0.0;
         }
      }
      for (int dy = 0; dy < D1D; ++dy)
      {
         double gradX[max_Q1D][2];
         for (int qx = 0; qx < Q1D; ++qx)
         {
            gradX[qx][0] = 0.0;
            gradX[qx][1] = 0.0;
         }
         for (int dx = 0; dx < D1D; ++dx)
         {
            const double s = X(dx,dy,e);
            for (int qx = 0; qx < Q1D; ++qx)
            {
               gradX[qx][0] += s * B(qx,dx);
               gradX[qx][1] += s * G(qx,dx);
            }
         }
         for (int qy = 0; qy < Q1D; ++qy)
         {
            const double wy  = B(qy,dy);
            const double wDy = G(qy,dy);
            for (int qx = 0; qx < Q1D; ++qx)
            {
               grad[qy][qx][0] += gradX[qx][1] * wy;
               grad[qy][qx][1] += gradX[qx][0] * wDy;
            }
         }
      }
      // Calculate Dxy, xDy in plane
      for (int qy = 0; qy < Q1D; ++qy)
      {
         for (int qx = 0; qx < Q1D; ++qx)
         {
            const int q = qx + qy * Q1D;

            const double O11 = D(q,0,e);
            const double O12 = D(q,1,e);
            const double O22 = D(q,2,e);

            const double gradX = grad[qy][qx][0];
            const double gradY = grad[qy][qx][1];

            grad[qy][qx][0] = (O11 * gradX) + (O12 * gradY);
            grad[qy][qx][1] = (O12 * gradX) + (O22 * gradY);
         }
      }
      for (int qy = 0; qy < Q1D; ++qy)
      {
         double gradX[max_D1D][2];
         for (int dx = 0; dx < D1D; ++dx)
         {
            gradX[dx][0] = 0;
            gradX[dx][1] = 0;
         }
         for (int qx = 0; qx < Q1D; ++qx)
         {
            const double gX = grad[qy][qx][0];
            const double gY = grad[qy][qx][1];
            for (int dx = 0; dx < D1D; ++dx)
            {
               const double wx  = Bt(dx,qx);
               const double wDx = Gt(dx,qx);
               gradX[dx][0] += gX * wDx;
               gradX[dx][1] += gY * wx;
            }
         }
         for (int dy = 0; dy < D1D; ++dy)
         {
            const double wy  = Bt(dy,qy);
            const double wDy = Gt(dy,qy);
            for (int dx = 0; dx < D1D; ++dx)
            {
               Y(dx,dy,e) += ((gradX[dx][0] * wy) + (gradX[dx][1] * wDy));
            }
         }
      }
   });
}

// Shared memory PA Diffusion Apply 2D kernel
template<int T_D1D = 0, int T_Q1D = 0, int T_NBZ = 0>
static void SmemPADiffusionApply2D(const int NE,
                                   const Array<double> &b_,
                                   const Array<double> &g_,
                                   const Array<double> &bt_,
                                   const Array<double> &gt_,
                                   const Vector &d_,
                                   const Vector &x_,
                                   Vector &y_,
                                   const int d1d = 0,
                                   const int q1d = 0)
{
   const int D1D = T_D1D ? T_D1D : d1d;
   const int Q1D = T_Q1D ? T_Q1D : q1d;
   constexpr int NBZ = T_NBZ ? T_NBZ : 1;
   constexpr int MQ1 = T_Q1D ? T_Q1D : MAX_Q1D;
   constexpr int MD1 = T_D1D ? T_D1D : MAX_D1D;
   MFEM_VERIFY(D1D <= MD1, "");
   MFEM_VERIFY(Q1D <= MQ1, "");
   auto b = Reshape(b_.Read(), Q1D, D1D);
   auto g = Reshape(g_.Read(), Q1D, D1D);
   auto D = Reshape(d_.Read(), Q1D*Q1D, 3, NE);
   auto x = Reshape(x_.Read(), D1D, D1D, NE);
   auto Y = Reshape(y_.ReadWrite(), D1D, D1D, NE);
   MFEM_FORALL_2D(e, NE, Q1D, Q1D, NBZ,
   {
      const int tidz = MFEM_THREAD_ID(z);
      const int D1D = T_D1D ? T_D1D : d1d;
      const int Q1D = T_Q1D ? T_Q1D : q1d;
      constexpr int NBZ = T_NBZ ? T_NBZ : 1;
      constexpr int MQ1 = T_Q1D ? T_Q1D : MAX_Q1D;
      constexpr int MD1 = T_D1D ? T_D1D : MAX_D1D;
      MFEM_SHARED double sBG[2][MQ1*MD1];
      double (*B)[MD1] = (double (*)[MD1]) (sBG+0);
      double (*G)[MD1] = (double (*)[MD1]) (sBG+1);
      double (*Bt)[MQ1] = (double (*)[MQ1]) (sBG+0);
      double (*Gt)[MQ1] = (double (*)[MQ1]) (sBG+1);
      MFEM_SHARED double Xz[NBZ][MD1][MD1];
      MFEM_SHARED double GD[2][NBZ][MD1][MQ1];
      MFEM_SHARED double GQ[2][NBZ][MD1][MQ1];
      double (*X)[MD1] = (double (*)[MD1])(Xz + tidz);
      double (*DQ0)[MD1] = (double (*)[MD1])(GD[0] + tidz);
      double (*DQ1)[MD1] = (double (*)[MD1])(GD[1] + tidz);
      double (*QQ0)[MD1] = (double (*)[MD1])(GQ[0] + tidz);
      double (*QQ1)[MD1] = (double (*)[MD1])(GQ[1] + tidz);
      MFEM_FOREACH_THREAD(dy,y,D1D)
      {
         MFEM_FOREACH_THREAD(dx,x,D1D)
         {
            X[dy][dx] = x(dx,dy,e);
         }
      }
      if (tidz == 0)
      {
         MFEM_FOREACH_THREAD(D,y,D1D)
         {
            MFEM_FOREACH_THREAD(q,x,Q1D)
            {
               B[q][D] = b(q,D);
               G[q][D] = g(q,D);
            }
         }
      }
      MFEM_SYNC_THREAD;
      MFEM_FOREACH_THREAD(dy,y,D1D)
      {
         MFEM_FOREACH_THREAD(qx,x,Q1D)
         {
            double u = 0.0;
            double v = 0.0;
            for (int dx = 0; dx < D1D; ++dx)
            {
               const double coords = X[dy][dx];
               u += B[qx][dx] * coords;
               v += G[qx][dx] * coords;
            }
            DQ0[dy][qx] = u;
            DQ1[dy][qx] = v;
         }
      }
      MFEM_SYNC_THREAD;
      MFEM_FOREACH_THREAD(qy,y,Q1D)
      {
         MFEM_FOREACH_THREAD(qx,x,Q1D)
         {
            double u = 0.0;
            double v = 0.0;
            for (int dy = 0; dy < D1D; ++dy)
            {
               u += DQ1[dy][qx] * B[qy][dy];
               v += DQ0[dy][qx] * G[qy][dy];
            }
            QQ0[qy][qx] = u;
            QQ1[qy][qx] = v;
         }
      }
      MFEM_SYNC_THREAD;
      MFEM_FOREACH_THREAD(qy,y,Q1D)
      {
         MFEM_FOREACH_THREAD(qx,x,Q1D)
         {
            const int q = (qx + ((qy) * Q1D));
            const double O11 = D(q,0,e);
            const double O12 = D(q,1,e);
            const double O22 = D(q,2,e);
            const double gX = QQ0[qy][qx];
            const double gY = QQ1[qy][qx];
            QQ0[qy][qx] = (O11 * gX) + (O12 * gY);
            QQ1[qy][qx] = (O12 * gX) + (O22 * gY);
         }
      }
      MFEM_SYNC_THREAD;
      if (tidz == 0)
      {
         MFEM_FOREACH_THREAD(D,y,D1D)
         {
            MFEM_FOREACH_THREAD(q,x,Q1D)
            {
               Bt[D][q] = b(q,D);
               Gt[D][q] = g(q,D);
            }
         }
      }
      MFEM_SYNC_THREAD;
      MFEM_FOREACH_THREAD(qy,y,Q1D)
      {
         MFEM_FOREACH_THREAD(dx,x,D1D)
         {
            double u = 0.0;
            double v = 0.0;
            for (int qx = 0; qx < Q1D; ++qx)
            {
               u += Gt[dx][qx] * QQ0[qy][qx];
               v += Bt[dx][qx] * QQ1[qy][qx];
            }
            DQ0[qy][dx] = u;
            DQ1[qy][dx] = v;
         }
      }
      MFEM_SYNC_THREAD;
      MFEM_FOREACH_THREAD(dy,y,D1D)
      {
         MFEM_FOREACH_THREAD(dx,x,D1D)
         {
            double u = 0.0;
            double v = 0.0;
            for (int qy = 0; qy < Q1D; ++qy)
            {
               u += DQ0[qy][dx] * Bt[dy][qy];
               v += DQ1[qy][dx] * Gt[dy][qy];
            }
            Y(dx,dy,e) += (u + v);
         }
      }
   });
}

// PA Diffusion Apply 3D kernel
template<int T_D1D = 0, int T_Q1D = 0>
static void PADiffusionApply3D(const int NE,
                               const Array<double> &b,
                               const Array<double> &g,
                               const Array<double> &bt,
                               const Array<double> &gt,
                               const Vector &d_,
                               const Vector &x_,
                               Vector &y_,
                               int d1d = 0, int q1d = 0)
{
   const int D1D = T_D1D ? T_D1D : d1d;
   const int Q1D = T_Q1D ? T_Q1D : q1d;
   MFEM_VERIFY(D1D <= MAX_D1D, "");
   MFEM_VERIFY(Q1D <= MAX_Q1D, "");
   auto B = Reshape(b.Read(), Q1D, D1D);
   auto G = Reshape(g.Read(), Q1D, D1D);
   auto Bt = Reshape(bt.Read(), D1D, Q1D);
   auto Gt = Reshape(gt.Read(), D1D, Q1D);
   auto D = Reshape(d_.Read(), Q1D*Q1D*Q1D, 6, NE);
   auto X = Reshape(x_.Read(), D1D, D1D, D1D, NE);
   auto Y = Reshape(y_.ReadWrite(), D1D, D1D, D1D, NE);
   MFEM_FORALL(e, NE,
   {
      const int D1D = T_D1D ? T_D1D : d1d;
      const int Q1D = T_Q1D ? T_Q1D : q1d;
      constexpr int max_D1D = T_D1D ? T_D1D : MAX_D1D;
      constexpr int max_Q1D = T_Q1D ? T_Q1D : MAX_Q1D;
      double grad[max_Q1D][max_Q1D][max_Q1D][3];
      for (int qz = 0; qz < Q1D; ++qz)
      {
         for (int qy = 0; qy < Q1D; ++qy)
         {
            for (int qx = 0; qx < Q1D; ++qx)
            {
               grad[qz][qy][qx][0] = 0.0;
               grad[qz][qy][qx][1] = 0.0;
               grad[qz][qy][qx][2] = 0.0;
            }
         }
      }
      for (int dz = 0; dz < D1D; ++dz)
      {
         double gradXY[max_Q1D][max_Q1D][3];
         for (int qy = 0; qy < Q1D; ++qy)
         {
            for (int qx = 0; qx < Q1D; ++qx)
            {
               gradXY[qy][qx][0] = 0.0;
               gradXY[qy][qx][1] = 0.0;
               gradXY[qy][qx][2] = 0.0;
            }
         }
         for (int dy = 0; dy < D1D; ++dy)
         {
            double gradX[max_Q1D][2];
            for (int qx = 0; qx < Q1D; ++qx)
            {
               gradX[qx][0] = 0.0;
               gradX[qx][1] = 0.0;
            }
            for (int dx = 0; dx < D1D; ++dx)
            {
               const double s = X(dx,dy,dz,e);
               for (int qx = 0; qx < Q1D; ++qx)
               {
                  gradX[qx][0] += s * B(qx,dx);
                  gradX[qx][1] += s * G(qx,dx);
               }
            }
            for (int qy = 0; qy < Q1D; ++qy)
            {
               const double wy  = B(qy,dy);
               const double wDy = G(qy,dy);
               for (int qx = 0; qx < Q1D; ++qx)
               {
                  const double wx  = gradX[qx][0];
                  const double wDx = gradX[qx][1];
                  gradXY[qy][qx][0] += wDx * wy;
                  gradXY[qy][qx][1] += wx  * wDy;
                  gradXY[qy][qx][2] += wx  * wy;
               }
            }
         }
         for (int qz = 0; qz < Q1D; ++qz)
         {
            const double wz  = B(qz,dz);
            const double wDz = G(qz,dz);
            for (int qy = 0; qy < Q1D; ++qy)
            {
               for (int qx = 0; qx < Q1D; ++qx)
               {
                  grad[qz][qy][qx][0] += gradXY[qy][qx][0] * wz;
                  grad[qz][qy][qx][1] += gradXY[qy][qx][1] * wz;
                  grad[qz][qy][qx][2] += gradXY[qy][qx][2] * wDz;
               }
            }
         }
      }
      // Calculate Dxyz, xDyz, xyDz in plane
      for (int qz = 0; qz < Q1D; ++qz)
      {
         for (int qy = 0; qy < Q1D; ++qy)
         {
            for (int qx = 0; qx < Q1D; ++qx)
            {
               const int q = qx + (qy + qz * Q1D) * Q1D;
               const double O11 = D(q,0,e);
               const double O12 = D(q,1,e);
               const double O13 = D(q,2,e);
               const double O22 = D(q,3,e);
               const double O23 = D(q,4,e);
               const double O33 = D(q,5,e);
               const double gradX = grad[qz][qy][qx][0];
               const double gradY = grad[qz][qy][qx][1];
               const double gradZ = grad[qz][qy][qx][2];
               grad[qz][qy][qx][0] = (O11*gradX)+(O12*gradY)+(O13*gradZ);
               grad[qz][qy][qx][1] = (O12*gradX)+(O22*gradY)+(O23*gradZ);
               grad[qz][qy][qx][2] = (O13*gradX)+(O23*gradY)+(O33*gradZ);
            }
         }
      }
      for (int qz = 0; qz < Q1D; ++qz)
      {
         double gradXY[max_D1D][max_D1D][3];
         for (int dy = 0; dy < D1D; ++dy)
         {
            for (int dx = 0; dx < D1D; ++dx)
            {
               gradXY[dy][dx][0] = 0;
               gradXY[dy][dx][1] = 0;
               gradXY[dy][dx][2] = 0;
            }
         }
         for (int qy = 0; qy < Q1D; ++qy)
         {
            double gradX[max_D1D][3];
            for (int dx = 0; dx < D1D; ++dx)
            {
               gradX[dx][0] = 0;
               gradX[dx][1] = 0;
               gradX[dx][2] = 0;
            }
            for (int qx = 0; qx < Q1D; ++qx)
            {
               const double gX = grad[qz][qy][qx][0];
               const double gY = grad[qz][qy][qx][1];
               const double gZ = grad[qz][qy][qx][2];
               for (int dx = 0; dx < D1D; ++dx)
               {
                  const double wx  = Bt(dx,qx);
                  const double wDx = Gt(dx,qx);
                  gradX[dx][0] += gX * wDx;
                  gradX[dx][1] += gY * wx;
                  gradX[dx][2] += gZ * wx;
               }
            }
            for (int dy = 0; dy < D1D; ++dy)
            {
               const double wy  = Bt(dy,qy);
               const double wDy = Gt(dy,qy);
               for (int dx = 0; dx < D1D; ++dx)
               {
                  gradXY[dy][dx][0] += gradX[dx][0] * wy;
                  gradXY[dy][dx][1] += gradX[dx][1] * wDy;
                  gradXY[dy][dx][2] += gradX[dx][2] * wy;
               }
            }
         }
         for (int dz = 0; dz < D1D; ++dz)
         {
            const double wz  = Bt(dz,qz);
            const double wDz = Gt(dz,qz);
            for (int dy = 0; dy < D1D; ++dy)
            {
               for (int dx = 0; dx < D1D; ++dx)
               {
                  Y(dx,dy,dz,e) +=
                     ((gradXY[dy][dx][0] * wz) +
                      (gradXY[dy][dx][1] * wz) +
                      (gradXY[dy][dx][2] * wDz));
               }
            }
         }
      }
   });
}

// Shared memory PA Diffusion Apply 3D kernel
template<int T_D1D = 0, int T_Q1D = 0>
static void SmemPADiffusionApply3D(const int NE,
                                   const Array<double> &b_,
                                   const Array<double> &g_,
                                   const Array<double> &bt_,
                                   const Array<double> &gt_,
                                   const Vector &d_,
                                   const Vector &x_,
                                   Vector &y_,
                                   const int d1d = 0,
                                   const int q1d = 0)
{
   const int D1D = T_D1D ? T_D1D : d1d;
   const int Q1D = T_Q1D ? T_Q1D : q1d;
   constexpr int MQ1 = T_Q1D ? T_Q1D : MAX_Q1D;
   constexpr int MD1 = T_D1D ? T_D1D : MAX_D1D;
   MFEM_VERIFY(D1D <= MD1, "");
   MFEM_VERIFY(Q1D <= MQ1, "");
   auto b = Reshape(b_.Read(), Q1D, D1D);
   auto g = Reshape(g_.Read(), Q1D, D1D);
   auto d = Reshape(d_.Read(), Q1D*Q1D*Q1D, 6, NE);
   auto x = Reshape(x_.Read(), D1D, D1D, D1D, NE);
   auto y = Reshape(y_.ReadWrite(), D1D, D1D, D1D, NE);
   MFEM_FORALL_3D(e, NE, Q1D, Q1D, Q1D,
   {
      const int tidz = MFEM_THREAD_ID(z);
      const int D1D = T_D1D ? T_D1D : d1d;
      const int Q1D = T_Q1D ? T_Q1D : q1d;
      constexpr int MQ1 = T_Q1D ? T_Q1D : MAX_Q1D;
      constexpr int MD1 = T_D1D ? T_D1D : MAX_D1D;
      constexpr int MDQ = MQ1 > MD1 ? MQ1 : MD1;
      MFEM_SHARED double sBG[2][MQ1*MD1];
      double (*B)[MD1] = (double (*)[MD1]) (sBG+0);
      double (*G)[MD1] = (double (*)[MD1]) (sBG+1);
      double (*Bt)[MQ1] = (double (*)[MQ1]) (sBG+0);
      double (*Gt)[MQ1] = (double (*)[MQ1]) (sBG+1);
      MFEM_SHARED double sm0[3][MDQ*MDQ*MDQ];
      MFEM_SHARED double sm1[3][MDQ*MDQ*MDQ];
      double (*X)[MD1][MD1]    = (double (*)[MD1][MD1]) (sm0+2);
      double (*DDQ0)[MD1][MQ1] = (double (*)[MD1][MQ1]) (sm0+0);
      double (*DDQ1)[MD1][MQ1] = (double (*)[MD1][MQ1]) (sm0+1);
      double (*DQQ0)[MQ1][MQ1] = (double (*)[MQ1][MQ1]) (sm1+0);
      double (*DQQ1)[MQ1][MQ1] = (double (*)[MQ1][MQ1]) (sm1+1);
      double (*DQQ2)[MQ1][MQ1] = (double (*)[MQ1][MQ1]) (sm1+2);
      double (*QQQ0)[MQ1][MQ1] = (double (*)[MQ1][MQ1]) (sm0+0);
      double (*QQQ1)[MQ1][MQ1] = (double (*)[MQ1][MQ1]) (sm0+1);
      double (*QQQ2)[MQ1][MQ1] = (double (*)[MQ1][MQ1]) (sm0+2);
      double (*QQD0)[MQ1][MD1] = (double (*)[MQ1][MD1]) (sm1+0);
      double (*QQD1)[MQ1][MD1] = (double (*)[MQ1][MD1]) (sm1+1);
      double (*QQD2)[MQ1][MD1] = (double (*)[MQ1][MD1]) (sm1+2);
      double (*QDD0)[MD1][MD1] = (double (*)[MD1][MD1]) (sm0+0);
      double (*QDD1)[MD1][MD1] = (double (*)[MD1][MD1]) (sm0+1);
      double (*QDD2)[MD1][MD1] = (double (*)[MD1][MD1]) (sm0+2);
      MFEM_FOREACH_THREAD(dz,z,D1D)
      {
         MFEM_FOREACH_THREAD(dy,y,D1D)
         {
            MFEM_FOREACH_THREAD(dx,x,D1D)
            {
               X[dz][dy][dx] = x(dx,dy,dz,e);
            }
         }
      }
      if (tidz == 0)
      {
         MFEM_FOREACH_THREAD(d,y,D1D)
         {
            MFEM_FOREACH_THREAD(q,x,Q1D)
            {
               B[q][d] = b(q,d);
               G[q][d] = g(q,d);
            }
         }
      }
      MFEM_SYNC_THREAD;
      MFEM_FOREACH_THREAD(dz,z,D1D)
      {
         MFEM_FOREACH_THREAD(dy,y,D1D)
         {
            MFEM_FOREACH_THREAD(qx,x,Q1D)
            {
               double u = 0.0;
               double v = 0.0;
               for (int dx = 0; dx < D1D; ++dx)
               {
                  const double coords = X[dz][dy][dx];
                  u += coords * B[qx][dx];
                  v += coords * G[qx][dx];
               }
               DDQ0[dz][dy][qx] = u;
               DDQ1[dz][dy][qx] = v;
            }
         }
      }
      MFEM_SYNC_THREAD;
      MFEM_FOREACH_THREAD(dz,z,D1D)
      {
         MFEM_FOREACH_THREAD(qy,y,Q1D)
         {
            MFEM_FOREACH_THREAD(qx,x,Q1D)
            {
               double u = 0.0;
               double v = 0.0;
               double w = 0.0;
               for (int dy = 0; dy < D1D; ++dy)
               {
                  u += DDQ1[dz][dy][qx] * B[qy][dy];
                  v += DDQ0[dz][dy][qx] * G[qy][dy];
                  w += DDQ0[dz][dy][qx] * B[qy][dy];
               }
               DQQ0[dz][qy][qx] = u;
               DQQ1[dz][qy][qx] = v;
               DQQ2[dz][qy][qx] = w;
            }
         }
      }
      MFEM_SYNC_THREAD;
      MFEM_FOREACH_THREAD(qz,z,Q1D)
      {
         MFEM_FOREACH_THREAD(qy,y,Q1D)
         {
            MFEM_FOREACH_THREAD(qx,x,Q1D)
            {
               double u = 0.0;
               double v = 0.0;
               double w = 0.0;
               for (int dz = 0; dz < D1D; ++dz)
               {
                  u += DQQ0[dz][qy][qx] * B[qz][dz];
                  v += DQQ1[dz][qy][qx] * B[qz][dz];
                  w += DQQ2[dz][qy][qx] * G[qz][dz];
               }
               QQQ0[qz][qy][qx] = u;
               QQQ1[qz][qy][qx] = v;
               QQQ2[qz][qy][qx] = w;
            }
         }
      }
      MFEM_SYNC_THREAD;
      MFEM_FOREACH_THREAD(qz,z,Q1D)
      {
         MFEM_FOREACH_THREAD(qy,y,Q1D)
         {
            MFEM_FOREACH_THREAD(qx,x,Q1D)
            {
               const int q = qx + ((qy*Q1D) + (qz*Q1D*Q1D));
               const double O11 = d(q,0,e);
               const double O12 = d(q,1,e);
               const double O13 = d(q,2,e);
               const double O22 = d(q,3,e);
               const double O23 = d(q,4,e);
               const double O33 = d(q,5,e);
               const double gX = QQQ0[qz][qy][qx];
               const double gY = QQQ1[qz][qy][qx];
               const double gZ = QQQ2[qz][qy][qx];
               QQQ0[qz][qy][qx] = (O11*gX) + (O12*gY) + (O13*gZ);
               QQQ1[qz][qy][qx] = (O12*gX) + (O22*gY) + (O23*gZ);
               QQQ2[qz][qy][qx] = (O13*gX) + (O23*gY) + (O33*gZ);
            }
         }
      }
      MFEM_SYNC_THREAD;
      if (tidz == 0)
      {
         MFEM_FOREACH_THREAD(d,y,D1D)
         {
            MFEM_FOREACH_THREAD(q,x,Q1D)
            {
               Bt[d][q] = b(q,d);
               Gt[d][q] = g(q,d);
            }
         }
      }
      MFEM_SYNC_THREAD;
      MFEM_FOREACH_THREAD(qz,z,Q1D)
      {
         MFEM_FOREACH_THREAD(qy,y,Q1D)
         {
            MFEM_FOREACH_THREAD(dx,x,D1D)
            {
               double u = 0.0;
               double v = 0.0;
               double w = 0.0;
               for (int qx = 0; qx < Q1D; ++qx)
               {
                  u += QQQ0[qz][qy][qx] * Gt[dx][qx];
                  v += QQQ1[qz][qy][qx] * Bt[dx][qx];
                  w += QQQ2[qz][qy][qx] * Bt[dx][qx];
               }
               QQD0[qz][qy][dx] = u;
               QQD1[qz][qy][dx] = v;
               QQD2[qz][qy][dx] = w;
            }
         }
      }
      MFEM_SYNC_THREAD;
      MFEM_FOREACH_THREAD(qz,z,Q1D)
      {
         MFEM_FOREACH_THREAD(dy,y,D1D)
         {
            MFEM_FOREACH_THREAD(dx,x,D1D)
            {
               double u = 0.0;
               double v = 0.0;
               double w = 0.0;
               for (int qy = 0; qy < Q1D; ++qy)
               {
                  u += QQD0[qz][qy][dx] * Bt[dy][qy];
                  v += QQD1[qz][qy][dx] * Gt[dy][qy];
                  w += QQD2[qz][qy][dx] * Bt[dy][qy];
               }
               QDD0[qz][dy][dx] = u;
               QDD1[qz][dy][dx] = v;
               QDD2[qz][dy][dx] = w;
            }
         }
      }
      MFEM_SYNC_THREAD;
      MFEM_FOREACH_THREAD(dz,z,D1D)
      {
         MFEM_FOREACH_THREAD(dy,y,D1D)
         {
            MFEM_FOREACH_THREAD(dx,x,D1D)
            {
               double u = 0.0;
               double v = 0.0;
               double w = 0.0;
               for (int qz = 0; qz < Q1D; ++qz)
               {
                  u += QDD0[qz][dy][dx] * Bt[dz][qz];
                  v += QDD1[qz][dy][dx] * Bt[dz][qz];
                  w += QDD2[qz][dy][dx] * Gt[dz][qz];
               }
               y(dx,dy,dz,e) += (u + v + w);
            }
         }
      }
   });
}

static void PADiffusionApply(const int dim,
                             const int D1D,
                             const int Q1D,
                             const int NE,
                             const Array<double> &B,
                             const Array<double> &G,
                             const Array<double> &Bt,
                             const Array<double> &Gt,
                             const Vector &D,
                             const Vector &X,
                             Vector &Y)
{
#ifdef MFEM_USE_OCCA
   if (DeviceCanUseOcca())
   {
      if (dim == 2)
      {
         OccaPADiffusionApply2D(D1D,Q1D,NE,B,G,Bt,Gt,D,X,Y);
         return;
      }
      if (dim == 3)
      {
         OccaPADiffusionApply3D(D1D,Q1D,NE,B,G,Bt,Gt,D,X,Y);
         return;
      }
      MFEM_ABORT("OCCA PADiffusionApply unknown kernel!");
   }
#endif // MFEM_USE_OCCA
   if (dim == 2)
   {
      switch ((D1D << 4 ) | Q1D)
      {
         case 0x22: return SmemPADiffusionApply2D<2,2,16>(NE,B,G,Bt,Gt,D,X,Y);
         case 0x33: return SmemPADiffusionApply2D<3,3,16>(NE,B,G,Bt,Gt,D,X,Y);
         case 0x44: return SmemPADiffusionApply2D<4,4,8>(NE,B,G,Bt,Gt,D,X,Y);
         case 0x55: return SmemPADiffusionApply2D<5,5,8>(NE,B,G,Bt,Gt,D,X,Y);
         case 0x66: return SmemPADiffusionApply2D<6,6,4>(NE,B,G,Bt,Gt,D,X,Y);
         case 0x77: return SmemPADiffusionApply2D<7,7,4>(NE,B,G,Bt,Gt,D,X,Y);
         case 0x88: return SmemPADiffusionApply2D<8,8,2>(NE,B,G,Bt,Gt,D,X,Y);
         case 0x99: return SmemPADiffusionApply2D<9,9,2>(NE,B,G,Bt,Gt,D,X,Y);
         default:   return PADiffusionApply2D(NE,B,G,Bt,Gt,D,X,Y,D1D,Q1D);
      }
   }
   else if (dim == 3)
   {
      switch ((D1D << 4 ) | Q1D)
      {
         case 0x23: return SmemPADiffusionApply3D<2,3>(NE,B,G,Bt,Gt,D,X,Y);
         case 0x34: return SmemPADiffusionApply3D<3,4>(NE,B,G,Bt,Gt,D,X,Y);
         case 0x45: return SmemPADiffusionApply3D<4,5>(NE,B,G,Bt,Gt,D,X,Y);
         case 0x56: return SmemPADiffusionApply3D<5,6>(NE,B,G,Bt,Gt,D,X,Y);
         case 0x67: return SmemPADiffusionApply3D<6,7>(NE,B,G,Bt,Gt,D,X,Y);
         case 0x78: return SmemPADiffusionApply3D<7,8>(NE,B,G,Bt,Gt,D,X,Y);
         case 0x89: return SmemPADiffusionApply3D<8,9>(NE,B,G,Bt,Gt,D,X,Y);
         default:   return PADiffusionApply3D(NE,B,G,Bt,Gt,D,X,Y,D1D,Q1D);
      }
   }
   MFEM_ABORT("Unknown kernel.");
}

// PA Diffusion Apply kernel
void DiffusionIntegrator::AddMultPA(const Vector &x, Vector &y) const
{
   PADiffusionApply(dim, dofs1D, quad1D, ne,
                    maps->B, maps->G, maps->Bt, maps->Gt,
                    pa_data, x, y);
}

DiffusionIntegrator* DiffusionIntegrator::Copy() const
{
   return new DiffusionIntegrator(*this);
}

} // namespace mfem<|MERGE_RESOLUTION|>--- conflicted
+++ resolved
@@ -27,25 +27,16 @@
                                    const int NE,
                                    const Array<double> &W,
                                    const Vector &J,
-<<<<<<< HEAD
                                    const Vector &C,
-                                   Vector &op)
-=======
-                                   const double COEFF,
                                    Vector &D)
->>>>>>> 5823d789
 {
    occa::properties props;
    props["defines/D1D"] = D1D;
    props["defines/Q1D"] = Q1D;
    const occa::memory o_W = OccaMemoryRead(W.GetMemory(), W.Size());
    const occa::memory o_J = OccaMemoryRead(J.GetMemory(), J.Size());
-<<<<<<< HEAD
    const occa::memory o_C = OccaMemoryRead(C.GetMemory(), C.Size());
-   occa::memory o_op = OccaMemoryWrite(op.GetMemory(), op.Size());
-=======
    occa::memory o_D = OccaMemoryWrite(D.GetMemory(), D.Size());
->>>>>>> 5823d789
    const occa_id_t id = std::make_pair(D1D,Q1D);
    static occa_kernel_t OccaDiffSetup2D_ker;
    if (OccaDiffSetup2D_ker.find(id) == OccaDiffSetup2D_ker.end())
@@ -55,11 +46,7 @@
                                      "DiffusionSetup2D", props);
       OccaDiffSetup2D_ker.emplace(id, DiffusionSetup2D);
    }
-<<<<<<< HEAD
-   OccaDiffSetup2D_ker.at(id)(NE, o_W, o_J, o_C, o_op);
-=======
    OccaDiffSetup2D_ker.at(id)(NE, o_W, o_J, COEFF, o_D);
->>>>>>> 5823d789
 }
 
 static void OccaPADiffusionSetup3D(const int D1D,
@@ -67,25 +54,16 @@
                                    const int NE,
                                    const Array<double> &W,
                                    const Vector &J,
-<<<<<<< HEAD
                                    const Vector &C,
-                                   Vector &op)
-=======
-                                   const double COEFF,
                                    Vector &D)
->>>>>>> 5823d789
 {
    occa::properties props;
    props["defines/D1D"] = D1D;
    props["defines/Q1D"] = Q1D;
    const occa::memory o_W = OccaMemoryRead(W.GetMemory(), W.Size());
    const occa::memory o_J = OccaMemoryRead(J.GetMemory(), J.Size());
-<<<<<<< HEAD
    const occa::memory o_C = OccaMemoryRead(C.GetMemory(), C.Size());
-   occa::memory o_op = OccaMemoryWrite(op.GetMemory(), op.Size());
-=======
    occa::memory o_D = OccaMemoryWrite(D.GetMemory(), D.Size());
->>>>>>> 5823d789
    const occa_id_t id = std::make_pair(D1D,Q1D);
    static occa_kernel_t OccaDiffSetup3D_ker;
    if (OccaDiffSetup3D_ker.find(id) == OccaDiffSetup3D_ker.end())
@@ -95,11 +73,7 @@
                                      "DiffusionSetup3D", props);
       OccaDiffSetup3D_ker.emplace(id, DiffusionSetup3D);
    }
-<<<<<<< HEAD
-   OccaDiffSetup3D_ker.at(id)(NE, o_W, o_J, o_C, o_op);
-=======
    OccaDiffSetup3D_ker.at(id)(NE, o_W, o_J, COEFF, o_D);
->>>>>>> 5823d789
 }
 #endif // MFEM_USE_OCCA
 
@@ -108,23 +82,14 @@
                                const int NE,
                                const Array<double> &w,
                                const Vector &j,
-<<<<<<< HEAD
                                const Vector &c,
-=======
-                               const double COEFF,
->>>>>>> 5823d789
                                Vector &d)
 {
    const int NQ = Q1D*Q1D;
    auto W = w.Read();
    auto J = Reshape(j.Read(), NQ, 2, 2, NE);
-<<<<<<< HEAD
    auto C = Reshape(c.Read(), NQ, NE);
-   auto D = Reshape(d.Write(), NQ, 3, NE);
-
-=======
    auto Y = Reshape(d.Write(), NQ, 3, NE);
->>>>>>> 5823d789
    MFEM_FORALL(e, NE,
    {
       for (int q = 0; q < NQ; ++q)
@@ -133,17 +98,10 @@
          const double J21 = J(q,1,0,e);
          const double J12 = J(q,0,1,e);
          const double J22 = J(q,1,1,e);
-<<<<<<< HEAD
          const double c_detJ = W[q] * C(q,e) / ((J11*J22)-(J21*J12));
-         D(q,0,e) =  c_detJ * (J12*J12 + J22*J22); // 1,1
-         D(q,1,e) = -c_detJ * (J12*J11 + J22*J21); // 1,2
-         D(q,2,e) =  c_detJ * (J11*J11 + J21*J21); // 2,2
-=======
-         const double c_detJ = W[q] * COEFF / ((J11*J22)-(J21*J12));
          Y(q,0,e) =  c_detJ * (J12*J12 + J22*J22); // 1,1
          Y(q,1,e) = -c_detJ * (J12*J11 + J22*J21); // 1,2
          Y(q,2,e) =  c_detJ * (J11*J11 + J21*J21); // 2,2
->>>>>>> 5823d789
       }
    });
 }
@@ -153,22 +111,14 @@
                                const int NE,
                                const Array<double> &w,
                                const Vector &j,
-<<<<<<< HEAD
                                const Vector &c,
-=======
-                               const double COEFF,
->>>>>>> 5823d789
                                Vector &d)
 {
    const int NQ = Q1D*Q1D*Q1D;
    auto W = w.Read();
    auto J = Reshape(j.Read(), NQ, 3, 3, NE);
-<<<<<<< HEAD
    auto C = Reshape(c.Read(), NQ, NE);
-   auto D = Reshape(d.Write(), NQ, 6, NE);
-=======
    auto Y = Reshape(d.Write(), NQ, 6, NE);
->>>>>>> 5823d789
    MFEM_FORALL(e, NE,
    {
       for (int q = 0; q < NQ; ++q)
@@ -197,21 +147,12 @@
          const double A32 = (J31 * J12) - (J11 * J32);
          const double A33 = (J11 * J22) - (J12 * J21);
          // detJ J^{-1} J^{-T} = (1/detJ) adj(J) adj(J)^T
-<<<<<<< HEAD
-         D(q,0,e) = c_detJ * (A11*A11 + A12*A12 + A13*A13); // 1,1
-         D(q,1,e) = c_detJ * (A11*A21 + A12*A22 + A13*A23); // 2,1
-         D(q,2,e) = c_detJ * (A11*A31 + A12*A32 + A13*A33); // 3,1
-         D(q,3,e) = c_detJ * (A21*A21 + A22*A22 + A23*A23); // 2,2
-         D(q,4,e) = c_detJ * (A21*A31 + A22*A32 + A23*A33); // 3,2
-         D(q,5,e) = c_detJ * (A31*A31 + A32*A32 + A33*A33); // 3,3
-=======
          Y(q,0,e) = c_detJ * (A11*A11 + A12*A12 + A13*A13); // 1,1
          Y(q,1,e) = c_detJ * (A11*A21 + A12*A22 + A13*A23); // 2,1
          Y(q,2,e) = c_detJ * (A11*A31 + A12*A32 + A13*A33); // 3,1
          Y(q,3,e) = c_detJ * (A21*A21 + A22*A22 + A23*A23); // 2,2
          Y(q,4,e) = c_detJ * (A21*A31 + A22*A32 + A23*A33); // 3,2
          Y(q,5,e) = c_detJ * (A31*A31 + A32*A32 + A33*A33); // 3,3
->>>>>>> 5823d789
       }
    });
 }
@@ -222,13 +163,8 @@
                              const int NE,
                              const Array<double> &W,
                              const Vector &J,
-<<<<<<< HEAD
                              const Vector &C,
-                             Vector &D)
-=======
-                             const double COEFF,
                              Vector &d)
->>>>>>> 5823d789
 {
    if (dim == 1) { MFEM_ABORT("dim==1 not supported in PADiffusionSetup"); }
    if (dim == 2)
@@ -236,36 +172,22 @@
 #ifdef MFEM_USE_OCCA
       if (DeviceCanUseOcca())
       {
-<<<<<<< HEAD
-         OccaPADiffusionSetup2D(D1D, Q1D, NE, W, J, C, D);
+         OccaPADiffusionSetup2D(D1D, Q1D, NE, W, J, C, d);
          return;
       }
 #endif // MFEM_USE_OCCA
-      PADiffusionSetup2D(Q1D, NE, W, J, C, D);
-=======
-         return OccaPADiffusionSetup2D(D1D, Q1D, NE, W, J, COEFF, d);
-      }
-#endif // MFEM_USE_OCCA
-      PADiffusionSetup2D(Q1D, NE, W, J, COEFF, d);
->>>>>>> 5823d789
+      PADiffusionSetup2D(Q1D, NE, W, J, C, d);
    }
    if (dim == 3)
    {
 #ifdef MFEM_USE_OCCA
       if (DeviceCanUseOcca())
       {
-<<<<<<< HEAD
-         OccaPADiffusionSetup3D(D1D, Q1D, NE, W, J, C, D);
+         OccaPADiffusionSetup3D(D1D, Q1D, NE, W, J, C, d);
          return;
       }
 #endif // MFEM_USE_OCCA
-      PADiffusionSetup3D(Q1D, NE, W, J, C, D);
-=======
-         return OccaPADiffusionSetup3D(D1D, Q1D, NE, W, J, COEFF, d);
-      }
-#endif // MFEM_USE_OCCA
-      PADiffusionSetup3D(Q1D, NE, W, J, COEFF, d);
->>>>>>> 5823d789
+      PADiffusionSetup3D(Q1D, NE, W, J, C, d);
    }
 }
 
