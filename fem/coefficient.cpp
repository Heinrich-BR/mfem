// Copyright (c) 2010-2020, Lawrence Livermore National Security, LLC. Produced
// at the Lawrence Livermore National Laboratory. All Rights reserved. See files
// LICENSE and NOTICE for details. LLNL-CODE-806117.
//
// This file is part of the MFEM library. For more information and source code
// availability visit https://mfem.org.
//
// MFEM is free software; you can redistribute it and/or modify it under the
// terms of the BSD-3 license. We welcome feedback and contributions, see file
// CONTRIBUTING.md for details.

// Implementation of Coefficient class

#include "fem.hpp"

#include <cmath>
#include <limits>

namespace mfem
{

using namespace std;

void Coefficient::EvalRevDiff(const double Q_bar,
                              ElementTransformation &T,
                              const IntegrationPoint &ip,
                              DenseMatrix &PointMat_bar)
{
   MFEM_ABORT("Coefficient::EvalRevDiff\n"
              "\tEvalRevDiff not implemented for this coefficient!\n");
}

double PWConstCoefficient::Eval(ElementTransformation & T,
                                const IntegrationPoint & ip)
{
   int att = T.Attribute;
   return (constants(att-1));
}

double FunctionCoefficient::Eval(ElementTransformation & T,
                                 const IntegrationPoint & ip)
{
   double x[3];
   Vector transip(x, 3);

   T.Transform(ip, transip);

   if (Function)
   {
      return Function(transip);
<<<<<<< HEAD
   }
   else
   {
      return TDFunction(transip, GetTime());
   }
}

void FunctionCoefficient::EvalRevDiff(const double Q_bar,
                                      ElementTransformation &T,
                                      const IntegrationPoint &ip,
                                      DenseMatrix &PointMat_bar)
{
   double x[3];
   Vector transip(x, 3);
   double x_bar[3];
   Vector transip_bar(x_bar, 3);
   T.Transform(ip, transip);
   transip_bar = 0.0;
   if (Function)
   {
      MFEM_ASSERT(FunctionRevDiff, "EvalRevDiff: reverse-mode differentiated "
                  "version of Function must be provided");
      FunctionRevDiff(transip, Q_bar, transip_bar);
   }
   else
   {
      MFEM_ASSERT(TDFunctionRevDiff, "EvalRevDiff: reverse-mode differentiated"
                  " version of TDFunction must be provided");
      TDFunctionRevDiff(transip, GetTime(), Q_bar, transip_bar);
=======
   }
   else
   {
      return TDFunction(transip, GetTime());
>>>>>>> a50f58f1
   }
   static_cast<IsoparametricTransformation &>(T).TransformRevDiff(
      ip, transip_bar, PointMat_bar);
}

double GridFunctionCoefficient::Eval (ElementTransformation &T,
                                      const IntegrationPoint &ip)
{
   return GridF -> GetValue (T, ip, Component);
}

double TransformedCoefficient::Eval(ElementTransformation &T,
                                    const IntegrationPoint &ip)
{
   if (Q2)
   {
      return (*Transform2)(Q1->Eval(T, ip, GetTime()),
                           Q2->Eval(T, ip, GetTime()));
   }
   else
   {
      return (*Transform1)(Q1->Eval(T, ip, GetTime()));
   }
}

void DeltaCoefficient::SetDeltaCenter(const Vector& vcenter)
{
   MFEM_VERIFY(vcenter.Size() <= 3,
               "SetDeltaCenter::Maximum number of dim supported is 3")
   for (int i = 0; i < vcenter.Size(); i++) { center[i] = vcenter[i]; }
   sdim = vcenter.Size();
}

void DeltaCoefficient::GetDeltaCenter(Vector& vcenter)
{
   vcenter.SetSize(sdim);
   vcenter = center;
}

double DeltaCoefficient::EvalDelta(ElementTransformation &T,
                                   const IntegrationPoint &ip)
{
   double w = Scale();
   return weight ? weight->Eval(T, ip, GetTime())*w : w;
}

void VectorCoefficient::EvalRevDiff(const Vector &V_bar,
                                    ElementTransformation &T,
                                    const IntegrationPoint &ip,
                                    DenseMatrix &PointMat_bar)
{
   MFEM_ABORT("VectorCoefficient::EvalRevDiff\n"
              "\tEvalRevDiff not implemented for this coefficient!\n");
}

void VectorCoefficient::Eval(DenseMatrix &M, ElementTransformation &T,
                             const IntegrationRule &ir)
{
   Vector Mi;
   M.SetSize(vdim, ir.GetNPoints());
   for (int i = 0; i < ir.GetNPoints(); i++)
   {
      M.GetColumnReference(i, Mi);
      const IntegrationPoint &ip = ir.IntPoint(i);
      T.SetIntPoint(&ip);
      Eval(Mi, T, ip);
   }
}

void VectorFunctionCoefficient::Eval(Vector &V, ElementTransformation &T,
                                     const IntegrationPoint &ip)
{
   double x[3];
   Vector transip(x, 3);

   T.Transform(ip, transip);

   V.SetSize(vdim);
   if (Function)
   {
      Function(transip, V);
   }
   else
   {
      TDFunction(transip, GetTime(), V);
   }
   if (Q)
   {
      V *= Q->Eval(T, ip, GetTime());
   }
}

void VectorFunctionCoefficient::EvalRevDiff(const Vector &V_bar,
                                            ElementTransformation &T,
                                            const IntegrationPoint &ip,
                                            DenseMatrix &PointMat_bar)
{
   MFEM_ASSERT( Q == NULL, "EvalRevDiff: not implemented for use with Q.")

   double x[3];
   Vector transip(x, vdim);
   double x_bar[3];
   Vector transip_bar(x_bar, vdim);
   T.Transform(ip, transip);
   transip_bar = 0.0;
   if (Function)
   {
      MFEM_ASSERT(FunctionRevDiff, "EvalRevDiff: reverse-mode differentiated "
                  "version of Function must be provided");
      FunctionRevDiff(transip, V_bar, transip_bar);
   }
   else
   {
      MFEM_ASSERT(TDFunctionRevDiff, "EvalRevDiff: reverse-mode differentiated"
                  " version of TDFunction must be provided");
      TDFunctionRevDiff(transip, GetTime(), V_bar, transip_bar);
   }
   static_cast<IsoparametricTransformation &>(T).TransformRevDiff(
      ip, transip_bar, PointMat_bar);
}

VectorArrayCoefficient::VectorArrayCoefficient (int dim)
   : VectorCoefficient(dim), Coeff(dim), ownCoeff(dim)
{
   for (int i = 0; i < dim; i++)
   {
      Coeff[i] = NULL;
      ownCoeff[i] = true;
   }
}

void VectorArrayCoefficient::Set(int i, Coefficient *c, bool own)
{
   if (ownCoeff[i]) { delete Coeff[i]; }
   Coeff[i] = c;
   ownCoeff[i] = own;
}

VectorArrayCoefficient::~VectorArrayCoefficient()
{
   for (int i = 0; i < vdim; i++)
   {
      if (ownCoeff[i]) { delete Coeff[i]; }
   }
}

void VectorArrayCoefficient::Eval(Vector &V, ElementTransformation &T,
                                  const IntegrationPoint &ip)
{
   V.SetSize(vdim);
   for (int i = 0; i < vdim; i++)
   {
      V(i) = this->Eval(i, T, ip);
   }
}

VectorGridFunctionCoefficient::VectorGridFunctionCoefficient (
   const GridFunction *gf)
   : VectorCoefficient ((gf) ? gf -> VectorDim() : 0)
{
   GridFunc = gf;
}

void VectorGridFunctionCoefficient::SetGridFunction(const GridFunction *gf)
{
   GridFunc = gf; vdim = (gf) ? gf -> VectorDim() : 0;
}

void VectorGridFunctionCoefficient::Eval(Vector &V, ElementTransformation &T,
                                         const IntegrationPoint &ip)
{
   GridFunc->GetVectorValue(T, ip, V);
}

void VectorGridFunctionCoefficient::Eval(
   DenseMatrix &M, ElementTransformation &T, const IntegrationRule &ir)
{
   GridFunc->GetVectorValues(T, ir, M);
}

GradientGridFunctionCoefficient::GradientGridFunctionCoefficient (
   const GridFunction *gf)
   : VectorCoefficient((gf) ?
                       gf -> FESpace() -> GetMesh() -> SpaceDimension() : 0)
{
   GridFunc = gf;
}

void GradientGridFunctionCoefficient::SetGridFunction(const GridFunction *gf)
{
   GridFunc = gf; vdim = (gf) ?
                         gf -> FESpace() -> GetMesh() -> SpaceDimension() : 0;
}

void GradientGridFunctionCoefficient::Eval(Vector &V, ElementTransformation &T,
                                           const IntegrationPoint &ip)
{
   GridFunc->GetGradient(T, V);
}

void GradientGridFunctionCoefficient::Eval(
   DenseMatrix &M, ElementTransformation &T, const IntegrationRule &ir)
{
   GridFunc->GetGradients(T, ir, M);
}

CurlGridFunctionCoefficient::CurlGridFunctionCoefficient(
   const GridFunction *gf)
   : VectorCoefficient(0)
{
   SetGridFunction(gf);
}

void CurlGridFunctionCoefficient::SetGridFunction(const GridFunction *gf)
{
   if (gf)
   {
      int sdim = gf -> FESpace() -> GetMesh() -> SpaceDimension();
      MFEM_VERIFY(sdim == 2 || sdim == 3,
                  "CurlGridFunctionCoefficient "
                  "only defind for spaces of dimension 2 or 3.");
   }
   GridFunc = gf;
   vdim = (gf) ? (2 * gf -> FESpace() -> GetMesh() -> SpaceDimension() - 3) : 0;
}

void CurlGridFunctionCoefficient::Eval(Vector &V, ElementTransformation &T,
                                       const IntegrationPoint &ip)
{
   GridFunc->GetCurl(T, V);
}

DivergenceGridFunctionCoefficient::DivergenceGridFunctionCoefficient (
   const GridFunction *gf) : Coefficient()
{
   GridFunc = gf;
}

double DivergenceGridFunctionCoefficient::Eval(ElementTransformation &T,
                                               const IntegrationPoint &ip)
{
   return GridFunc->GetDivergence(T);
}

void VectorDeltaCoefficient::SetDirection(const Vector &_d)
{
   dir = _d;
   (*this).vdim = dir.Size();
}

void VectorDeltaCoefficient::EvalDelta(
   Vector &V, ElementTransformation &T, const IntegrationPoint &ip)
{
   V = dir;
   d.SetTime(GetTime());
   V *= d.EvalDelta(T, ip);
}

void VectorRestrictedCoefficient::Eval(Vector &V, ElementTransformation &T,
                                       const IntegrationPoint &ip)
{
   V.SetSize(vdim);
   if (active_attr[T.Attribute-1])
   {
      c->SetTime(GetTime());
      c->Eval(V, T, ip);
   }
   else
   {
      V = 0.0;
   }
}

void VectorRestrictedCoefficient::Eval(
   DenseMatrix &M, ElementTransformation &T, const IntegrationRule &ir)
{
   if (active_attr[T.Attribute-1])
   {
      c->SetTime(GetTime());
      c->Eval(M, T, ir);
   }
   else
   {
      M.SetSize(vdim, ir.GetNPoints());
      M = 0.0;
   }
}

void MatrixFunctionCoefficient::Eval(DenseMatrix &K, ElementTransformation &T,
                                     const IntegrationPoint &ip)
{
   double x[3];
   Vector transip(x, 3);

   T.Transform(ip, transip);

   K.SetSize(height, width);

<<<<<<< HEAD
   if (Function)
   {
      Function(transip, K);
   }
   else if (TDFunction)
   {
      TDFunction(transip, GetTime(), K);
=======
   if (symmetric) // Use SymmFunction
   {
      MFEM_VERIFY(height == width && SymmFunction,
                  "MatrixFunctionCoefficient is not symmetric");

      Vector Ksym((width * (width + 1)) / 2); // 1x1: 1, 2x2: 3, 3x3: 6

      SymmFunction(transip, Ksym);

      // Copy upper triangular values from Ksym to the full matrix K
      int os = 0;
      for (int i=0; i<height; ++i)
      {
         for (int j=i; j<width; ++j)
         {
            const double Kij = Ksym[j - i + os];
            K(i,j) = Kij;
            if (j != i) { K(j,i) = Kij; }
         }

         os += width - i;
      }
>>>>>>> a50f58f1
   }
   else
   {
      if (Function)
      {
         Function(transip, K);
      }
      else if (TDFunction)
      {
         TDFunction(transip, GetTime(), K);
      }
      else
      {
         K = mat;
      }
   }

   if (Q)
   {
      K *= Q->Eval(T, ip, GetTime());
   }
}

void MatrixFunctionCoefficient::EvalSymmetric(Vector &K,
                                              ElementTransformation &T,
                                              const IntegrationPoint &ip)
{
   MFEM_VERIFY(symmetric && height == width && SymmFunction,
               "MatrixFunctionCoefficient is not symmetric");

   double x[3];
   Vector transip(x, 3);

   T.Transform(ip, transip);

   K.SetSize((width * (width + 1)) / 2); // 1x1: 1, 2x2: 3, 3x3: 6

   if (SymmFunction)
   {
      SymmFunction(transip, K);
   }

   if (Q)
   {
      K *= Q->Eval(T, ip, GetTime());
   }
}

MatrixArrayCoefficient::MatrixArrayCoefficient (int dim)
   : MatrixCoefficient (dim)
{
   Coeff.SetSize(height*width);
   ownCoeff.SetSize(height*width);
   for (int i = 0; i < (height*width); i++)
   {
      Coeff[i] = NULL;
      ownCoeff[i] = true;
   }
}

void MatrixArrayCoefficient::Set(int i, int j, Coefficient * c, bool own)
{
   if (ownCoeff[i*width+j]) { delete Coeff[i*width+j]; }
   Coeff[i*width+j] = c;
   ownCoeff[i*width+j] = own;
}

MatrixArrayCoefficient::~MatrixArrayCoefficient ()
{
   for (int i=0; i < height*width; i++)
   {
      if (ownCoeff[i]) { delete Coeff[i]; }
   }
}

void MatrixArrayCoefficient::Eval(DenseMatrix &K, ElementTransformation &T,
                                  const IntegrationPoint &ip)
{
   for (int i = 0; i < height; i++)
   {
      for (int j = 0; j < width; j++)
      {
         K(i,j) = this->Eval(i, j, T, ip);
      }
   }
}

void MatrixRestrictedCoefficient::Eval(DenseMatrix &K, ElementTransformation &T,
                                       const IntegrationPoint &ip)
{
   if (active_attr[T.Attribute-1])
   {
      c->SetTime(GetTime());
      c->Eval(K, T, ip);
   }
   else
   {
      K.SetSize(height, width);
      K = 0.0;
   }
}

InnerProductCoefficient::InnerProductCoefficient(VectorCoefficient &A,
                                                 VectorCoefficient &B)
   : a(&A), b(&B)
{
   MFEM_ASSERT(A.GetVDim() == B.GetVDim(),
               "InnerProductCoefficient:  "
               "Arguments have incompatible dimensions.");
}

double InnerProductCoefficient::Eval(ElementTransformation &T,
                                     const IntegrationPoint &ip)
{
   a->Eval(va, T, ip);
   b->Eval(vb, T, ip);
   return va * vb;
}

VectorRotProductCoefficient::VectorRotProductCoefficient(VectorCoefficient &A,
                                                         VectorCoefficient &B)
   : a(&A), b(&B), va(A.GetVDim()), vb(B.GetVDim())
{
   MFEM_ASSERT(A.GetVDim() == 2 && B.GetVDim() == 2,
               "VectorRotProductCoefficient:  "
               "Arguments must have dimension equal to two.");
}

double VectorRotProductCoefficient::Eval(ElementTransformation &T,
                                         const IntegrationPoint &ip)
{
   a->Eval(va, T, ip);
   b->Eval(vb, T, ip);
   return va[0] * vb[1] - va[1] * vb[0];
}

DeterminantCoefficient::DeterminantCoefficient(MatrixCoefficient &A)
   : a(&A), ma(A.GetHeight(), A.GetWidth())
{
   MFEM_ASSERT(A.GetHeight() == A.GetWidth(),
               "DeterminantCoefficient:  "
               "Argument must be a square matrix.");
}

double DeterminantCoefficient::Eval(ElementTransformation &T,
                                    const IntegrationPoint &ip)
{
   a->Eval(ma, T, ip);
   return ma.Det();
}

VectorSumCoefficient::VectorSumCoefficient(int dim)
   : VectorCoefficient(dim),
     ACoef(NULL), BCoef(NULL),
     A(dim), B(dim),
     alphaCoef(NULL), betaCoef(NULL),
     alpha(1.0), beta(1.0)
{
   A = 0.0; B = 0.0;
}

VectorSumCoefficient::VectorSumCoefficient(VectorCoefficient &_A,
                                           VectorCoefficient &_B,
                                           double _alpha, double _beta)
   : VectorCoefficient(_A.GetVDim()),
     ACoef(&_A), BCoef(&_B),
     A(_A.GetVDim()), B(_A.GetVDim()),
     alphaCoef(NULL), betaCoef(NULL),
     alpha(_alpha), beta(_beta)
{
   MFEM_ASSERT(_A.GetVDim() == _B.GetVDim(),
               "VectorSumCoefficient:  "
               "Arguments must have the same dimension.");
}

VectorSumCoefficient::VectorSumCoefficient(VectorCoefficient &_A,
                                           VectorCoefficient &_B,
                                           Coefficient &_alpha,
                                           Coefficient &_beta)
   : VectorCoefficient(_A.GetVDim()),
     ACoef(&_A), BCoef(&_B),
     A(_A.GetVDim()),
     B(_A.GetVDim()),
     alphaCoef(&_alpha),
     betaCoef(&_beta),
     alpha(0.0), beta(0.0)
{
   MFEM_ASSERT(_A.GetVDim() == _B.GetVDim(),
               "VectorSumCoefficient:  "
               "Arguments must have the same dimension.");
}

void VectorSumCoefficient::Eval(Vector &V, ElementTransformation &T,
                                const IntegrationPoint &ip)
{
   V.SetSize(A.Size());
   if (    ACoef) { ACoef->Eval(A, T, ip); }
   if (    BCoef) { BCoef->Eval(B, T, ip); }
   if (alphaCoef) { alpha = alphaCoef->Eval(T, ip); }
   if ( betaCoef) { beta  = betaCoef->Eval(T, ip); }
   add(alpha, A, beta, B, V);
}

ScalarVectorProductCoefficient::ScalarVectorProductCoefficient(
   double A,
   VectorCoefficient &B)
   : VectorCoefficient(B.GetVDim()), aConst(A), a(NULL), b(&B)
{}

ScalarVectorProductCoefficient::ScalarVectorProductCoefficient(
   Coefficient &A,
   VectorCoefficient &B)
   : VectorCoefficient(B.GetVDim()), aConst(0.0), a(&A), b(&B)
{}

void ScalarVectorProductCoefficient::Eval(Vector &V, ElementTransformation &T,
                                          const IntegrationPoint &ip)
{
   double sa = (a == NULL) ? aConst : a->Eval(T, ip);
   b->Eval(V, T, ip);
   V *= sa;
}

NormalizedVectorCoefficient::NormalizedVectorCoefficient(VectorCoefficient &A,
                                                         double _tol)
   : VectorCoefficient(A.GetVDim()), a(&A), tol(_tol)
{}

void NormalizedVectorCoefficient::Eval(Vector &V, ElementTransformation &T,
                                       const IntegrationPoint &ip)
{
   a->Eval(V, T, ip);
   double nv = V.Norml2();
   V *= (nv > tol) ? (1.0/nv) : 0.0;
}

VectorCrossProductCoefficient::VectorCrossProductCoefficient(
   VectorCoefficient &A,
   VectorCoefficient &B)
   : VectorCoefficient(3), a(&A), b(&B), va(A.GetVDim()), vb(B.GetVDim())
{
   MFEM_ASSERT(A.GetVDim() == 3 && B.GetVDim() == 3,
               "VectorCrossProductCoefficient:  "
               "Arguments must have dimension equal to three.");
}

void VectorCrossProductCoefficient::Eval(Vector &V, ElementTransformation &T,
                                         const IntegrationPoint &ip)
{
   a->Eval(va, T, ip);
   b->Eval(vb, T, ip);
   V.SetSize(3);
   V[0] = va[1] * vb[2] - va[2] * vb[1];
   V[1] = va[2] * vb[0] - va[0] * vb[2];
   V[2] = va[0] * vb[1] - va[1] * vb[0];
}

MatrixVectorProductCoefficient::MatrixVectorProductCoefficient(
   MatrixCoefficient &A, VectorCoefficient &B)
   : VectorCoefficient(A.GetHeight()), a(&A), b(&B),
     ma(A.GetHeight(), A.GetWidth()), vb(B.GetVDim())
{
   MFEM_ASSERT(A.GetWidth() == B.GetVDim(),
               "MatrixVectorProductCoefficient:  "
               "Arguments have incompatible dimensions.");
}

void MatrixVectorProductCoefficient::Eval(Vector &V, ElementTransformation &T,
                                          const IntegrationPoint &ip)
{
   a->Eval(ma, T, ip);
   b->Eval(vb, T, ip);
   ma.Mult(vb, V);
}

void IdentityMatrixCoefficient::Eval(DenseMatrix &M, ElementTransformation &T,
                                     const IntegrationPoint &ip)
{
   M.SetSize(dim);
   M = 0.0;
   for (int d=0; d<dim; d++) { M(d,d) = 1.0; }
}

MatrixSumCoefficient::MatrixSumCoefficient(MatrixCoefficient &A,
                                           MatrixCoefficient &B,
                                           double _alpha, double _beta)
   : MatrixCoefficient(A.GetHeight(), A.GetWidth()),
     a(&A), b(&B), alpha(_alpha), beta(_beta),
     ma(A.GetHeight(), A.GetWidth())
{
   MFEM_ASSERT(A.GetHeight() == B.GetHeight() && A.GetWidth() == B.GetWidth(),
               "MatrixSumCoefficient:  "
               "Arguments must have the same dimensions.");
}

void MatrixSumCoefficient::Eval(DenseMatrix &M, ElementTransformation &T,
                                const IntegrationPoint &ip)
{
   b->Eval(M, T, ip);
   if ( beta != 1.0 ) { M *= beta; }
   a->Eval(ma, T, ip);
   M.Add(alpha, ma);
}

ScalarMatrixProductCoefficient::ScalarMatrixProductCoefficient(
   double A,
   MatrixCoefficient &B)
   : MatrixCoefficient(B.GetHeight(), B.GetWidth()), aConst(A), a(NULL), b(&B)
{}

ScalarMatrixProductCoefficient::ScalarMatrixProductCoefficient(
   Coefficient &A,
   MatrixCoefficient &B)
   : MatrixCoefficient(B.GetHeight(), B.GetWidth()), aConst(0.0), a(&A), b(&B)
{}

void ScalarMatrixProductCoefficient::Eval(DenseMatrix &M,
                                          ElementTransformation &T,
                                          const IntegrationPoint &ip)
{
   double sa = (a == NULL) ? aConst : a->Eval(T, ip);
   b->Eval(M, T, ip);
   M *= sa;
}

TransposeMatrixCoefficient::TransposeMatrixCoefficient(MatrixCoefficient &A)
   : MatrixCoefficient(A.GetWidth(), A.GetHeight()), a(&A)
{}

void TransposeMatrixCoefficient::Eval(DenseMatrix &M,
                                      ElementTransformation &T,
                                      const IntegrationPoint &ip)
{
   a->Eval(M, T, ip);
   M.Transpose();
}

InverseMatrixCoefficient::InverseMatrixCoefficient(MatrixCoefficient &A)
   : MatrixCoefficient(A.GetHeight(), A.GetWidth()), a(&A)
{
   MFEM_ASSERT(A.GetHeight() == A.GetWidth(),
               "InverseMatrixCoefficient:  "
               "Argument must be a square matrix.");
}

void InverseMatrixCoefficient::Eval(DenseMatrix &M,
                                    ElementTransformation &T,
                                    const IntegrationPoint &ip)
{
   a->Eval(M, T, ip);
   M.Invert();
}

OuterProductCoefficient::OuterProductCoefficient(VectorCoefficient &A,
                                                 VectorCoefficient &B)
   : MatrixCoefficient(A.GetVDim(), B.GetVDim()), a(&A), b(&B),
     va(A.GetVDim()), vb(B.GetVDim())
{}

void OuterProductCoefficient::Eval(DenseMatrix &M, ElementTransformation &T,
                                   const IntegrationPoint &ip)
{
   a->Eval(va, T, ip);
   b->Eval(vb, T, ip);
   M.SetSize(va.Size(), vb.Size());
   for (int i=0; i<va.Size(); i++)
   {
      for (int j=0; j<vb.Size(); j++)
      {
         M(i, j) = va[i] * vb[j];
      }
   }
}

CrossCrossCoefficient::CrossCrossCoefficient(Coefficient &A,
                                             VectorCoefficient &K)
   : MatrixCoefficient(K.GetVDim(), K.GetVDim()), aConst(0.0), a(&A), k(&K),
     vk(K.GetVDim())
{}

void CrossCrossCoefficient::Eval(DenseMatrix &M, ElementTransformation &T,
                                 const IntegrationPoint &ip)
{
   k->Eval(vk, T, ip);
   M.SetSize(vk.Size(), vk.Size());
   M = 0.0;
   double k2 = vk*vk;
   for (int i=0; i<vk.Size(); i++)
   {
      M(i, i) = k2;
      for (int j=0; j<vk.Size(); j++)
      {
         M(i, j) -= vk[i] * vk[j];
      }
   }
   M *= ((a == NULL ) ? aConst : a->Eval(T, ip) );
}

double LpNormLoop(double p, Coefficient &coeff, Mesh &mesh,
                  const IntegrationRule *irs[])
{
   double norm = 0.0;
   ElementTransformation *tr;

   for (int i = 0; i < mesh.GetNE(); i++)
   {
      tr = mesh.GetElementTransformation(i);
      const IntegrationRule &ir = *irs[mesh.GetElementType(i)];
      for (int j = 0; j < ir.GetNPoints(); j++)
      {
         const IntegrationPoint &ip = ir.IntPoint(j);
         tr->SetIntPoint(&ip);
         double val = fabs(coeff.Eval(*tr, ip));
         if (p < infinity())
         {
            norm += ip.weight * tr->Weight() * pow(val, p);
         }
         else
         {
            if (norm < val)
            {
               norm = val;
            }
         }
      }
   }
   return norm;
}

double LpNormLoop(double p, VectorCoefficient &coeff, Mesh &mesh,
                  const IntegrationRule *irs[])
{
   double norm = 0.0;
   ElementTransformation *tr;
   int vdim = coeff.GetVDim();
   Vector vval(vdim);
   double val;

   for (int i = 0; i < mesh.GetNE(); i++)
   {
      tr = mesh.GetElementTransformation(i);
      const IntegrationRule &ir = *irs[mesh.GetElementType(i)];
      for (int j = 0; j < ir.GetNPoints(); j++)
      {
         const IntegrationPoint &ip = ir.IntPoint(j);
         tr->SetIntPoint(&ip);
         coeff.Eval(vval, *tr, ip);
         if (p < infinity())
         {
            for (int idim(0); idim < vdim; ++idim)
            {
               norm += ip.weight * tr->Weight() * pow(fabs( vval(idim) ), p);
            }
         }
         else
         {
            for (int idim(0); idim < vdim; ++idim)
            {
               val = fabs(vval(idim));
               if (norm < val)
               {
                  norm = val;
               }
            }
         }
      }
   }

   return norm;
}

double ComputeLpNorm(double p, Coefficient &coeff, Mesh &mesh,
                     const IntegrationRule *irs[])
{
   double norm = LpNormLoop(p, coeff, mesh, irs);

   if (p < infinity())
   {
      // negative quadrature weights may cause norm to be negative
      if (norm < 0.0)
      {
         norm = -pow(-norm, 1.0/p);
      }
      else
      {
         norm = pow(norm, 1.0/p);
      }
   }

   return norm;
}

double ComputeLpNorm(double p, VectorCoefficient &coeff, Mesh &mesh,
                     const IntegrationRule *irs[])
{
   double norm = LpNormLoop(p, coeff, mesh, irs);

   if (p < infinity())
   {
      // negative quadrature weights may cause norm to be negative
      if (norm < 0.0)
      {
         norm = -pow(-norm, 1.0/p);
      }
      else
      {
         norm = pow(norm, 1.0/p);
      }
   }

   return norm;
}

#ifdef MFEM_USE_MPI
double ComputeGlobalLpNorm(double p, Coefficient &coeff, ParMesh &pmesh,
                           const IntegrationRule *irs[])
{
   double loc_norm = LpNormLoop(p, coeff, pmesh, irs);
   double glob_norm = 0;

   MPI_Comm comm = pmesh.GetComm();

   if (p < infinity())
   {
      MPI_Allreduce(&loc_norm, &glob_norm, 1, MPI_DOUBLE, MPI_SUM, comm);

      // negative quadrature weights may cause norm to be negative
      if (glob_norm < 0.0)
      {
         glob_norm = -pow(-glob_norm, 1.0/p);
      }
      else
      {
         glob_norm = pow(glob_norm, 1.0/p);
      }
   }
   else
   {
      MPI_Allreduce(&loc_norm, &glob_norm, 1, MPI_DOUBLE, MPI_MAX, comm);
   }

   return glob_norm;
}

double ComputeGlobalLpNorm(double p, VectorCoefficient &coeff, ParMesh &pmesh,
                           const IntegrationRule *irs[])
{
   double loc_norm = LpNormLoop(p, coeff, pmesh, irs);
   double glob_norm = 0;

   MPI_Comm comm = pmesh.GetComm();

   if (p < infinity())
   {
      MPI_Allreduce(&loc_norm, &glob_norm, 1, MPI_DOUBLE, MPI_SUM, comm);

      // negative quadrature weights may cause norm to be negative
      if (glob_norm < 0.0)
      {
         glob_norm = -pow(-glob_norm, 1.0/p);
      }
      else
      {
         glob_norm = pow(glob_norm, 1.0/p);
      }
   }
   else
   {
      MPI_Allreduce(&loc_norm, &glob_norm, 1, MPI_DOUBLE, MPI_MAX, comm);
   }

   return glob_norm;
}
#endif

VectorQuadratureFunctionCoefficient::VectorQuadratureFunctionCoefficient(
   QuadratureFunction &qf)
   : VectorCoefficient(qf.GetVDim()), QuadF(qf), index(0) { }

void VectorQuadratureFunctionCoefficient::SetComponent(int _index, int _length)
{
   MFEM_VERIFY(_index >= 0, "Index must be >= 0");
   MFEM_VERIFY(_index < QuadF.GetVDim(),
               "Index must be < QuadratureFunction length");
   index = _index;

   MFEM_VERIFY(_length > 0, "Length must be > 0");
   MFEM_VERIFY(_length <= QuadF.GetVDim() - index,
               "Length must be <= (QuadratureFunction length - index)");

   vdim = _length;
}

void VectorQuadratureFunctionCoefficient::Eval(Vector &V,
                                               ElementTransformation &T,
                                               const IntegrationPoint &ip)
{
   QuadF.HostRead();

   if (index == 0 && vdim == QuadF.GetVDim())
   {
      QuadF.GetElementValues(T.ElementNo, ip.index, V);
   }
   else
   {
      Vector temp;
      QuadF.GetElementValues(T.ElementNo, ip.index, temp);
      V.SetSize(vdim);
      for (int i = 0; i < vdim; i++)
      {
         V(i) = temp(index + i);
      }
   }

   return;
}

QuadratureFunctionCoefficient::QuadratureFunctionCoefficient(
   QuadratureFunction &qf) : QuadF(qf)
{
   MFEM_VERIFY(qf.GetVDim() == 1, "QuadratureFunction's vdim must be 1");
}

double QuadratureFunctionCoefficient::Eval(ElementTransformation &T,
                                           const IntegrationPoint &ip)
{
   QuadF.HostRead();
   Vector temp(1);
   QuadF.GetElementValues(T.ElementNo, ip.index, temp);
   return temp[0];
}

}<|MERGE_RESOLUTION|>--- conflicted
+++ resolved
@@ -48,7 +48,6 @@
    if (Function)
    {
       return Function(transip);
-<<<<<<< HEAD
    }
    else
    {
@@ -78,12 +77,6 @@
       MFEM_ASSERT(TDFunctionRevDiff, "EvalRevDiff: reverse-mode differentiated"
                   " version of TDFunction must be provided");
       TDFunctionRevDiff(transip, GetTime(), Q_bar, transip_bar);
-=======
-   }
-   else
-   {
-      return TDFunction(transip, GetTime());
->>>>>>> a50f58f1
    }
    static_cast<IsoparametricTransformation &>(T).TransformRevDiff(
       ip, transip_bar, PointMat_bar);
@@ -382,15 +375,6 @@
 
    K.SetSize(height, width);
 
-<<<<<<< HEAD
-   if (Function)
-   {
-      Function(transip, K);
-   }
-   else if (TDFunction)
-   {
-      TDFunction(transip, GetTime(), K);
-=======
    if (symmetric) // Use SymmFunction
    {
       MFEM_VERIFY(height == width && SymmFunction,
@@ -413,7 +397,6 @@
 
          os += width - i;
       }
->>>>>>> a50f58f1
    }
    else
    {
