// Copyright (c) 2010, Lawrence Livermore National Security, LLC. Produced at
// the Lawrence Livermore National Laboratory. LLNL-CODE-443211. All Rights
// reserved. See file COPYRIGHT for details.
//
// This file is part of the MFEM library. For more information and source code
// availability see http://mfem.org.
//
// MFEM is free software; you can redistribute it and/or modify it under the
// terms of the GNU Lesser General Public License (as published by the Free
// Software Foundation) version 2.1 dated February 1999.

#ifndef MFEM_FE
#define MFEM_FE

#include "../config/config.hpp"
#include "../general/array.hpp"
#include "../linalg/linalg.hpp"
#include "intrules.hpp"
#include "geom.hpp"

#include <map>

namespace mfem
{

// Base and derived classes for finite elements

/// Describes the space on each element
class FunctionSpace
{
public:
   enum
   {
      Pk, ///< Polynomials of order k
      Qk, ///< Tensor products of polynomials of order k
      rQk ///< Refined tensor products of polynomials of order k
   };
};

class ElementTransformation;
class Coefficient;
class VectorCoefficient;
class KnotVector;

/// Abstract class for Finite Elements
class FiniteElement
{
protected:
   int Dim,      ///< Dimension of reference space
       GeomType, ///< Geometry::Type of the reference element
       Dof,      ///< Number of degrees of freedom
       Order,    ///< Order/degree of the shape functions
       FuncSpace, RangeType, MapType,
       DerivType, DerivRangeType, DerivMapType;
   IntegrationRule Nodes;
#ifndef MFEM_THREAD_SAFE
   mutable DenseMatrix vshape; // Dof x Dim
#endif

public:
   /// Enumeration for RangeType and DerivRangeType
   enum { SCALAR, VECTOR, MAT_SKEW };

   /** @brief Enumeration for MapType: defines how reference functions are
       mapped to physical space.

       A reference function, `uh(xh)`, can be mapped to a function, `u(x)`, on a
       general physical element in following ways:

           VALUE       u(x) = uh(xh)
           INTEGRAL    u(x) = (1/w) * uh(xh)
           H_DIV       u(x) = (J/w) * uh(xh)
           H_CURL      u(x) = J^{-t} * uh(xh)           (square J)
           H_CURL      u(x) = J*(J^t*J)^{-1} * uh(xh)   (general J)

       where

           x = T(xh) is the image of the reference point xh ("x hat"),
           J = J(xh) is the Jacobian matrix of the transformation T, and
           w = w(xh) = / det(J),           for square J,
                       \ det(J^t*J)^{1/2}, for general J,
                     is the transformation weight factor.
   */
   enum { VALUE,     ///< For scalar fields; preserves point values
          INTEGRAL,  ///< For scalar fields; preserves volume integrals
          H_DIV,     /**< For vector fields; preserves surface integrals of the
                          normal component */
          H_CURL,    /**< For vector fields; preserves line integrals of the
                          tangential component */
          H_DIV_SKEW
        };

   /** @brief Enumeration for DerivType: defines which derivative method
       is implemented.

       Each FiniteElement class implements only one type of derivative.  The
       value returned by GetDerivType() indicates which derivative method is
       implemented.
   */
   enum { NONE, ///< No derivatives implemented
          GRAD, ///< Implements CalcDShape methods
          DIV,  ///< Implements CalcDivShape methods
          CURL, ///< Implements CalcCurlShape methods
          DIV_SKEW
        };

   /** Construct FiniteElement with given
       @param D    Reference space dimension
       @param G    Geometry type (of type Geometry::Type)
       @param Do   Number of degrees of freedom in the FiniteElement
       @param O    Order/degree of the FiniteElement
       @param F    FunctionSpace type of the FiniteElement
    */
   FiniteElement(int D, int G, int Do, int O, int F = FunctionSpace::Pk);

   /// Returns the reference space dimension for the finite element
   int GetDim() const { return Dim; }

   /// Returns the Geometry::Type of the reference element
   int GetGeomType() const { return GeomType; }

   /// Returns the number of degrees of freedom in the finite element
   int GetDof() const { return Dof; }

   /// Returns the order of the finite element
   int GetOrder() const { return Order; }

   /// Returns the type of space on each element
   int Space() const { return FuncSpace; }

   int GetRangeType() const { return RangeType; }

   int GetDerivRangeType() const { return DerivRangeType; }

   int GetMapType() const { return MapType; }

   int GetDerivType() const { return DerivType; }

   int GetDerivMapType() const { return DerivMapType; }

   /** @brief Evaluate the values of all shape functions of a scalar finite
       element in reference space at the given point @a ip. */
   /** The size (#Dof) of the result Vector @a shape must be set in advance. */
   virtual void CalcShape(const IntegrationPoint &ip,
                          Vector &shape) const = 0;

   /** @brief Evaluate the values of all shape functions of a scalar finite
       element in physical space at the point described by @a Trans. */
   /** The size (#Dof) of the result Vector @a shape must be set in advance. */
   void CalcPhysShape(ElementTransformation &Trans, Vector &shape) const;

   /** @brief Evaluate the gradients of all shape functions of a scalar finite
       element in reference space at the given point @a ip. */
   /** Each row of the result DenseMatrix @a dshape contains the derivatives of
       one shape function. The size (#Dof x #Dim) of @a dshape must be set in
       advance.  */
   virtual void CalcDShape(const IntegrationPoint &ip,
                           DenseMatrix &dshape) const = 0;

   /** @brief Evaluate the gradients of all shape functions of a scalar finite
       element in physical space at the point described by @a Trans. */
   /** Each row of the result DenseMatrix @a dshape contains the derivatives of
       one shape function. The size (#Dof x SDim) of @a dshape must be set in
       advance, where SDim >= #Dim is the physical space dimension as described
       by @a Trans. */
   void CalcPhysDShape(ElementTransformation &Trans, DenseMatrix &dshape) const;

   const IntegrationRule & GetNodes() const { return Nodes; }

   // virtual functions for finite elements on vector spaces

   /** @brief Evaluate the values of all shape functions of a *vector* finite
       element in reference space at the given point @a ip. */
   /** Each row of the result DenseMatrix @a shape contains the components of
       one vector shape function. The size (#Dof x #Dim) of @a shape must be set
       in advance. */
   virtual void CalcVShape(const IntegrationPoint &ip,
                           DenseMatrix &shape) const;

   /** @brief Evaluate the values of all shape functions of a *vector* finite
       element in physical space at the point described by @a Trans. */
   /** Each row of the result DenseMatrix @a shape contains the components of
       one vector shape function. The size (#Dof x SDim) of @a shape must be set
       in advance, where SDim >= #Dim is the physical space dimension as
       described by @a Trans. */
   virtual void CalcVShape(ElementTransformation &Trans,
                           DenseMatrix &shape) const;

   /// Equivalent to the CalcVShape() method with the same arguments.
   void CalcPhysVShape(ElementTransformation &Trans, DenseMatrix &shape) const
   { CalcVShape(Trans, shape); }

   /** @brief Evaluate the divergence of all shape functions of a *vector*
       finite element in reference space at the given point @a ip. */
   /** The size (#Dof) of the result Vector @a divshape must be set in advance.
    */
   virtual void CalcDivShape(const IntegrationPoint &ip,
                             Vector &divshape) const;

   /** @brief Evaluate the divergence of all shape functions of a *vector*
       finite element in physical space at the point described by @a Trans. */
   /** The size (#Dof) of the result Vector @a divshape must be set in advance.
    */
   void CalcPhysDivShape(ElementTransformation &Trans, Vector &divshape) const;

   /** @brief Evaluate the curl of all shape functions of a *vector* finite
       element in reference space at the given point @a ip. */
   /** Each row of the result DenseMatrix @a curl_shape contains the components
       of the curl of one vector shape function. The size (#Dof x CDim) of
       @a curl_shape must be set in advance, where CDim = 3 for #Dim = 3 and
       CDim = 1 for #Dim = 2. */
   virtual void CalcCurlShape(const IntegrationPoint &ip,
                              DenseMatrix &curl_shape) const;

   /** @brief Evaluate the curl of all shape functions of a *vector* finite
       element in physical space at the point described by @a Trans. */
   /** Each row of the result DenseMatrix @a curl_shape contains the components
       of the curl of one vector shape function. The size (#Dof x CDim) of
       @a curl_shape must be set in advance, where CDim = 3 for #Dim = 3 and
       CDim = 1 for #Dim = 2. */
   void CalcPhysCurlShape(ElementTransformation &Trans,
                          DenseMatrix &curl_shape) const;

   virtual void CalcDivSkewShape(const IntegrationPoint &ip,
                                 DenseMatrix &curl_shape) const;


   virtual void GetFaceDofs(int face, int **dofs, int *ndofs) const;

   /** each row of h contains the upper triangular part of the hessian
       of one shape function; the order in 2D is {u_xx, u_xy, u_yy} */
   virtual void CalcHessian (const IntegrationPoint &ip,
                             DenseMatrix &h) const;

   /** Return the local interpolation matrix I (Dof x Dof) where the
       fine element is the image of the base geometry under the given
       transformation. */
   virtual void GetLocalInterpolation (ElementTransformation &Trans,
                                       DenseMatrix &I) const;

   /** Given a coefficient and a transformation, compute its projection
       (approximation) in the local finite dimensional space in terms
       of the degrees of freedom. */
   virtual void Project (Coefficient &coeff,
                         ElementTransformation &Trans, Vector &dofs) const;

   /** Given a vector coefficient and a transformation, compute its
       projection (approximation) in the local finite dimensional space
       in terms of the degrees of freedom. (VectorFiniteElements) */
   virtual void Project (VectorCoefficient &vc,
                         ElementTransformation &Trans, Vector &dofs) const;

   /** Compute a representation (up to multiplicative constant) for
       the delta function at the vertex with the given index. */
   virtual void ProjectDelta(int vertex, Vector &dofs) const;

   /** Compute the embedding/projection matrix from the given FiniteElement
       onto 'this' FiniteElement. The ElementTransformation is included to
       support cases when the projection depends on it. */
   virtual void Project(const FiniteElement &fe, ElementTransformation &Trans,
                        DenseMatrix &I) const;

   /** Compute the discrete gradient matrix from the given FiniteElement onto
       'this' FiniteElement. The ElementTransformation is included to support
       cases when the matrix depends on it. */
   virtual void ProjectGrad(const FiniteElement &fe,
                            ElementTransformation &Trans,
                            DenseMatrix &grad) const;

   /** Compute the discrete curl matrix from the given FiniteElement onto
       'this' FiniteElement. The ElementTransformation is included to support
       cases when the matrix depends on it. */
   virtual void ProjectCurl(const FiniteElement &fe,
                            ElementTransformation &Trans,
                            DenseMatrix &curl) const;

   virtual void ProjectDivSkew(const FiniteElement &fe,
<<<<<<< HEAD
                            ElementTransformation &Trans,
                            DenseMatrix &DivSkew) const;
=======
                               ElementTransformation &Trans,
                               DenseMatrix &DivSkew) const;
>>>>>>> e8d880f9

   /** Compute the discrete divergence matrix from the given FiniteElement onto
       'this' FiniteElement. The ElementTransformation is included to support
       cases when the matrix depends on it. */
   virtual void ProjectDiv(const FiniteElement &fe,
                           ElementTransformation &Trans,
                           DenseMatrix &div) const;

   virtual ~FiniteElement () { }

   static int VerifyClosed(int pt_type)
   {
      int cp_type = Quadrature1D::CheckClosed(pt_type);
      MFEM_VERIFY(cp_type != Quadrature1D::Invalid,
                  "invalid closed point type: " << pt_type);
      return cp_type;
   }
   static int VerifyOpen(int pt_type)
   {
      int op_type = Quadrature1D::CheckOpen(pt_type);
      MFEM_VERIFY(op_type != Quadrature1D::Invalid,
                  "invalid open point type: " << pt_type);
      return op_type;
   }
};

class ScalarFiniteElement : public FiniteElement
{
public:
   ScalarFiniteElement(int D, int G, int Do, int O, int F = FunctionSpace::Pk)
      : FiniteElement(D, G, Do, O, F)
   { DerivType = GRAD; DerivRangeType = VECTOR; DerivMapType = H_CURL; }

   void SetMapType(int M)
   {
      MFEM_VERIFY(M == VALUE || M == INTEGRAL, "unknown MapType");
      MapType = M;
      DerivType = (M == VALUE) ? GRAD : NONE;
   }
};

class NodalFiniteElement : public ScalarFiniteElement
{
protected:
   void NodalLocalInterpolation (ElementTransformation &Trans,
                                 DenseMatrix &I,
                                 const NodalFiniteElement &fine_fe) const;

   void ProjectCurl_2D(const FiniteElement &fe,
                       ElementTransformation &Trans,
                       DenseMatrix &curl) const;

#ifndef MFEM_THREAD_SAFE
   mutable Vector c_shape;
#endif

public:
#ifdef MFEM_THREAD_SAFE
   NodalFiniteElement(int D, int G, int Do, int O, int F = FunctionSpace::Pk)
      : ScalarFiniteElement(D, G, Do, O, F) { }
#else
   NodalFiniteElement(int D, int G, int Do, int O, int F = FunctionSpace::Pk)
      : ScalarFiniteElement(D, G, Do, O, F), c_shape(Do) { }
#endif

   virtual void GetLocalInterpolation (ElementTransformation &Trans,
                                       DenseMatrix &I) const
   { NodalLocalInterpolation (Trans, I, *this); }

   virtual void Project (Coefficient &coeff,
                         ElementTransformation &Trans, Vector &dofs) const;

   virtual void Project (VectorCoefficient &vc,
                         ElementTransformation &Trans, Vector &dofs) const;

   virtual void Project(const FiniteElement &fe, ElementTransformation &Trans,
                        DenseMatrix &I) const;

   virtual void ProjectGrad(const FiniteElement &fe,
                            ElementTransformation &Trans,
                            DenseMatrix &grad) const;

   virtual void ProjectDiv(const FiniteElement &fe,
                           ElementTransformation &Trans,
                           DenseMatrix &div) const;
};


class PositiveFiniteElement : public ScalarFiniteElement
{
protected:
   void PositiveLocalInterpolation(ElementTransformation &Trans,
                                   DenseMatrix &I,
                                   const PositiveFiniteElement &fine_fe) const;

public:
   PositiveFiniteElement(int D, int G, int Do, int O,
                         int F = FunctionSpace::Pk) :
      ScalarFiniteElement(D, G, Do, O, F)
   { }

   virtual void GetLocalInterpolation(ElementTransformation &Trans,
                                      DenseMatrix &I) const
   { PositiveLocalInterpolation(Trans, I, *this); }

   using FiniteElement::Project;

   // Low-order monotone "projection" (actually it is not a projection): the
   // dofs are set to be the Coefficient values at the nodes.
   virtual void Project(Coefficient &coeff,
                        ElementTransformation &Trans, Vector &dofs) const;

   virtual void Project(const FiniteElement &fe, ElementTransformation &Trans,
                        DenseMatrix &I) const;
};

class VectorFiniteElement : public FiniteElement
{
   // Hide the scalar functions CalcShape and CalcDShape.
private:
   /// Overrides the scalar CalcShape function to print an error.
   virtual void CalcShape(const IntegrationPoint &ip,
                          Vector &shape) const;

   /// Overrides the scalar CalcDShape function to print an error.
   virtual void CalcDShape(const IntegrationPoint &ip,
                           DenseMatrix &dshape) const;

protected:
#ifndef MFEM_THREAD_SAFE
   mutable DenseMatrix J, Jinv;
   mutable DenseMatrix curlshape, curlshape_J;
#endif
   void SetDerivMembers();

   void CalcVShape_RT(ElementTransformation &Trans,
                      DenseMatrix &shape) const;

   void CalcVShape_DivSkew(ElementTransformation &Trans,
<<<<<<< HEAD
                      DenseMatrix &shape) const;
=======
                           DenseMatrix &shape) const;
>>>>>>> e8d880f9

   void CalcVShape_ND(ElementTransformation &Trans,
                      DenseMatrix &shape) const;

   void Project_RT(const double *nk, const Array<int> &d2n,
                   VectorCoefficient &vc, ElementTransformation &Trans,
                   Vector &dofs) const;

   void Project_RT(const double *nk, const Array<int> &d2n,
                   const FiniteElement &fe, ElementTransformation &Trans,
                   DenseMatrix &I) const;

   // rotated gradient in 2D
   void ProjectGrad_RT(const double *nk, const Array<int> &d2n,
                       const FiniteElement &fe, ElementTransformation &Trans,
                       DenseMatrix &grad) const;

   // Compute the curl as a discrete operator from ND FE (fe) to ND FE (this).
   // The natural FE for the range is RT, so this is an approximation.
   void ProjectCurl_ND(const double *tk, const Array<int> &d2t,
                       const FiniteElement &fe, ElementTransformation &Trans,
                       DenseMatrix &curl) const;

   void ProjectCurl_RT(const double *nk, const Array<int> &d2n,
                       const FiniteElement &fe, ElementTransformation &Trans,
                       DenseMatrix &curl) const;

   void Project_ND(const double *tk, const Array<int> &d2t,
                   VectorCoefficient &vc, ElementTransformation &Trans,
                   Vector &dofs) const;

   void Project_ND(const double *tk, const Array<int> &d2t,
                   const FiniteElement &fe, ElementTransformation &Trans,
                   DenseMatrix &I) const;

   void ProjectGrad_ND(const double *tk, const Array<int> &d2t,
                       const FiniteElement &fe, ElementTransformation &Trans,
                       DenseMatrix &grad) const;

   void LocalInterpolation_RT(const double *nk, const Array<int> &d2n,
                              ElementTransformation &Trans,
                              DenseMatrix &I) const;

   void LocalInterpolation_ND(const double *tk, const Array<int> &d2t,
                              ElementTransformation &Trans,
                              DenseMatrix &I) const;

public:
   VectorFiniteElement (int D, int G, int Do, int O, int M,
                        int F = FunctionSpace::Pk) :
#ifdef MFEM_THREAD_SAFE
      FiniteElement(D, G, Do, O, F)
   { RangeType = VECTOR; MapType = M; SetDerivMembers(); }
#else
      FiniteElement(D, G, Do, O, F), Jinv(D)
   { RangeType = VECTOR; MapType = M; SetDerivMembers(); }
#endif
};

class PointFiniteElement : public NodalFiniteElement
{
public:
   PointFiniteElement();

   virtual void CalcShape(const IntegrationPoint &ip, Vector &shape) const;

   virtual void CalcDShape(const IntegrationPoint &ip,
                           DenseMatrix &dshape) const;
};

/// Class for linear FE on interval
class Linear1DFiniteElement : public NodalFiniteElement
{
public:
   /// Construct a linear FE on interval
   Linear1DFiniteElement();

   /** virtual function which evaluates the values of all
       shape functions at a given point ip and stores
       them in the vector shape of dimension Dof (2) */
   virtual void CalcShape(const IntegrationPoint &ip, Vector &shape) const;

   /** virtual function which evaluates the derivatives of all
       shape functions at a given point ip and stores them in
       the matrix dshape (Dof x Dim) (2 x 1) so that each row
       contains the derivative of one shape function */
   virtual void CalcDShape(const IntegrationPoint &ip,
                           DenseMatrix &dshape) const;
};

/// Class for linear FE on triangle
class Linear2DFiniteElement : public NodalFiniteElement
{
public:
   /// Construct a linear FE on triangle
   Linear2DFiniteElement();

   /** virtual function which evaluates the values of all
       shape functions at a given point ip and stores
       them in the vector shape of dimension Dof (3) */
   virtual void CalcShape(const IntegrationPoint &ip, Vector &shape) const;

   /** virtual function which evaluates the values of all
       partial derivatives of all shape functions at a given
       point ip and stores them in the matrix dshape (Dof x Dim) (3 x 2)
       so that each row contains the derivatives of one shape function */
   virtual void CalcDShape(const IntegrationPoint &ip,
                           DenseMatrix &dshape) const;
   virtual void ProjectDelta(int vertex, Vector &dofs) const
   { dofs = 0.0; dofs(vertex) = 1.0; }
};

/// Class for bilinear FE on quadrilateral
class BiLinear2DFiniteElement : public NodalFiniteElement
{
public:
   /// Construct a bilinear FE on quadrilateral
   BiLinear2DFiniteElement();

   /** virtual function which evaluates the values of all
       shape functions at a given point ip and stores
       them in the vector shape of dimension Dof (4) */
   virtual void CalcShape(const IntegrationPoint &ip, Vector &shape) const;

   /** virtual function which evaluates the values of all
       partial derivatives of all shape functions at a given
       point ip and stores them in the matrix dshape (Dof x Dim) (4 x 2)
       so that each row contains the derivatives of one shape function */
   virtual void CalcDShape(const IntegrationPoint &ip,
                           DenseMatrix &dshape) const;
   virtual void CalcHessian (const IntegrationPoint &ip,
                             DenseMatrix &h) const;
   virtual void ProjectDelta(int vertex, Vector &dofs) const
   { dofs = 0.0; dofs(vertex) = 1.0; } // { dofs = 1.0; }
};

/// Class for linear FE on triangle with nodes at the 3 "Gaussian" points
class GaussLinear2DFiniteElement : public NodalFiniteElement
{
public:
   GaussLinear2DFiniteElement();
   virtual void CalcShape(const IntegrationPoint &ip, Vector &shape) const;
   virtual void CalcDShape(const IntegrationPoint &ip,
                           DenseMatrix &dshape) const;
   virtual void ProjectDelta(int vertex, Vector &dofs) const;
};

/// Class for bilinear FE on quad with nodes at the 4 Gaussian points
class GaussBiLinear2DFiniteElement : public NodalFiniteElement
{
private:
   static const double p[2];

public:
   GaussBiLinear2DFiniteElement();
   virtual void CalcShape(const IntegrationPoint &ip, Vector &shape) const;
   virtual void CalcDShape(const IntegrationPoint &ip,
                           DenseMatrix &dshape) const;
   virtual void ProjectDelta(int vertex, Vector &dofs) const;
};

class P1OnQuadFiniteElement : public NodalFiniteElement
{
public:
   P1OnQuadFiniteElement();
   virtual void CalcShape(const IntegrationPoint &ip, Vector &shape) const;
   virtual void CalcDShape(const IntegrationPoint &ip,
                           DenseMatrix &dshape) const;
   virtual void ProjectDelta(int vertex, Vector &dofs) const
   { dofs = 1.0; }
};

/// Class for quadratic FE on interval
class Quad1DFiniteElement : public NodalFiniteElement
{
public:
   /// Construct a quadratic FE on interval
   Quad1DFiniteElement();

   /** virtual function which evaluates the values of all
       shape functions at a given point ip and stores
       them in the vector shape of dimension Dof (3) */
   virtual void CalcShape(const IntegrationPoint &ip, Vector &shape) const;

   /** virtual function which evaluates the derivatives of all
       shape functions at a given point ip and stores them in
       the matrix dshape (Dof x Dim) (3 x 1) so that each row
       contains the derivative of one shape function */
   virtual void CalcDShape(const IntegrationPoint &ip,
                           DenseMatrix &dshape) const;
};

class QuadPos1DFiniteElement : public PositiveFiniteElement
{
public:
   QuadPos1DFiniteElement();
   virtual void CalcShape(const IntegrationPoint &ip, Vector &shape) const;
   virtual void CalcDShape(const IntegrationPoint &ip,
                           DenseMatrix &dshape) const;
};

/// Class for quadratic FE on triangle
class Quad2DFiniteElement : public NodalFiniteElement
{
public:
   /// Construct a quadratic FE on triangle
   Quad2DFiniteElement();

   /** virtual function which evaluates the values of all
       shape functions at a given point ip and stores
       them in the vector shape of dimension Dof (6) */
   virtual void CalcShape(const IntegrationPoint &ip, Vector &shape) const;

   /** virtual function which evaluates the values of all
       partial derivatives of all shape functions at a given
       point ip and stores them in the matrix dshape (Dof x Dim) (6 x 2)
       so that each row contains the derivatives of one shape function */
   virtual void CalcDShape(const IntegrationPoint &ip,
                           DenseMatrix &dshape) const;

   virtual void CalcHessian (const IntegrationPoint &ip,
                             DenseMatrix &h) const;
   virtual void ProjectDelta(int vertex, Vector &dofs) const;
};

/// Class for quadratic FE on triangle with nodes at the "Gaussian" points
class GaussQuad2DFiniteElement : public NodalFiniteElement
{
private:
   static const double p[2];
   DenseMatrix A;
   mutable DenseMatrix D;
   mutable Vector pol;
public:
   GaussQuad2DFiniteElement();
   virtual void CalcShape(const IntegrationPoint &ip, Vector &shape) const;
   virtual void CalcDShape(const IntegrationPoint &ip,
                           DenseMatrix &dshape) const;
   // virtual void ProjectDelta(int vertex, Vector &dofs) const;
};

/// Class for bi-quadratic FE on quadrilateral
class BiQuad2DFiniteElement : public NodalFiniteElement
{
public:
   /// Construct a biquadratic FE on quadrilateral
   BiQuad2DFiniteElement();

   /** virtual function which evaluates the values of all
       shape functions at a given point ip and stores
       them in the vector shape of dimension Dof (9) */
   virtual void CalcShape(const IntegrationPoint &ip, Vector &shape) const;

   /** virtual function which evaluates the values of all
       partial derivatives of all shape functions at a given
       point ip and stores them in the matrix dshape (Dof x Dim) (9 x 2)
       so that each row contains the derivatives of one shape function */
   virtual void CalcDShape(const IntegrationPoint &ip,
                           DenseMatrix &dshape) const;
   virtual void ProjectDelta(int vertex, Vector &dofs) const;
};

class BiQuadPos2DFiniteElement : public PositiveFiniteElement
{
public:
   BiQuadPos2DFiniteElement();
   virtual void CalcShape(const IntegrationPoint &ip, Vector &shape) const;
   virtual void CalcDShape(const IntegrationPoint &ip,
                           DenseMatrix &dshape) const;
   virtual void GetLocalInterpolation(ElementTransformation &Trans,
                                      DenseMatrix &I) const;
   using FiniteElement::Project;
   virtual void Project(Coefficient &coeff, ElementTransformation &Trans,
                        Vector &dofs) const;
   virtual void Project(VectorCoefficient &vc, ElementTransformation &Trans,
                        Vector &dofs) const;
   virtual void ProjectDelta(int vertex, Vector &dofs) const
   { dofs = 0.; dofs(vertex) = 1.; }
};

/// Bi-quadratic element on quad with nodes at the 9 Gaussian points
class GaussBiQuad2DFiniteElement : public NodalFiniteElement
{
public:
   GaussBiQuad2DFiniteElement();
   virtual void CalcShape(const IntegrationPoint &ip, Vector &shape) const;
   virtual void CalcDShape(const IntegrationPoint &ip,
                           DenseMatrix &dshape) const;
   // virtual void ProjectDelta(int vertex, Vector &dofs) const { dofs = 1.; }
};

class BiCubic2DFiniteElement : public NodalFiniteElement
{
public:
   BiCubic2DFiniteElement();
   virtual void CalcShape(const IntegrationPoint &ip, Vector &shape) const;
   virtual void CalcDShape(const IntegrationPoint &ip,
                           DenseMatrix &dshape) const;
   virtual void CalcHessian (const IntegrationPoint &ip,
                             DenseMatrix &h) const;
};

class Cubic1DFiniteElement : public NodalFiniteElement
{
public:
   Cubic1DFiniteElement();

   virtual void CalcShape(const IntegrationPoint &ip, Vector &shape) const;

   virtual void CalcDShape(const IntegrationPoint &ip,
                           DenseMatrix &dshape) const;
};

class Cubic2DFiniteElement : public NodalFiniteElement
{
public:
   Cubic2DFiniteElement();

   virtual void CalcShape(const IntegrationPoint &ip, Vector &shape) const;

   virtual void CalcDShape(const IntegrationPoint &ip,
                           DenseMatrix &dshape) const;

   virtual void CalcHessian (const IntegrationPoint &ip,
                             DenseMatrix &h) const;
};

/// Class for cubic FE on tetrahedron
class Cubic3DFiniteElement : public NodalFiniteElement
{
public:
   /// Construct a cubic FE on tetrahedron
   Cubic3DFiniteElement();

   virtual void CalcShape(const IntegrationPoint &ip, Vector &shape) const;

   virtual void CalcDShape(const IntegrationPoint &ip,
                           DenseMatrix &dshape) const;
};

/// Class for constant FE on triangle
class P0TriangleFiniteElement : public NodalFiniteElement
{
public:
   /// Construct P0 triangle finite element
   P0TriangleFiniteElement();

   /// evaluate shape function - constant 1
   virtual void CalcShape(const IntegrationPoint &ip, Vector &shape) const;

   /// evaluate derivatives of shape function - constant 0
   virtual void CalcDShape(const IntegrationPoint &ip,
                           DenseMatrix &dshape) const;
   virtual void ProjectDelta(int vertex, Vector &dofs) const
   { dofs(0) = 1.0; }
};


class P0QuadFiniteElement : public NodalFiniteElement
{
public:
   P0QuadFiniteElement();
   virtual void CalcShape(const IntegrationPoint &ip, Vector &shape) const;
   virtual void CalcDShape(const IntegrationPoint &ip,
                           DenseMatrix &dshape) const;
   virtual void ProjectDelta(int vertex, Vector &dofs) const
   { dofs(0) = 1.0; }
};


/// Class for linear FE on tetrahedron
class Linear3DFiniteElement : public NodalFiniteElement
{
public:
   /// Construct a linear FE on tetrahedron
   Linear3DFiniteElement();

   /** virtual function which evaluates the values of all
       shape functions at a given point ip and stores
       them in the vector shape of dimension Dof (4) */
   virtual void CalcShape(const IntegrationPoint &ip, Vector &shape) const;

   /** virtual function which evaluates the values of all
       partial derivatives of all shape functions at a given
       point ip and stores them in the matrix dshape (Dof x Dim) (4 x 3)
       so that each row contains the derivatives of one shape function */
   virtual void CalcDShape(const IntegrationPoint &ip,
                           DenseMatrix &dshape) const;

   virtual void ProjectDelta(int vertex, Vector &dofs) const
   { dofs = 0.0; dofs(vertex) = 1.0; }

   virtual void GetFaceDofs(int face, int **dofs, int *ndofs) const;
};

/// Class for quadratic FE on tetrahedron
class Quadratic3DFiniteElement : public NodalFiniteElement
{
public:
   /// Construct a quadratic FE on tetrahedron
   Quadratic3DFiniteElement();

   virtual void CalcShape(const IntegrationPoint &ip, Vector &shape) const;

   virtual void CalcDShape(const IntegrationPoint &ip,
                           DenseMatrix &dshape) const;
};

/// Class for tri-linear FE on cube
class TriLinear3DFiniteElement : public NodalFiniteElement
{
public:
   /// Construct a tri-linear FE on cube
   TriLinear3DFiniteElement();

   /** virtual function which evaluates the values of all
       shape functions at a given point ip and stores
       them in the vector shape of dimension Dof (8) */
   virtual void CalcShape(const IntegrationPoint &ip, Vector &shape) const;

   /** virtual function which evaluates the values of all
       partial derivatives of all shape functions at a given
       point ip and stores them in the matrix dshape (Dof x Dim) (8 x 3)
       so that each row contains the derivatives of one shape function */
   virtual void CalcDShape(const IntegrationPoint &ip,
                           DenseMatrix &dshape) const;

   virtual void ProjectDelta(int vertex, Vector &dofs) const
   { dofs = 0.0; dofs(vertex) = 1.0; }
};

/// Class for quad-linear FE on tesseract (4d element)
class QuadLinear4DFiniteElement : public NodalFiniteElement
{
public:
   /// Construct a quad-linear FE on tesseract
<<<<<<< HEAD
	QuadLinear4DFiniteElement();
=======
   QuadLinear4DFiniteElement();
>>>>>>> e8d880f9

   /** virtual function which evaluates the values of all
       shape functions at a given point ip and stores
       them in the vector shape of dimension Dof (16) */
   virtual void CalcShape(const IntegrationPoint &ip, Vector &shape) const;

   /** virtual function which evaluates the values of all
       partial derivatives of all shape functions at a given
       point ip and stores them in the matrix dshape (Dof x Dim) (16 x 4)
       so that each row contains the derivatives of one shape function */
   virtual void CalcDShape(const IntegrationPoint &ip,
                           DenseMatrix &dshape) const;

   virtual void CalcHessian (const IntegrationPoint &ip,
                             DenseMatrix &h) const;

   virtual void ProjectDelta(int vertex, Vector &dofs) const
   { dofs = 0.0; dofs(vertex) = 1.0; }
};

/// Class for linear FE on a pentatope
class Linear4DFiniteElement : public NodalFiniteElement
{
public:
   /// Construct a linear FE on tetrahedron
<<<<<<< HEAD
	Linear4DFiniteElement();
=======
   Linear4DFiniteElement();
>>>>>>> e8d880f9

   /** virtual function which evaluates the values of all
       shape functions at a given point ip and stores
       them in the vector shape of dimension Dof (4) */
   virtual void CalcShape(const IntegrationPoint &ip, Vector &shape) const;

   /** virtual function which evaluates the values of all
       partial derivatives of all shape functions at a given
       point ip and stores them in the matrix dshape (Dof x Dim) (4 x 3)
       so that each row contains the derivatives of one shape function */
   virtual void CalcDShape(const IntegrationPoint &ip,
                           DenseMatrix &dshape) const;

   virtual void ProjectDelta(int vertex, Vector &dofs) const
   { dofs = 0.0; dofs(vertex) = 1.0; }

   virtual void GetFaceDofs(int face, int **dofs, int *ndofs) const;

   virtual void CalcHessian(const IntegrationPoint &ip, DenseMatrix &h) const;
};

/// Class for quadratic FE on pentatope
class Quadratic4DFiniteElement : public NodalFiniteElement
{
public:
   /// Construct a quadratic FE on pentatope
<<<<<<< HEAD
	Quadratic4DFiniteElement();
=======
   Quadratic4DFiniteElement();
>>>>>>> e8d880f9

   virtual void CalcShape(const IntegrationPoint &ip, Vector &shape) const;

   virtual void CalcDShape(const IntegrationPoint &ip,
                           DenseMatrix &dshape) const;

   virtual void CalcHessian(const IntegrationPoint &ip,
<<<<<<< HEAD
                           DenseMatrix &h) const;
=======
                            DenseMatrix &h) const;
>>>>>>> e8d880f9
};


/// Crouzeix-Raviart finite element on triangle
class CrouzeixRaviartFiniteElement : public NodalFiniteElement
{
public:
   CrouzeixRaviartFiniteElement();
   virtual void CalcShape(const IntegrationPoint &ip, Vector &shape) const;
   virtual void CalcDShape(const IntegrationPoint &ip,
                           DenseMatrix &dshape) const;
   virtual void ProjectDelta(int vertex, Vector &dofs) const
   { dofs = 1.0; }
};

/// Crouzeix-Raviart finite element on quadrilateral
class CrouzeixRaviartQuadFiniteElement : public NodalFiniteElement
{
public:
   CrouzeixRaviartQuadFiniteElement();
   virtual void CalcShape(const IntegrationPoint &ip, Vector &shape) const;
   virtual void CalcDShape(const IntegrationPoint &ip,
                           DenseMatrix &dshape) const;
};

class P0SegmentFiniteElement : public NodalFiniteElement
{
public:
   P0SegmentFiniteElement(int Ord = 0);
   virtual void CalcShape(const IntegrationPoint &ip, Vector &shape) const;
   virtual void CalcDShape(const IntegrationPoint &ip,
                           DenseMatrix &dshape) const;
};

class RT0TriangleFiniteElement : public VectorFiniteElement
{
private:
   static const double nk[3][2];

public:
   RT0TriangleFiniteElement();

   virtual void CalcVShape(const IntegrationPoint &ip,
                           DenseMatrix &shape) const;

   virtual void CalcVShape(ElementTransformation &Trans,
                           DenseMatrix &shape) const
   { CalcVShape_RT(Trans, shape); }

   virtual void CalcDivShape(const IntegrationPoint &ip,
                             Vector &divshape) const;

   virtual void GetLocalInterpolation (ElementTransformation &Trans,
                                       DenseMatrix &I) const;

   using FiniteElement::Project;

   virtual void Project (VectorCoefficient &vc,
                         ElementTransformation &Trans, Vector &dofs) const;
};

class RT0QuadFiniteElement : public VectorFiniteElement
{
private:
   static const double nk[4][2];

public:
   RT0QuadFiniteElement();

   virtual void CalcVShape(const IntegrationPoint &ip,
                           DenseMatrix &shape) const;

   virtual void CalcVShape(ElementTransformation &Trans,
                           DenseMatrix &shape) const
   { CalcVShape_RT(Trans, shape); }

   virtual void CalcDivShape(const IntegrationPoint &ip,
                             Vector &divshape) const;

   virtual void GetLocalInterpolation (ElementTransformation &Trans,
                                       DenseMatrix &I) const;

   using FiniteElement::Project;

   virtual void Project (VectorCoefficient &vc,
                         ElementTransformation &Trans, Vector &dofs) const;
};

class RT1TriangleFiniteElement : public VectorFiniteElement
{
private:
   static const double nk[8][2];

public:
   RT1TriangleFiniteElement();

   virtual void CalcVShape(const IntegrationPoint &ip,
                           DenseMatrix &shape) const;

   virtual void CalcVShape(ElementTransformation &Trans,
                           DenseMatrix &shape) const
   { CalcVShape_RT(Trans, shape); }

   virtual void CalcDivShape(const IntegrationPoint &ip,
                             Vector &divshape) const;

   virtual void GetLocalInterpolation (ElementTransformation &Trans,
                                       DenseMatrix &I) const;

   using FiniteElement::Project;

   virtual void Project (VectorCoefficient &vc,
                         ElementTransformation &Trans, Vector &dofs) const;
};

class RT1QuadFiniteElement : public VectorFiniteElement
{
private:
   static const double nk[12][2];

public:
   RT1QuadFiniteElement();

   virtual void CalcVShape(const IntegrationPoint &ip,
                           DenseMatrix &shape) const;

   virtual void CalcVShape(ElementTransformation &Trans,
                           DenseMatrix &shape) const
   { CalcVShape_RT(Trans, shape); }

   virtual void CalcDivShape(const IntegrationPoint &ip,
                             Vector &divshape) const;

   virtual void GetLocalInterpolation (ElementTransformation &Trans,
                                       DenseMatrix &I) const;

   using FiniteElement::Project;

   virtual void Project (VectorCoefficient &vc,
                         ElementTransformation &Trans, Vector &dofs) const;
};

class RT2TriangleFiniteElement : public VectorFiniteElement
{
private:
   static const double M[15][15];
public:
   RT2TriangleFiniteElement();

   virtual void CalcVShape(const IntegrationPoint &ip,
                           DenseMatrix &shape) const;

   virtual void CalcVShape(ElementTransformation &Trans,
                           DenseMatrix &shape) const
   { CalcVShape_RT(Trans, shape); }

   virtual void CalcDivShape(const IntegrationPoint &ip,
                             Vector &divshape) const;
};

class RT2QuadFiniteElement : public VectorFiniteElement
{
private:
   static const double nk[24][2];
   static const double pt[4];
   static const double dpt[3];

public:
   RT2QuadFiniteElement();

   virtual void CalcVShape(const IntegrationPoint &ip,
                           DenseMatrix &shape) const;

   virtual void CalcVShape(ElementTransformation &Trans,
                           DenseMatrix &shape) const
   { CalcVShape_RT(Trans, shape); }

   virtual void CalcDivShape(const IntegrationPoint &ip,
                             Vector &divshape) const;

   virtual void GetLocalInterpolation (ElementTransformation &Trans,
                                       DenseMatrix &I) const;

   using FiniteElement::Project;

   virtual void Project (VectorCoefficient &vc,
                         ElementTransformation &Trans, Vector &dofs) const;
};

/// Linear 1D element with nodes 1/3 and 2/3 (trace of RT1)
class P1SegmentFiniteElement : public NodalFiniteElement
{
public:
   P1SegmentFiniteElement();
   virtual void CalcShape(const IntegrationPoint &ip, Vector &shape) const;
   virtual void CalcDShape(const IntegrationPoint &ip,
                           DenseMatrix &dshape) const;
};

/// Quadratic 1D element with nodes the Gaussian points in [0,1] (trace of RT2)
class P2SegmentFiniteElement : public NodalFiniteElement
{
public:
   P2SegmentFiniteElement();
   virtual void CalcShape(const IntegrationPoint &ip, Vector &shape) const;
   virtual void CalcDShape(const IntegrationPoint &ip,
                           DenseMatrix &dshape) const;
};

class Lagrange1DFiniteElement : public NodalFiniteElement
{
private:
   Vector rwk;
#ifndef MFEM_THREAD_SAFE
   mutable Vector rxxk;
#endif
public:
   Lagrange1DFiniteElement (int degree);
   virtual void CalcShape(const IntegrationPoint &ip, Vector &shape) const;
   virtual void CalcDShape(const IntegrationPoint &ip,
                           DenseMatrix &dshape) const;
};

class P1TetNonConfFiniteElement : public NodalFiniteElement
{
public:
   P1TetNonConfFiniteElement();
   virtual void CalcShape(const IntegrationPoint &ip, Vector &shape) const;
   virtual void CalcDShape(const IntegrationPoint &ip,
                           DenseMatrix &dshape) const;
};

class P0TetFiniteElement : public NodalFiniteElement
{
public:
   P0TetFiniteElement ();
   virtual void CalcShape(const IntegrationPoint &ip, Vector &shape) const;
   virtual void CalcDShape(const IntegrationPoint &ip,
                           DenseMatrix &dshape) const;
   virtual void ProjectDelta(int vertex, Vector &dofs) const
   { dofs(0) = 1.0; }
};

class P0HexFiniteElement : public NodalFiniteElement
{
public:
   P0HexFiniteElement ();
   virtual void CalcShape(const IntegrationPoint &ip, Vector &shape) const;
   virtual void CalcDShape(const IntegrationPoint &ip,
                           DenseMatrix &dshape) const;
   virtual void ProjectDelta(int vertex, Vector &dofs) const
   { dofs(0) = 1.0; }
};

/// Tensor products of 1D FEs (only degree 2 is functional)
class LagrangeHexFiniteElement : public NodalFiniteElement
{
private:
   Lagrange1DFiniteElement * fe1d;
   int dof1d;
   int *I, *J, *K;
#ifndef MFEM_THREAD_SAFE
   mutable Vector shape1dx, shape1dy, shape1dz;
   mutable DenseMatrix dshape1dx, dshape1dy, dshape1dz;
#endif

public:
   LagrangeHexFiniteElement (int degree);
   virtual void CalcShape(const IntegrationPoint &ip, Vector &shape) const;
   virtual void CalcDShape(const IntegrationPoint &ip,
                           DenseMatrix &dshape) const;
   ~LagrangeHexFiniteElement ();
};


/// Class for refined linear FE on interval
class RefinedLinear1DFiniteElement : public NodalFiniteElement
{
public:
   /// Construct a quadratic FE on interval
   RefinedLinear1DFiniteElement();

   /** virtual function which evaluates the values of all
       shape functions at a given point ip and stores
       them in the vector shape of dimension Dof (3) */
   virtual void CalcShape(const IntegrationPoint &ip, Vector &shape) const;

   /** virtual function which evaluates the derivatives of all
       shape functions at a given point ip and stores them in
       the matrix dshape (Dof x Dim) (3 x 1) so that each row
       contains the derivative of one shape function */
   virtual void CalcDShape(const IntegrationPoint &ip,
                           DenseMatrix &dshape) const;
};

/// Class for refined linear FE on triangle
class RefinedLinear2DFiniteElement : public NodalFiniteElement
{
public:
   /// Construct a quadratic FE on triangle
   RefinedLinear2DFiniteElement();

   /** virtual function which evaluates the values of all
       shape functions at a given point ip and stores
       them in the vector shape of dimension Dof (6) */
   virtual void CalcShape(const IntegrationPoint &ip, Vector &shape) const;

   /** virtual function which evaluates the values of all
       partial derivatives of all shape functions at a given
       point ip and stores them in the matrix dshape (Dof x Dim) (6 x 2)
       so that each row contains the derivatives of one shape function */
   virtual void CalcDShape(const IntegrationPoint &ip,
                           DenseMatrix &dshape) const;
};

/// Class for refined linear FE on tetrahedron
class RefinedLinear3DFiniteElement : public NodalFiniteElement
{
public:
   /// Construct a quadratic FE on tetrahedron
   RefinedLinear3DFiniteElement();

   virtual void CalcShape(const IntegrationPoint &ip, Vector &shape) const;

   virtual void CalcDShape(const IntegrationPoint &ip,
                           DenseMatrix &dshape) const;
};

/// Class for refined bi-linear FE on quadrilateral
class RefinedBiLinear2DFiniteElement : public NodalFiniteElement
{
public:
   /// Construct a biquadratic FE on quadrilateral
   RefinedBiLinear2DFiniteElement();

   /** virtual function which evaluates the values of all
       shape functions at a given point ip and stores
       them in the vector shape of dimension Dof (9) */
   virtual void CalcShape(const IntegrationPoint &ip, Vector &shape) const;

   /** virtual function which evaluates the values of all
       partial derivatives of all shape functions at a given
       point ip and stores them in the matrix dshape (Dof x Dim) (9 x 2)
       so that each row contains the derivatives of one shape function */
   virtual void CalcDShape(const IntegrationPoint &ip,
                           DenseMatrix &dshape) const;
};

/// Class for refined trilinear FE on a hexahedron
class RefinedTriLinear3DFiniteElement : public NodalFiniteElement
{
public:
   /// Construct a biquadratic FE on quadrilateral
   RefinedTriLinear3DFiniteElement();

   /** virtual function which evaluates the values of all
       shape functions at a given point ip and stores
       them in the vector shape of dimension Dof (9) */
   virtual void CalcShape(const IntegrationPoint &ip, Vector &shape) const;

   /** virtual function which evaluates the values of all
       partial derivatives of all shape functions at a given
       point ip and stores them in the matrix dshape (Dof x Dim) (9 x 2)
       so that each row contains the derivatives of one shape function */
   virtual void CalcDShape(const IntegrationPoint &ip,
                           DenseMatrix &dshape) const;
};


class Nedelec1HexFiniteElement : public VectorFiniteElement
{
private:
   static const double tk[12][3];

public:
   Nedelec1HexFiniteElement();
   virtual void CalcVShape(const IntegrationPoint &ip,
                           DenseMatrix &shape) const;
   virtual void CalcVShape(ElementTransformation &Trans,
                           DenseMatrix &shape) const
   { CalcVShape_ND(Trans, shape); }
   virtual void CalcCurlShape(const IntegrationPoint &ip,
                              DenseMatrix &curl_shape) const;
   virtual void GetLocalInterpolation (ElementTransformation &Trans,
                                       DenseMatrix &I) const;
   using FiniteElement::Project;
   virtual void Project (VectorCoefficient &vc,
                         ElementTransformation &Trans, Vector &dofs) const;
};


class Nedelec1TetFiniteElement : public VectorFiniteElement
{
private:
   static const double tk[6][3];

public:
   Nedelec1TetFiniteElement();
   virtual void CalcVShape(const IntegrationPoint &ip,
                           DenseMatrix &shape) const;
   virtual void CalcVShape(ElementTransformation &Trans,
                           DenseMatrix &shape) const
   { CalcVShape_ND(Trans, shape); }
   virtual void CalcCurlShape(const IntegrationPoint &ip,
                              DenseMatrix &curl_shape) const;
   virtual void GetLocalInterpolation (ElementTransformation &Trans,
                                       DenseMatrix &I) const;
   using FiniteElement::Project;
   virtual void Project (VectorCoefficient &vc,
                         ElementTransformation &Trans, Vector &dofs) const;
};

//lowest order first kind nedelec element for a pentatope
class Nedelec1PentFiniteElement : public VectorFiniteElement
{
private:
   static const double tk[10][4];

public:
   Nedelec1PentFiniteElement();
   virtual void CalcVShape(const IntegrationPoint &ip,
                           DenseMatrix &shape) const;
   virtual void CalcVShape(ElementTransformation &Trans,
                           DenseMatrix &shape) const
   { CalcVShape_ND(Trans, shape); }
   virtual void CalcCurlShape(const IntegrationPoint &ip,
                              DenseMatrix &curl_shape) const;
   virtual void GetLocalInterpolation (ElementTransformation &Trans,
                                       DenseMatrix &I) const;
   using FiniteElement::Project;
   virtual void Project (VectorCoefficient &vc,
                         ElementTransformation &Trans, Vector &dofs) const;

   virtual void Project(const FiniteElement &fe, ElementTransformation &Trans,
                        DenseMatrix &I) const;

   virtual void ProjectGrad(const FiniteElement &fe,
                            ElementTransformation &Trans,
                            DenseMatrix &grad) const;
};

//lowest order second kind nedelec element for a pentatope
class Nedelec1FullPentFiniteElement : public VectorFiniteElement
{
private:
   static const double tk[10][4];

public:
   Nedelec1FullPentFiniteElement();
   virtual void CalcVShape(const IntegrationPoint &ip,
                           DenseMatrix &shape) const;
   virtual void CalcVShape(ElementTransformation &Trans,
                           DenseMatrix &shape) const
   { CalcVShape_ND(Trans, shape); }
   virtual void CalcCurlShape(const IntegrationPoint &ip,
                              DenseMatrix &curl_shape) const;
   virtual void GetLocalInterpolation (ElementTransformation &Trans,
                                       DenseMatrix &I) const {};
   using FiniteElement::Project;
   virtual void Project (VectorCoefficient &vc,
                         ElementTransformation &Trans, Vector &dofs) const;

   virtual void Project(const FiniteElement &fe, ElementTransformation &Trans,
                        DenseMatrix &I) const;

   virtual void ProjectGrad(const FiniteElement &fe,
                            ElementTransformation &Trans,
                            DenseMatrix &grad) const;
};

class DivSkew1PentFiniteElement : public VectorFiniteElement
{
private:
   static const double tk1[10][4];
   static const double tk2[10][4];

public:
   DivSkew1PentFiniteElement();
   virtual void CalcVShape(const IntegrationPoint &ip,
                           DenseMatrix &shape) const;
   virtual void CalcVShape(ElementTransformation &Trans,
                           DenseMatrix &shape) const
   { CalcVShape_DivSkew(Trans, shape); }
   virtual void CalcDivSkewShape(const IntegrationPoint &ip,
<<<<<<< HEAD
                              DenseMatrix &divSkew_shape) const;
=======
                                 DenseMatrix &divSkew_shape) const;
>>>>>>> e8d880f9
   virtual void GetLocalInterpolation (ElementTransformation &Trans,
                                       DenseMatrix &I) const {};
   using FiniteElement::Project;
   virtual void Project (VectorCoefficient &vc,
                         ElementTransformation &Trans, Vector &dofs) const;

   virtual void Project(const FiniteElement &fe, ElementTransformation &Trans,
                        DenseMatrix &I) const;

   virtual void ProjectCurl(const FiniteElement &fe,
                            ElementTransformation &Trans,
                            DenseMatrix &curl) const;
};




class RT0HexFiniteElement : public VectorFiniteElement
{
private:
   static const double nk[6][3];

public:
   RT0HexFiniteElement();

   virtual void CalcVShape(const IntegrationPoint &ip,
                           DenseMatrix &shape) const;

   virtual void CalcVShape(ElementTransformation &Trans,
                           DenseMatrix &shape) const
   { CalcVShape_RT(Trans, shape); }

   virtual void CalcDivShape(const IntegrationPoint &ip,
                             Vector &divshape) const;

   virtual void GetLocalInterpolation (ElementTransformation &Trans,
                                       DenseMatrix &I) const;

   using FiniteElement::Project;

   virtual void Project (VectorCoefficient &vc,
                         ElementTransformation &Trans, Vector &dofs) const;
};


class RT1HexFiniteElement : public VectorFiniteElement
{
private:
   static const double nk[36][3];

public:
   RT1HexFiniteElement();

   virtual void CalcVShape(const IntegrationPoint &ip,
                           DenseMatrix &shape) const;

   virtual void CalcVShape(ElementTransformation &Trans,
                           DenseMatrix &shape) const
   { CalcVShape_RT(Trans, shape); }

   virtual void CalcDivShape(const IntegrationPoint &ip,
                             Vector &divshape) const;

   virtual void GetLocalInterpolation (ElementTransformation &Trans,
                                       DenseMatrix &I) const;

   using FiniteElement::Project;

   virtual void Project (VectorCoefficient &vc,
                         ElementTransformation &Trans, Vector &dofs) const;
};


class RT0TetFiniteElement : public VectorFiniteElement
{
private:
   static const double nk[4][3];

public:
   RT0TetFiniteElement();

   virtual void CalcVShape(const IntegrationPoint &ip,
                           DenseMatrix &shape) const;

   virtual void CalcVShape(ElementTransformation &Trans,
                           DenseMatrix &shape) const
   { CalcVShape_RT(Trans, shape); }

   virtual void CalcDivShape(const IntegrationPoint &ip,
                             Vector &divshape) const;

   virtual void GetLocalInterpolation (ElementTransformation &Trans,
                                       DenseMatrix &I) const;

   using FiniteElement::Project;

   virtual void Project (VectorCoefficient &vc,
                         ElementTransformation &Trans, Vector &dofs) const;
};


class RT0PentFiniteElement : public VectorFiniteElement
{
private:
   static const double nk[5][4];

public:
   RT0PentFiniteElement();

   virtual void CalcVShape(const IntegrationPoint &ip,
                           DenseMatrix &shape) const;

   virtual void CalcVShape(ElementTransformation &Trans,
                           DenseMatrix &shape) const
   { CalcVShape_RT(Trans, shape); };

   virtual void CalcDivShape(const IntegrationPoint &ip,
                             Vector &divshape) const;

   virtual void GetLocalInterpolation (ElementTransformation &Trans,
                                       DenseMatrix &I) const;

   using FiniteElement::Project;

   virtual void Project (VectorCoefficient &vc,
                         ElementTransformation &Trans, Vector &dofs) const;

   virtual void Project(const FiniteElement &fe, ElementTransformation &Trans,
                        DenseMatrix &I) const;

   virtual void ProjectDivSkew(const FiniteElement &fe,
<<<<<<< HEAD
                            ElementTransformation &Trans,
                            DenseMatrix &DivSkew) const;
=======
                               ElementTransformation &Trans,
                               DenseMatrix &DivSkew) const;
>>>>>>> e8d880f9
};


class RotTriLinearHexFiniteElement : public NodalFiniteElement
{
public:
   RotTriLinearHexFiniteElement();
   virtual void CalcShape(const IntegrationPoint &ip, Vector &shape) const;
   virtual void CalcDShape(const IntegrationPoint &ip,
                           DenseMatrix &dshape) const;
};


class Poly_1D
{
public:
   class Basis
   {
   private:
      int mode; /* 0 - use change of basis, O(p^2) Evals
                   1 - use barycentric Lagrangian interpolation, O(p) Evals */
      DenseMatrixInverse Ai;
      mutable Vector x, w;

   public:
      Basis(const int p, const double *nodes, const int _mode = 1);
      void Eval(const double x, Vector &u) const;
      void Eval(const double x, Vector &u, Vector &d) const;
   };

private:
   std::map< int, Array<double*>* > points_container;
   std::map< int, Array<Basis*>* >  bases_container;

   static Array2D<int> binom;

   static void CalcMono(const int p, const double x, double *u);
   static void CalcMono(const int p, const double x, double *u, double *d);

   static void CalcLegendre(const int p, const double x, double *u);
   static void CalcLegendre(const int p, const double x, double *u, double *d);

   static void CalcChebyshev(const int p, const double x, double *u);
   static void CalcChebyshev(const int p, const double x, double *u, double *d);

   QuadratureFunctions1D quad_func;

public:
   Poly_1D() { }

   /** @brief Get a poiner to an array containing the binomial coefficients "p
       choose k" for k=0,...,p for the given p. */
   static const int *Binom(const int p);

   /** @brief Get the coordinates of the points of the given Quadrature1D type.
       @param p    the polynomial degree; the number of points is `p+1`.
       @param type the Quadrature1D type.
       @return a pointer to an array containing the `p+1` coordiantes of the
               quadrature points. */
   const double *GetPoints(const int p, const int type);
   const double *OpenPoints(const int p,
                            const int type = Quadrature1D::GaussLegendre)
   { return GetPoints(p, type); }
   const double *ClosedPoints(const int p,
                              const int type = Quadrature1D::GaussLobatto)
   { return GetPoints(p, type); }

   /** @brief Get a Poly_1D::Basis object of the given degree and Quadrature1D
       type.
       @param p    the polynomial degree of the basis.
       @param type the Quadrature1D type.
       @return a reference to an object of type Poly_1D::Basis that represents
       the requested nodal basis. */
   Basis &GetBasis(const int p, const int type);
   Basis &OpenBasis(const int p,
                    const int type = Quadrature1D::GaussLegendre)
   { return GetBasis(p, type); }
   Basis &ClosedBasis(const int p,
                      const int type = Quadrature1D::GaussLobatto)
   { return GetBasis(p, type); }

   // Evaluate the values of a hierarchical 1D basis at point x
   // hierarchical = k-th basis function is degree k polynomial
   static void CalcBasis(const int p, const double x, double *u)
   // { CalcMono(p, x, u); }
   // Bernstein basis is not hierarchical --> does not work for triangles
   //  and tetrahedra
   // { CalcBernstein(p, x, u); }
   // { CalcLegendre(p, x, u); }
   { CalcChebyshev(p, x, u); }

   // Evaluate the values and derivatives of a hierarchical 1D basis at point x
   static void CalcBasis(const int p, const double x, double *u, double *d)
   // { CalcMono(p, x, u, d); }
   // { CalcBernstein(p, x, u, d); }
   // { CalcLegendre(p, x, u, d); }
   { CalcChebyshev(p, x, u, d); }

   // Evaluate a representation of a Delta function at point x
   static double CalcDelta(const int p, const double x)
   { return pow(x, (double) p); }

   static void ChebyshevPoints(const int p, double *x);

   /// Compute the terms in the expansion of the binomial (x + y)^p
   static void CalcBinomTerms(const int p, const double x, const double y,
                              double *u);
   /** Compute the terms in the expansion of the binomial (x + y)^p and their
       derivatives with respect to x assuming that dy/dx = -1. */
   static void CalcBinomTerms(const int p, const double x, const double y,
                              double *u, double *d);
   /** Compute the derivatives (w.r.t. x) of the terms in the expansion of the
       binomial (x + y)^p assuming that dy/dx = -1. */
   static void CalcDBinomTerms(const int p, const double x, const double y,
                               double *d);
   static void CalcBernstein(const int p, const double x, double *u)
   { CalcBinomTerms(p, x, 1. - x, u); }
   static void CalcBernstein(const int p, const double x, double *u, double *d)
   { CalcBinomTerms(p, x, 1. - x, u, d); }

   ~Poly_1D();
};

extern Poly_1D poly1d;


class H1_SegmentElement : public NodalFiniteElement
{
private:
   int pt_type;
   Poly_1D::Basis &basis1d;
#ifndef MFEM_THREAD_SAFE
   mutable Vector shape_x, dshape_x;
#endif
   Array<int> dof_map;

public:
   H1_SegmentElement(const int p, const int type = Quadrature1D::GaussLobatto);
   virtual void CalcShape(const IntegrationPoint &ip, Vector &shape) const;
   virtual void CalcDShape(const IntegrationPoint &ip,
                           DenseMatrix &dshape) const;
   virtual void ProjectDelta(int vertex, Vector &dofs) const;
   const Array<int> &GetDofMap() const { return dof_map; }
};


class H1_QuadrilateralElement : public NodalFiniteElement
{
private:
   int pt_type;
   Poly_1D::Basis &basis1d;
#ifndef MFEM_THREAD_SAFE
   mutable Vector shape_x, shape_y, dshape_x, dshape_y;
#endif
   Array<int> dof_map;

public:
   H1_QuadrilateralElement(const int p,
                           const int type = Quadrature1D::GaussLobatto);
   virtual void CalcShape(const IntegrationPoint &ip, Vector &shape) const;
   virtual void CalcDShape(const IntegrationPoint &ip,
                           DenseMatrix &dshape) const;
   virtual void ProjectDelta(int vertex, Vector &dofs) const;
   const Array<int> &GetDofMap() const { return dof_map; }
};


class H1_HexahedronElement : public NodalFiniteElement
{
private:
   int pt_type;
   Poly_1D::Basis &basis1d;
#ifndef MFEM_THREAD_SAFE
   mutable Vector shape_x, shape_y, shape_z, dshape_x, dshape_y, dshape_z;
#endif
   Array<int> dof_map;

public:
   H1_HexahedronElement(const int p, const int type = Quadrature1D::GaussLobatto);
   virtual void CalcShape(const IntegrationPoint &ip, Vector &shape) const;
   virtual void CalcDShape(const IntegrationPoint &ip,
                           DenseMatrix &dshape) const;
   virtual void ProjectDelta(int vertex, Vector &dofs) const;
   const Array<int> &GetDofMap() const { return dof_map; }
};

class H1Pos_SegmentElement : public PositiveFiniteElement
{
private:
#ifndef MFEM_THREAD_SAFE
   // This is to share scratch space between invocations, which helps
   // speed things up, but with OpenMP, we need one copy per thread.
   // Right now, we solve this by allocating this space within each function
   // call every time we call it.  Alternatively, we should do some sort
   // thread private thing.  Brunner, Jan 2014
   mutable Vector shape_x, dshape_x;
#endif
   Array<int> dof_map;

public:
   H1Pos_SegmentElement(const int p);
   virtual void CalcShape(const IntegrationPoint &ip, Vector &shape) const;
   virtual void CalcDShape(const IntegrationPoint &ip,
                           DenseMatrix &dshape) const;
   virtual void ProjectDelta(int vertex, Vector &dofs) const;
   const Array<int> &GetDofMap() const { return dof_map; }
};


class H1Pos_QuadrilateralElement : public PositiveFiniteElement
{
private:
#ifndef MFEM_THREAD_SAFE
   // See comment in H1Pos_SegmentElement
   mutable Vector shape_x, shape_y, dshape_x, dshape_y;
#endif
   Array<int> dof_map;

public:
   H1Pos_QuadrilateralElement(const int p);
   virtual void CalcShape(const IntegrationPoint &ip, Vector &shape) const;
   virtual void CalcDShape(const IntegrationPoint &ip,
                           DenseMatrix &dshape) const;
   virtual void ProjectDelta(int vertex, Vector &dofs) const;
   const Array<int> &GetDofMap() const { return dof_map; }
};


class H1Pos_HexahedronElement : public PositiveFiniteElement
{
private:
#ifndef MFEM_THREAD_SAFE
   // See comment in H1Pos_SegementElement.
   mutable Vector shape_x, shape_y, shape_z, dshape_x, dshape_y, dshape_z;
#endif
   Array<int> dof_map;

public:
   H1Pos_HexahedronElement(const int p);
   virtual void CalcShape(const IntegrationPoint &ip, Vector &shape) const;
   virtual void CalcDShape(const IntegrationPoint &ip,
                           DenseMatrix &dshape) const;
   virtual void ProjectDelta(int vertex, Vector &dofs) const;
   const Array<int> &GetDofMap() const { return dof_map; }
};


class H1_TriangleElement : public NodalFiniteElement
{
private:
#ifndef MFEM_THREAD_SAFE
   mutable Vector shape_x, shape_y, shape_l, dshape_x, dshape_y, dshape_l, u;
   mutable DenseMatrix du;
#endif
   DenseMatrixInverse Ti;

public:
   H1_TriangleElement(const int p, const int type = Quadrature1D::GaussLobatto);
   virtual void CalcShape(const IntegrationPoint &ip, Vector &shape) const;
   virtual void CalcDShape(const IntegrationPoint &ip,
                           DenseMatrix &dshape) const;
};


class H1_TetrahedronElement : public NodalFiniteElement
{
private:
#ifndef MFEM_THREAD_SAFE
   mutable Vector shape_x, shape_y, shape_z, shape_l;
   mutable Vector dshape_x, dshape_y, dshape_z, dshape_l, u;
   mutable DenseMatrix du;
#endif
   DenseMatrixInverse Ti;

public:
   H1_TetrahedronElement(const int p,
                         const int type = Quadrature1D::GaussLobatto);
   virtual void CalcShape(const IntegrationPoint &ip, Vector &shape) const;
   virtual void CalcDShape(const IntegrationPoint &ip,
                           DenseMatrix &dshape) const;
};


class H1Pos_TriangleElement : public PositiveFiniteElement
{
protected:
#ifndef MFEM_THREAD_SAFE
   mutable Vector m_shape, dshape_1d;
   mutable DenseMatrix m_dshape;
#endif
   Array<int> dof_map;

public:
   H1Pos_TriangleElement(const int p);

   // The size of shape is (p+1)(p+2)/2 (dof).
   static void CalcShape(const int p, const double x, const double y,
                         double *shape);

   // The size of dshape_1d is p+1; the size of dshape is (dof x dim).
   static void CalcDShape(const int p, const double x, const double y,
                          double *dshape_1d, double *dshape);

   virtual void CalcShape(const IntegrationPoint &ip, Vector &shape) const;
   virtual void CalcDShape(const IntegrationPoint &ip,
                           DenseMatrix &dshape) const;
};


class H1Pos_TetrahedronElement : public PositiveFiniteElement
{
protected:
#ifndef MFEM_THREAD_SAFE
   mutable Vector m_shape, dshape_1d;
   mutable DenseMatrix m_dshape;
#endif
   Array<int> dof_map;

public:
   H1Pos_TetrahedronElement(const int p);

   // The size of shape is (p+1)(p+2)(p+3)/6 (dof).
   static void CalcShape(const int p, const double x, const double y,
                         const double z, double *shape);

   // The size of dshape_1d is p+1; the size of dshape is (dof x dim).
   static void CalcDShape(const int p, const double x, const double y,
                          const double z, double *dshape_1d, double *dshape);

   virtual void CalcShape(const IntegrationPoint &ip, Vector &shape) const;
   virtual void CalcDShape(const IntegrationPoint &ip,
                           DenseMatrix &dshape) const;
};


class L2_SegmentElement : public NodalFiniteElement
{
private:
   int type;
   Poly_1D::Basis &basis1d;
#ifndef MFEM_THREAD_SAFE
   mutable Vector shape_x, dshape_x;
#endif

public:
   L2_SegmentElement(const int p, const int type = Quadrature1D::GaussLegendre);
   virtual void CalcShape(const IntegrationPoint &ip, Vector &shape) const;
   virtual void CalcDShape(const IntegrationPoint &ip,
                           DenseMatrix &dshape) const;
   virtual void ProjectDelta(int vertex, Vector &dofs) const;
};


class L2Pos_SegmentElement : public PositiveFiniteElement
{
private:
#ifndef MFEM_THREAD_SAFE
   mutable Vector shape_x, dshape_x;
#endif

public:
   L2Pos_SegmentElement(const int p);
   virtual void CalcShape(const IntegrationPoint &ip, Vector &shape) const;
   virtual void CalcDShape(const IntegrationPoint &ip,
                           DenseMatrix &dshape) const;
   virtual void ProjectDelta(int vertex, Vector &dofs) const;
};


class L2_QuadrilateralElement : public NodalFiniteElement
{
private:
   int type;
   Poly_1D::Basis &basis1d;
#ifndef MFEM_THREAD_SAFE
   mutable Vector shape_x, shape_y, dshape_x, dshape_y;
#endif

public:
   L2_QuadrilateralElement(const int p,
                           const int _type = Quadrature1D::GaussLegendre);
   virtual void CalcShape(const IntegrationPoint &ip, Vector &shape) const;
   virtual void CalcDShape(const IntegrationPoint &ip,
                           DenseMatrix &dshape) const;
   virtual void ProjectDelta(int vertex, Vector &dofs) const;
   virtual void ProjectCurl(const FiniteElement &fe,
                            ElementTransformation &Trans,
                            DenseMatrix &curl) const
   { ProjectCurl_2D(fe, Trans, curl); }
};


class L2Pos_QuadrilateralElement : public PositiveFiniteElement
{
private:
#ifndef MFEM_THREAD_SAFE
   mutable Vector shape_x, shape_y, dshape_x, dshape_y;
#endif

public:
   L2Pos_QuadrilateralElement(const int p);
   virtual void CalcShape(const IntegrationPoint &ip, Vector &shape) const;
   virtual void CalcDShape(const IntegrationPoint &ip,
                           DenseMatrix &dshape) const;
   virtual void ProjectDelta(int vertex, Vector &dofs) const;
};


class L2_HexahedronElement : public NodalFiniteElement
{
private:
   int type;
   Poly_1D::Basis &basis1d;
#ifndef MFEM_THREAD_SAFE
   mutable Vector shape_x, shape_y, shape_z, dshape_x, dshape_y, dshape_z;
#endif

public:
   L2_HexahedronElement(const int p,
                        const int _type = Quadrature1D::GaussLegendre);
   virtual void CalcShape(const IntegrationPoint &ip, Vector &shape) const;
   virtual void CalcDShape(const IntegrationPoint &ip,
                           DenseMatrix &dshape) const;
   virtual void ProjectDelta(int vertex, Vector &dofs) const;
};


class L2Pos_HexahedronElement : public PositiveFiniteElement
{
private:
#ifndef MFEM_THREAD_SAFE
   mutable Vector shape_x, shape_y, shape_z, dshape_x, dshape_y, dshape_z;
#endif

public:
   L2Pos_HexahedronElement(const int p);
   virtual void CalcShape(const IntegrationPoint &ip, Vector &shape) const;
   virtual void CalcDShape(const IntegrationPoint &ip,
                           DenseMatrix &dshape) const;
   virtual void ProjectDelta(int vertex, Vector &dofs) const;
};


class L2_TriangleElement : public NodalFiniteElement
{
private:
#ifndef MFEM_THREAD_SAFE
   mutable Vector shape_x, shape_y, shape_l, dshape_x, dshape_y, dshape_l, u;
   mutable DenseMatrix du;
#endif
   DenseMatrixInverse Ti;

public:
   L2_TriangleElement(const int p,
                      const int type = Quadrature1D::GaussLegendre);
   virtual void CalcShape(const IntegrationPoint &ip, Vector &shape) const;
   virtual void CalcDShape(const IntegrationPoint &ip,
                           DenseMatrix &dshape) const;
   virtual void ProjectDelta(int vertex, Vector &dofs) const;
   virtual void ProjectCurl(const FiniteElement &fe,
                            ElementTransformation &Trans,
                            DenseMatrix &curl) const
   { ProjectCurl_2D(fe, Trans, curl); }
};


class L2Pos_TriangleElement : public PositiveFiniteElement
{
private:
#ifndef MFEM_THREAD_SAFE
   mutable Vector dshape_1d;
#endif

public:
   L2Pos_TriangleElement(const int p);
   virtual void CalcShape(const IntegrationPoint &ip, Vector &shape) const;
   virtual void CalcDShape(const IntegrationPoint &ip,
                           DenseMatrix &dshape) const;
   virtual void ProjectDelta(int vertex, Vector &dofs) const;
};


class L2_TetrahedronElement : public NodalFiniteElement
{
private:
#ifndef MFEM_THREAD_SAFE
   mutable Vector shape_x, shape_y, shape_z, shape_l;
   mutable Vector dshape_x, dshape_y, dshape_z, dshape_l, u;
   mutable DenseMatrix du;
#endif
   DenseMatrixInverse Ti;

public:
   L2_TetrahedronElement(const int p,
                         const int type = Quadrature1D::GaussLegendre);
   virtual void CalcShape(const IntegrationPoint &ip, Vector &shape) const;
   virtual void CalcDShape(const IntegrationPoint &ip,
                           DenseMatrix &dshape) const;
   virtual void ProjectDelta(int vertex, Vector &dofs) const;
};

class L2_PentatopeElement : public NodalFiniteElement
{
private:
   int type;
#ifndef MFEM_THREAD_SAFE
   mutable Vector shape_x, shape_y, shape_z, shape_t, shape_l;
   mutable Vector dshape_x, dshape_y, dshape_z, dshape_t, dshape_l, u;
   mutable DenseMatrix du;
#endif
   DenseMatrix T;

public:
   L2_PentatopeElement(const int p, const int _type = 0);
   virtual void CalcShape(const IntegrationPoint &ip, Vector &shape) const;
   virtual void CalcDShape(const IntegrationPoint &ip,
                           DenseMatrix &dshape) const;
   virtual void ProjectDelta(int vertex, Vector &dofs) const;
};

class L2Pos_TetrahedronElement : public PositiveFiniteElement
{
private:
#ifndef MFEM_THREAD_SAFE
   mutable Vector dshape_1d;
#endif

public:
   L2Pos_TetrahedronElement(const int p);
   virtual void CalcShape(const IntegrationPoint &ip, Vector &shape) const;
   virtual void CalcDShape(const IntegrationPoint &ip,
                           DenseMatrix &dshape) const;
   virtual void ProjectDelta(int vertex, Vector &dofs) const;
};


class RT_QuadrilateralElement : public VectorFiniteElement
{
private:
   static const double nk[8];

   Poly_1D::Basis &cbasis1d, &obasis1d;
#ifndef MFEM_THREAD_SAFE
   mutable Vector shape_cx, shape_ox, shape_cy, shape_oy;
   mutable Vector dshape_cx, dshape_cy;
#endif
   Array<int> dof_map, dof2nk;

public:
   RT_QuadrilateralElement(const int p,
                           const int cp_type = Quadrature1D::GaussLobatto,
                           const int op_type = Quadrature1D::GaussLegendre);
   virtual void CalcVShape(const IntegrationPoint &ip,
                           DenseMatrix &shape) const;
   virtual void CalcVShape(ElementTransformation &Trans,
                           DenseMatrix &shape) const
   { CalcVShape_RT(Trans, shape); }
   virtual void CalcDivShape(const IntegrationPoint &ip,
                             Vector &divshape) const;
   virtual void GetLocalInterpolation(ElementTransformation &Trans,
                                      DenseMatrix &I) const
   { LocalInterpolation_RT(nk, dof2nk, Trans, I); }
   using FiniteElement::Project;
   virtual void Project(VectorCoefficient &vc,
                        ElementTransformation &Trans, Vector &dofs) const
   { Project_RT(nk, dof2nk, vc, Trans, dofs); }
   virtual void Project(const FiniteElement &fe, ElementTransformation &Trans,
                        DenseMatrix &I) const
   { Project_RT(nk, dof2nk, fe, Trans, I); }
   // Gradient + rotation = Curl: H1 -> H(div)
   virtual void ProjectGrad(const FiniteElement &fe,
                            ElementTransformation &Trans,
                            DenseMatrix &grad) const
   { ProjectGrad_RT(nk, dof2nk, fe, Trans, grad); }
   // Curl = Gradient + rotation: H1 -> H(div)
   virtual void ProjectCurl(const FiniteElement &fe,
                            ElementTransformation &Trans,
                            DenseMatrix &curl) const
   { ProjectGrad_RT(nk, dof2nk, fe, Trans, curl); }
};


class RT_HexahedronElement : public VectorFiniteElement
{
   static const double nk[18];

   Poly_1D::Basis &cbasis1d, &obasis1d;
#ifndef MFEM_THREAD_SAFE
   mutable Vector shape_cx, shape_ox, shape_cy, shape_oy, shape_cz, shape_oz;
   mutable Vector dshape_cx, dshape_cy, dshape_cz;
#endif
   Array<int> dof_map, dof2nk;

public:
   RT_HexahedronElement(const int p,
                        const int cp_type = Quadrature1D::GaussLobatto,
                        const int op_type = Quadrature1D::GaussLegendre);

   virtual void CalcVShape(const IntegrationPoint &ip,
                           DenseMatrix &shape) const;
   virtual void CalcVShape(ElementTransformation &Trans,
                           DenseMatrix &shape) const
   { CalcVShape_RT(Trans, shape); }
   virtual void CalcDivShape(const IntegrationPoint &ip,
                             Vector &divshape) const;
   virtual void GetLocalInterpolation(ElementTransformation &Trans,
                                      DenseMatrix &I) const
   { LocalInterpolation_RT(nk, dof2nk, Trans, I); }
   using FiniteElement::Project;
   virtual void Project(VectorCoefficient &vc,
                        ElementTransformation &Trans, Vector &dofs) const
   { Project_RT(nk, dof2nk, vc, Trans, dofs); }
   virtual void Project(const FiniteElement &fe, ElementTransformation &Trans,
                        DenseMatrix &I) const
   { Project_RT(nk, dof2nk, fe, Trans, I); }
   virtual void ProjectCurl(const FiniteElement &fe,
                            ElementTransformation &Trans,
                            DenseMatrix &curl) const
   { ProjectCurl_RT(nk, dof2nk, fe, Trans, curl); }
};


class RT_TriangleElement : public VectorFiniteElement
{
   static const double nk[6], c;

#ifndef MFEM_THREAD_SAFE
   mutable Vector shape_x, shape_y, shape_l;
   mutable Vector dshape_x, dshape_y, dshape_l;
   mutable DenseMatrix u;
   mutable Vector divu;
#endif
   Array<int> dof2nk;
   DenseMatrixInverse Ti;

public:
   RT_TriangleElement(const int p);
   virtual void CalcVShape(const IntegrationPoint &ip,
                           DenseMatrix &shape) const;
   virtual void CalcVShape(ElementTransformation &Trans,
                           DenseMatrix &shape) const
   { CalcVShape_RT(Trans, shape); }
   virtual void CalcDivShape(const IntegrationPoint &ip,
                             Vector &divshape) const;
   virtual void GetLocalInterpolation(ElementTransformation &Trans,
                                      DenseMatrix &I) const
   { LocalInterpolation_RT(nk, dof2nk, Trans, I); }
   using FiniteElement::Project;
   virtual void Project(VectorCoefficient &vc,
                        ElementTransformation &Trans, Vector &dofs) const
   { Project_RT(nk, dof2nk, vc, Trans, dofs); }
   virtual void Project(const FiniteElement &fe, ElementTransformation &Trans,
                        DenseMatrix &I) const
   { Project_RT(nk, dof2nk, fe, Trans, I); }
   // Gradient + rotation = Curl: H1 -> H(div)
   virtual void ProjectGrad(const FiniteElement &fe,
                            ElementTransformation &Trans,
                            DenseMatrix &grad) const
   { ProjectGrad_RT(nk, dof2nk, fe, Trans, grad); }
   // Curl = Gradient + rotation: H1 -> H(div)
   virtual void ProjectCurl(const FiniteElement &fe,
                            ElementTransformation &Trans,
                            DenseMatrix &curl) const
   { ProjectGrad_RT(nk, dof2nk, fe, Trans, curl); }
};


class RT_TetrahedronElement : public VectorFiniteElement
{
   static const double nk[12], c;

#ifndef MFEM_THREAD_SAFE
   mutable Vector shape_x, shape_y, shape_z, shape_l;
   mutable Vector dshape_x, dshape_y, dshape_z, dshape_l;
   mutable DenseMatrix u;
   mutable Vector divu;
#endif
   Array<int> dof2nk;
   DenseMatrixInverse Ti;

public:
   RT_TetrahedronElement(const int p);
   virtual void CalcVShape(const IntegrationPoint &ip,
                           DenseMatrix &shape) const;
   virtual void CalcVShape(ElementTransformation &Trans,
                           DenseMatrix &shape) const
   { CalcVShape_RT(Trans, shape); }
   virtual void CalcDivShape(const IntegrationPoint &ip,
                             Vector &divshape) const;
   virtual void GetLocalInterpolation(ElementTransformation &Trans,
                                      DenseMatrix &I) const
   { LocalInterpolation_RT(nk, dof2nk, Trans, I); }
   using FiniteElement::Project;
   virtual void Project(VectorCoefficient &vc,
                        ElementTransformation &Trans, Vector &dofs) const
   { Project_RT(nk, dof2nk, vc, Trans, dofs); }
   virtual void Project(const FiniteElement &fe, ElementTransformation &Trans,
                        DenseMatrix &I) const
   { Project_RT(nk, dof2nk, fe, Trans, I); }
   virtual void ProjectCurl(const FiniteElement &fe,
                            ElementTransformation &Trans,
                            DenseMatrix &curl) const
   { ProjectCurl_RT(nk, dof2nk, fe, Trans, curl); }
};


class ND_HexahedronElement : public VectorFiniteElement
{
   static const double tk[18];

   Poly_1D::Basis &cbasis1d, &obasis1d;
#ifndef MFEM_THREAD_SAFE
   mutable Vector shape_cx, shape_ox, shape_cy, shape_oy, shape_cz, shape_oz;
   mutable Vector dshape_cx, dshape_cy, dshape_cz;
#endif
   Array<int> dof_map, dof2tk;

public:
   ND_HexahedronElement(const int p,
                        const int cp_type = Quadrature1D::GaussLobatto,
                        const int op_type = Quadrature1D::GaussLegendre);

   virtual void CalcVShape(const IntegrationPoint &ip,
                           DenseMatrix &shape) const;

   virtual void CalcVShape(ElementTransformation &Trans,
                           DenseMatrix &shape) const
   { CalcVShape_ND(Trans, shape); }

   virtual void CalcCurlShape(const IntegrationPoint &ip,
                              DenseMatrix &curl_shape) const;

   virtual void GetLocalInterpolation(ElementTransformation &Trans,
                                      DenseMatrix &I) const
   { LocalInterpolation_ND(tk, dof2tk, Trans, I); }

   using FiniteElement::Project;

   virtual void Project(VectorCoefficient &vc,
                        ElementTransformation &Trans, Vector &dofs) const
   { Project_ND(tk, dof2tk, vc, Trans, dofs); }

   virtual void Project(const FiniteElement &fe,
                        ElementTransformation &Trans,
                        DenseMatrix &I) const
   { Project_ND(tk, dof2tk, fe, Trans, I); }

   virtual void ProjectGrad(const FiniteElement &fe,
                            ElementTransformation &Trans,
                            DenseMatrix &grad) const
   { ProjectGrad_ND(tk, dof2tk, fe, Trans, grad); }

   virtual void ProjectCurl(const FiniteElement &fe,
                            ElementTransformation &Trans,
                            DenseMatrix &curl) const
   { ProjectCurl_ND(tk, dof2tk, fe, Trans, curl); }
};


class ND_QuadrilateralElement : public VectorFiniteElement
{
   static const double tk[8];

   Poly_1D::Basis &cbasis1d, &obasis1d;
#ifndef MFEM_THREAD_SAFE
   mutable Vector shape_cx, shape_ox, shape_cy, shape_oy;
   mutable Vector dshape_cx, dshape_cy;
#endif
   Array<int> dof_map, dof2tk;

public:
   ND_QuadrilateralElement(const int p,
                           const int cp_type = Quadrature1D::GaussLobatto,
                           const int op_type = Quadrature1D::GaussLegendre);
   virtual void CalcVShape(const IntegrationPoint &ip,
                           DenseMatrix &shape) const;
   virtual void CalcVShape(ElementTransformation &Trans,
                           DenseMatrix &shape) const
   { CalcVShape_ND(Trans, shape); }
   virtual void CalcCurlShape(const IntegrationPoint &ip,
                              DenseMatrix &curl_shape) const;
   virtual void GetLocalInterpolation(ElementTransformation &Trans,
                                      DenseMatrix &I) const
   { LocalInterpolation_ND(tk, dof2tk, Trans, I); }
   using FiniteElement::Project;
   virtual void Project(VectorCoefficient &vc,
                        ElementTransformation &Trans, Vector &dofs) const
   { Project_ND(tk, dof2tk, vc, Trans, dofs); }
   virtual void Project(const FiniteElement &fe,
                        ElementTransformation &Trans,
                        DenseMatrix &I) const
   { Project_ND(tk, dof2tk, fe, Trans, I); }
   virtual void ProjectGrad(const FiniteElement &fe,
                            ElementTransformation &Trans,
                            DenseMatrix &grad) const
   { ProjectGrad_ND(tk, dof2tk, fe, Trans, grad); }
};


class ND_TetrahedronElement : public VectorFiniteElement
{
   static const double tk[18], c;

#ifndef MFEM_THREAD_SAFE
   mutable Vector shape_x, shape_y, shape_z, shape_l;
   mutable Vector dshape_x, dshape_y, dshape_z, dshape_l;
   mutable DenseMatrix u;
#endif
   Array<int> dof2tk;
   DenseMatrixInverse Ti;

public:
   ND_TetrahedronElement(const int p);
   virtual void CalcVShape(const IntegrationPoint &ip,
                           DenseMatrix &shape) const;
   virtual void CalcVShape(ElementTransformation &Trans,
                           DenseMatrix &shape) const
   { CalcVShape_ND(Trans, shape); }
   virtual void CalcCurlShape(const IntegrationPoint &ip,
                              DenseMatrix &curl_shape) const;
   virtual void GetLocalInterpolation(ElementTransformation &Trans,
                                      DenseMatrix &I) const
   { LocalInterpolation_ND(tk, dof2tk, Trans, I); }
   using FiniteElement::Project;
   virtual void Project(VectorCoefficient &vc,
                        ElementTransformation &Trans, Vector &dofs) const
   { Project_ND(tk, dof2tk, vc, Trans, dofs); }
   virtual void Project(const FiniteElement &fe,
                        ElementTransformation &Trans,
                        DenseMatrix &I) const
   { Project_ND(tk, dof2tk, fe, Trans, I); }
   virtual void ProjectGrad(const FiniteElement &fe,
                            ElementTransformation &Trans,
                            DenseMatrix &grad) const
   { ProjectGrad_ND(tk, dof2tk, fe, Trans, grad); }

   virtual void ProjectCurl(const FiniteElement &fe,
                            ElementTransformation &Trans,
                            DenseMatrix &curl) const
   { ProjectCurl_ND(tk, dof2tk, fe, Trans, curl); }
};

class ND_TriangleElement : public VectorFiniteElement
{
   static const double tk[8], c;

#ifndef MFEM_THREAD_SAFE
   mutable Vector shape_x, shape_y, shape_l;
   mutable Vector dshape_x, dshape_y, dshape_l;
   mutable DenseMatrix u;
   mutable Vector curlu;
#endif
   Array<int> dof2tk;
   DenseMatrixInverse Ti;

public:
   ND_TriangleElement(const int p);
   virtual void CalcVShape(const IntegrationPoint &ip,
                           DenseMatrix &shape) const;
   virtual void CalcVShape(ElementTransformation &Trans,
                           DenseMatrix &shape) const
   { CalcVShape_ND(Trans, shape); }
   virtual void CalcCurlShape(const IntegrationPoint &ip,
                              DenseMatrix &curl_shape) const;
   virtual void GetLocalInterpolation(ElementTransformation &Trans,
                                      DenseMatrix &I) const
   { LocalInterpolation_ND(tk, dof2tk, Trans, I); }
   using FiniteElement::Project;
   virtual void Project(VectorCoefficient &vc,
                        ElementTransformation &Trans, Vector &dofs) const
   { Project_ND(tk, dof2tk, vc, Trans, dofs); }
   virtual void Project(const FiniteElement &fe,
                        ElementTransformation &Trans,
                        DenseMatrix &I) const
   { Project_ND(tk, dof2tk, fe, Trans, I); }
   virtual void ProjectGrad(const FiniteElement &fe,
                            ElementTransformation &Trans,
                            DenseMatrix &grad) const
   { ProjectGrad_ND(tk, dof2tk, fe, Trans, grad); }
};


class ND_SegmentElement : public VectorFiniteElement
{
   static const double tk[1];

   Poly_1D::Basis &obasis1d;
   Array<int> dof2tk;

public:
   ND_SegmentElement(const int p,
                     const int op_type = Quadrature1D::GaussLegendre );
   virtual void CalcShape(const IntegrationPoint &ip, Vector &shape) const
   { obasis1d.Eval(ip.x, shape); }
   virtual void CalcVShape(const IntegrationPoint &ip,
                           DenseMatrix &shape) const;
   virtual void CalcVShape(ElementTransformation &Trans,
                           DenseMatrix &shape) const
   { CalcVShape_ND(Trans, shape); }
   // virtual void CalcCurlShape(const IntegrationPoint &ip,
   //                            DenseMatrix &curl_shape) const;
   virtual void GetLocalInterpolation(ElementTransformation &Trans,
                                      DenseMatrix &I) const
   { LocalInterpolation_ND(tk, dof2tk, Trans, I); }
   using FiniteElement::Project;
   virtual void Project(VectorCoefficient &vc,
                        ElementTransformation &Trans, Vector &dofs) const
   { Project_ND(tk, dof2tk, vc, Trans, dofs); }
   virtual void Project(const FiniteElement &fe,
                        ElementTransformation &Trans,
                        DenseMatrix &I) const
   { Project_ND(tk, dof2tk, fe, Trans, I); }
   virtual void ProjectGrad(const FiniteElement &fe,
                            ElementTransformation &Trans,
                            DenseMatrix &grad) const
   { ProjectGrad_ND(tk, dof2tk, fe, Trans, grad); }
};


class NURBSFiniteElement : public ScalarFiniteElement
{
protected:
   mutable Array <KnotVector*> kv;
   mutable int *ijk, patch, elem;
   mutable Vector weights;

public:
   NURBSFiniteElement(int D, int G, int Do, int O, int F)
      : ScalarFiniteElement(D, G, Do, O, F)
   {
      ijk = NULL;
      patch = elem = -1;
      kv.SetSize(Dim);
      weights.SetSize(Dof);
      weights = 1.0;
   }

   void                 Reset      ()         const { patch = elem = -1; }
   void                 SetIJK     (int *IJK) const { ijk = IJK; }
   int                  GetPatch   ()         const { return patch; }
   void                 SetPatch   (int p)    const { patch = p; }
   int                  GetElement ()         const { return elem; }
   void                 SetElement (int e)    const { elem = e; }
   Array <KnotVector*> &KnotVectors()         const { return kv; }
   Vector              &Weights    ()         const { return weights; }
};

class NURBS1DFiniteElement : public NURBSFiniteElement
{
protected:
   mutable Vector shape_x;

public:
   NURBS1DFiniteElement(int p)
      : NURBSFiniteElement(1, Geometry::SEGMENT, p + 1, p, FunctionSpace::Qk),
        shape_x(p + 1) { }

   virtual void CalcShape(const IntegrationPoint &ip, Vector &shape) const;
   virtual void CalcDShape(const IntegrationPoint &ip,
                           DenseMatrix &dshape) const;
};

class NURBS2DFiniteElement : public NURBSFiniteElement
{
protected:
   mutable Vector u, shape_x, shape_y, dshape_x, dshape_y;

public:
   NURBS2DFiniteElement(int p)
      : NURBSFiniteElement(2, Geometry::SQUARE, (p + 1)*(p + 1), p,
                           FunctionSpace::Qk), u(Dof),
        shape_x(p + 1), shape_y(p + 1), dshape_x(p + 1), dshape_y(p + 1) { }

   virtual void CalcShape(const IntegrationPoint &ip, Vector &shape) const;
   virtual void CalcDShape(const IntegrationPoint &ip,
                           DenseMatrix &dshape) const;
};

class NURBS3DFiniteElement : public NURBSFiniteElement
{
protected:
   mutable Vector u, shape_x, shape_y, shape_z, dshape_x, dshape_y, dshape_z;

public:
   NURBS3DFiniteElement(int p)
      : NURBSFiniteElement(3, Geometry::CUBE, (p + 1)*(p + 1)*(p + 1), p,
                           FunctionSpace::Qk), u(Dof),
        shape_x(p + 1), shape_y(p + 1), shape_z(p + 1),
        dshape_x(p + 1), dshape_y(p + 1), dshape_z(p + 1) { }

   virtual void CalcShape(const IntegrationPoint &ip, Vector &shape) const;
   virtual void CalcDShape(const IntegrationPoint &ip,
                           DenseMatrix &dshape) const;
};

} // namespace mfem

#endif<|MERGE_RESOLUTION|>--- conflicted
+++ resolved
@@ -275,13 +275,8 @@
                             DenseMatrix &curl) const;
 
    virtual void ProjectDivSkew(const FiniteElement &fe,
-<<<<<<< HEAD
-                            ElementTransformation &Trans,
-                            DenseMatrix &DivSkew) const;
-=======
                                ElementTransformation &Trans,
                                DenseMatrix &DivSkew) const;
->>>>>>> e8d880f9
 
    /** Compute the discrete divergence matrix from the given FiniteElement onto
        'this' FiniteElement. The ElementTransformation is included to support
@@ -421,11 +416,7 @@
                       DenseMatrix &shape) const;
 
    void CalcVShape_DivSkew(ElementTransformation &Trans,
-<<<<<<< HEAD
-                      DenseMatrix &shape) const;
-=======
-                           DenseMatrix &shape) const;
->>>>>>> e8d880f9
+                           DenseMatrix &shape) const;
 
    void CalcVShape_ND(ElementTransformation &Trans,
                       DenseMatrix &shape) const;
@@ -862,11 +853,7 @@
 {
 public:
    /// Construct a quad-linear FE on tesseract
-<<<<<<< HEAD
-	QuadLinear4DFiniteElement();
-=======
    QuadLinear4DFiniteElement();
->>>>>>> e8d880f9
 
    /** virtual function which evaluates the values of all
        shape functions at a given point ip and stores
@@ -892,11 +879,7 @@
 {
 public:
    /// Construct a linear FE on tetrahedron
-<<<<<<< HEAD
-	Linear4DFiniteElement();
-=======
    Linear4DFiniteElement();
->>>>>>> e8d880f9
 
    /** virtual function which evaluates the values of all
        shape functions at a given point ip and stores
@@ -923,11 +906,7 @@
 {
 public:
    /// Construct a quadratic FE on pentatope
-<<<<<<< HEAD
-	Quadratic4DFiniteElement();
-=======
    Quadratic4DFiniteElement();
->>>>>>> e8d880f9
 
    virtual void CalcShape(const IntegrationPoint &ip, Vector &shape) const;
 
@@ -935,11 +914,7 @@
                            DenseMatrix &dshape) const;
 
    virtual void CalcHessian(const IntegrationPoint &ip,
-<<<<<<< HEAD
-                           DenseMatrix &h) const;
-=======
                             DenseMatrix &h) const;
->>>>>>> e8d880f9
 };
 
 
@@ -1424,11 +1399,7 @@
                            DenseMatrix &shape) const
    { CalcVShape_DivSkew(Trans, shape); }
    virtual void CalcDivSkewShape(const IntegrationPoint &ip,
-<<<<<<< HEAD
-                              DenseMatrix &divSkew_shape) const;
-=======
                                  DenseMatrix &divSkew_shape) const;
->>>>>>> e8d880f9
    virtual void GetLocalInterpolation (ElementTransformation &Trans,
                                        DenseMatrix &I) const {};
    using FiniteElement::Project;
@@ -1560,13 +1531,8 @@
                         DenseMatrix &I) const;
 
    virtual void ProjectDivSkew(const FiniteElement &fe,
-<<<<<<< HEAD
-                            ElementTransformation &Trans,
-                            DenseMatrix &DivSkew) const;
-=======
                                ElementTransformation &Trans,
                                DenseMatrix &DivSkew) const;
->>>>>>> e8d880f9
 };
 
 
