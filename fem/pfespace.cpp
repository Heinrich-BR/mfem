// Copyright (c) 2010-2021, Lawrence Livermore National Security, LLC. Produced
// at the Lawrence Livermore National Laboratory. All Rights reserved. See files
// LICENSE and NOTICE for details. LLNL-CODE-806117.
//
// This file is part of the MFEM library. For more information and source code
// availability visit https://mfem.org.
//
// MFEM is free software; you can redistribute it and/or modify it under the
// terms of the BSD-3 license. We welcome feedback and contributions, see file
// CONTRIBUTING.md for details.

#include "../config/config.hpp"

#ifdef MFEM_USE_MPI

#include "pfespace.hpp"
#include "prestriction.hpp"
#include "../general/forall.hpp"
#include "../general/sort_pairs.hpp"
#include "../mesh/mesh_headers.hpp"
#include "../general/binaryio.hpp"

#include <limits>
#include <list>

namespace mfem
{

ParFiniteElementSpace::ParFiniteElementSpace(
   const ParFiniteElementSpace &orig, ParMesh *pmesh,
   const FiniteElementCollection *fec)
   : FiniteElementSpace(orig, pmesh, fec)
{
   ParInit(pmesh ? pmesh : orig.pmesh);
}

ParFiniteElementSpace::ParFiniteElementSpace(
   const FiniteElementSpace &orig, ParMesh &pmesh,
   const FiniteElementCollection *fec)
   : FiniteElementSpace(orig, &pmesh, fec)
{
   ParInit(&pmesh);
}

ParFiniteElementSpace::ParFiniteElementSpace(
   ParMesh *pm, const FiniteElementSpace *global_fes, const int *partitioning,
   const FiniteElementCollection *f)
   : FiniteElementSpace(pm, MakeLocalNURBSext(global_fes->GetNURBSext(),
                                              pm->NURBSext),
                        f ? f : global_fes->FEColl(),
                        global_fes->GetVDim(), global_fes->GetOrdering())
{
   ParInit(pm);
   // For NURBS spaces, the variable-order data is contained in the
   // NURBSExtension of 'global_fes' and inside the ParNURBSExtension of 'pm'.

   // TODO: when general variable-order support is added, copy the local portion
   // of the variable-order data from 'global_fes' to 'this'.
}

ParFiniteElementSpace::ParFiniteElementSpace(
   ParMesh *pm, const FiniteElementCollection *f, int dim, int ordering)
   : FiniteElementSpace(pm, f, dim, ordering)
{
   ParInit(pm);
}

ParFiniteElementSpace::ParFiniteElementSpace(
   ParMesh *pm, NURBSExtension *ext, const FiniteElementCollection *f,
   int dim, int ordering)
   : FiniteElementSpace(pm, ext, f, dim, ordering)
{
   ParInit(pm);
}

// static method
ParNURBSExtension *ParFiniteElementSpace::MakeLocalNURBSext(
   const NURBSExtension *globNURBSext, const NURBSExtension *parNURBSext)
{
   if (globNURBSext == NULL) { return NULL; }
   const ParNURBSExtension *pNURBSext =
      dynamic_cast<const ParNURBSExtension*>(parNURBSext);
   MFEM_ASSERT(pNURBSext, "need a ParNURBSExtension");
   // make a copy of globNURBSext:
   NURBSExtension *tmp_globNURBSext = new NURBSExtension(*globNURBSext);
   // tmp_globNURBSext will be deleted by the following ParNURBSExtension ctor:
   return new ParNURBSExtension(tmp_globNURBSext, pNURBSext);
}

void ParFiniteElementSpace::ParInit(ParMesh *pm)
{
   pmesh = pm;
   pncmesh = NULL;

   MyComm = pmesh->GetComm();
   NRanks = pmesh->GetNRanks();
   MyRank = pmesh->GetMyRank();

   gcomm = NULL;

   P = NULL;
   Pconf = NULL;
   Rconf = NULL;
   R_transpose = NULL;
   R = NULL;

   num_face_nbr_dofs = -1;

   if (NURBSext && !pNURBSext())
   {
      // This is necessary in some cases: e.g. when the FiniteElementSpace
      // constructor creates a serial NURBSExtension of higher order than the
      // mesh NURBSExtension.
      MFEM_ASSERT(own_ext, "internal error");

      ParNURBSExtension *pNe = new ParNURBSExtension(
         NURBSext, dynamic_cast<ParNURBSExtension *>(pmesh->NURBSext));
      // serial NURBSext is destroyed by the above constructor
      NURBSext = pNe;
      UpdateNURBS();
   }

   Construct(); // parallel version of Construct().

   // Apply the ldof_signs to the elem_dof Table
   if (Conforming() && !NURBSext)
   {
      ApplyLDofSigns(*elem_dof);
   }
}

void ParFiniteElementSpace::Construct()
{
   MFEM_VERIFY(!IsVariableOrder(), "variable orders are not implemented"
               " for ParFiniteElementSpace yet.");

   if (NURBSext)
   {
      ConstructTrueNURBSDofs();
      GenerateGlobalOffsets();
   }
   else if (Conforming())
   {
      ConstructTrueDofs();
      GenerateGlobalOffsets();
   }
   else // Nonconforming()
   {
      pncmesh = pmesh->pncmesh;

      // Initialize 'gcomm' for the cut (aka "partially conforming") space.
      // In the process, the array 'ldof_ltdof' is also initialized (for the cut
      // space) and used; however, it will be overwritten below with the real
      // true dofs. Also, 'ldof_sign' and 'ldof_group' are constructed for the
      // cut space.
      ConstructTrueDofs();

      ngedofs = ngfdofs = 0;

      // calculate number of ghost DOFs
      ngvdofs = pncmesh->GetNGhostVertices()
                * fec->DofForGeometry(Geometry::POINT);

      if (pmesh->Dimension() > 1)
      {
         ngedofs = pncmesh->GetNGhostEdges()
                   * fec->DofForGeometry(Geometry::SEGMENT);
      }

      if (pmesh->Dimension() > 2)
      {
         int stride = fec->DofForGeometry(Geometry::SQUARE);
         ngfdofs = pncmesh->GetNGhostFaces() * stride;
      }
      ngpdofs = 0;
      if (pmesh->Dimension() > 3)
      {
         ngpdofs = pncmesh->GetNGhostPlanars()
                   * fec->DofForGeometry(mesh->GetPlanarBaseGeometry(0));
      }

      // total number of ghost DOFs. Ghost DOFs start at index 'ndofs', i.e.,
      // after all regular DOFs
      ngdofs = ngvdofs + ngedofs + ngfdofs + ngpdofs;

      // get P and R matrices, initialize DOF offsets, etc. NOTE: in the NC
      // case this needs to be done here to get the number of true DOFs
      ltdof_size = BuildParallelConformingInterpolation(
                      &P, &R, dof_offsets, tdof_offsets, &ldof_ltdof, false);

      // TODO future: split BuildParallelConformingInterpolation into two parts
      // to overlap its communication with processing between this constructor
      // and the point where the P matrix is actually needed.
   }
}

void ParFiniteElementSpace::PrintPartitionStats()
{
   long ltdofs = ltdof_size;
   long min_ltdofs, max_ltdofs, sum_ltdofs;

   MPI_Reduce(&ltdofs, &min_ltdofs, 1, MPI_LONG, MPI_MIN, 0, MyComm);
   MPI_Reduce(&ltdofs, &max_ltdofs, 1, MPI_LONG, MPI_MAX, 0, MyComm);
   MPI_Reduce(&ltdofs, &sum_ltdofs, 1, MPI_LONG, MPI_SUM, 0, MyComm);

   if (MyRank == 0)
   {
      double avg = double(sum_ltdofs) / NRanks;
      mfem::out << "True DOF partitioning: min " << min_ltdofs
                << ", avg " << std::fixed << std::setprecision(1) << avg
                << ", max " << max_ltdofs
                << ", (max-avg)/avg " << 100.0*(max_ltdofs - avg)/avg
                << "%" << std::endl;
   }

   if (NRanks <= 32)
   {
      if (MyRank == 0)
      {
         mfem::out << "True DOFs by rank: " << ltdofs;
         for (int i = 1; i < NRanks; i++)
         {
            MPI_Status status;
            MPI_Recv(&ltdofs, 1, MPI_LONG, i, 123, MyComm, &status);
            mfem::out << " " << ltdofs;
         }
         mfem::out << "\n";
      }
      else
      {
         MPI_Send(&ltdofs, 1, MPI_LONG, 0, 123, MyComm);
      }
   }
}

void ParFiniteElementSpace::GetGroupComm(
   GroupCommunicator &gc, int ldof_type, Array<int> *ldof_sign)
{
   int gr;
   int ng = pmesh->GetNGroups();
   int nvd, ned, ntd = 0, nqd = 0;
   int nted = 0;
   Array<int> dofs;

   int dim = pmesh->Dimension();

   int group_ldof_counter;
   Table &group_ldof = gc.GroupLDofTable();

   nvd = fec->DofForGeometry(Geometry::POINT);
   ned = fec->DofForGeometry(Geometry::SEGMENT);

<<<<<<< HEAD
   if (fdofs || pdofs)
=======
   if (mesh->Dimension() >= 3)
>>>>>>> 35a79116
   {
      if (mesh->HasGeometry(Geometry::TRIANGLE))
      {
         ntd = fec->DofForGeometry(Geometry::TRIANGLE);
      }
      if (mesh->HasGeometry(Geometry::SQUARE))
      {
         nqd = fec->DofForGeometry(Geometry::SQUARE);
      }
      if (mesh->HasGeometry(Geometry::TETRAHEDRON) && dim > 3)
      {
         nted = fec->DofForGeometry(Geometry::TETRAHEDRON);
      }
   }

   if (ldof_sign)
   {
      ldof_sign->SetSize(GetNDofs());
      *ldof_sign = 1;
   }

   // count the number of ldofs in all groups (excluding the local group 0)
   group_ldof_counter = 0;
   for (gr = 1; gr < ng; gr++)
   {
      group_ldof_counter += nvd * pmesh->GroupNVertices(gr);
      group_ldof_counter += ned * pmesh->GroupNEdges(gr);
      group_ldof_counter += ntd * pmesh->GroupNTriangles(gr);
      group_ldof_counter += nqd * pmesh->GroupNQuadrilaterals(gr);
      if (dim > 3)
      {
         group_ldof_counter += nted * pmesh->GroupNTetrahedra(
                                  gr);   // FIXME: ensure that tet-group is always build
      }
   }
   if (ldof_type)
   {
      group_ldof_counter *= vdim;
   }
   // allocate the I and J arrays in group_ldof
   group_ldof.SetDims(ng, group_ldof_counter);

   // build the full group_ldof table
   group_ldof_counter = 0;
   group_ldof.GetI()[0] = group_ldof.GetI()[1] = 0;
   for (gr = 1; gr < ng; gr++)
   {
      int j, k, l, m, o, nv, ne, nt, nq, nte;
      const int *ind;

      nv = pmesh->GroupNVertices(gr);
      ne = pmesh->GroupNEdges(gr);
      nt = pmesh->GroupNTriangles(gr);
      nq = pmesh->GroupNQuadrilaterals(gr);
      nte = (dim>3) ? pmesh->GroupNTetrahedra(gr) : 0;   // FIXME

      // vertices
      if (nvd > 0)
      {
         for (j = 0; j < nv; j++)
         {
            k = pmesh->GroupVertex(gr, j);

            dofs.SetSize(nvd);
            m = nvd * k;
            for (l = 0; l < nvd; l++, m++)
            {
               dofs[l] = m;
            }

            if (ldof_type)
            {
               DofsToVDofs(dofs);
            }

            for (l = 0; l < dofs.Size(); l++)
            {
               group_ldof.GetJ()[group_ldof_counter++] = dofs[l];
            }
         }
      }

      // edges
      if (ned > 0)
      {
         for (j = 0; j < ne; j++)
         {
            pmesh->GroupEdge(gr, j, k, o);

            dofs.SetSize(ned);
            m = nvdofs+k*ned;
            ind = fec->DofOrderForOrientation(Geometry::SEGMENT, o);
            for (l = 0; l < ned; l++)
            {
               if (ind[l] < 0)
               {
                  dofs[l] = m + (-1-ind[l]);
                  if (ldof_sign)
                  {
                     (*ldof_sign)[dofs[l]] = -1;
                  }
               }
               else
               {
                  dofs[l] = m + ind[l];
               }
            }

            if (ldof_type)
            {
               DofsToVDofs(dofs);
            }

            for (l = 0; l < dofs.Size(); l++)
            {
               group_ldof.GetJ()[group_ldof_counter++] = dofs[l];
            }
         }
      }

      // triangles
      if (ntd > 0)
      {
         for (j = 0; j < nt; j++)
         {
            pmesh->GroupTriangle(gr, j, k, o);

            dofs.SetSize(ntd);
<<<<<<< HEAD
            if (dim == 4)
            {
               m = nvdofs+nedofs+pdofs[k];
            }
            else
            {
               m = nvdofs+nedofs+fdofs[k];
            }
=======
            m = nvdofs + nedofs + FirstFaceDof(k);
>>>>>>> 35a79116
            ind = fec->DofOrderForOrientation(Geometry::TRIANGLE, o);
            for (l = 0; l < ntd; l++)
            {
               if (ind[l] < 0)
               {
                  dofs[l] = m + (-1-ind[l]);
                  if (ldof_sign)
                  {
                     (*ldof_sign)[dofs[l]] = -1;
                  }
               }
               else
               {
                  dofs[l] = m + ind[l];
               }
            }

            if (ldof_type)
            {
               DofsToVDofs(dofs);
            }

            for (l = 0; l < dofs.Size(); l++)
            {
               group_ldof.GetJ()[group_ldof_counter++] = dofs[l];
            }
         }
      }

      // quadrilaterals
      if (nqd > 0)
      {
         for (j = 0; j < nq; j++)
         {
            pmesh->GroupQuadrilateral(gr, j, k, o);

            dofs.SetSize(nqd);
            m = nvdofs + nedofs + FirstFaceDof(k);
            ind = fec->DofOrderForOrientation(Geometry::SQUARE, o);
            for (l = 0; l < nqd; l++)
            {
               if (ind[l] < 0)
               {
                  dofs[l] = m + (-1-ind[l]);
                  if (ldof_sign)
                  {
                     (*ldof_sign)[dofs[l]] = -1;
                  }
               }
               else
               {
                  dofs[l] = m + ind[l];
               }
            }

            if (ldof_type)
            {
               DofsToVDofs(dofs);
            }

            for (l = 0; l < dofs.Size(); l++)
            {
               group_ldof.GetJ()[group_ldof_counter++] = dofs[l];
            }
         }
      }

      // tetrahedra (4D)
      if (nted > 0)
      {
         for (j = 0; j < nte; j++)
         {
            pmesh->GroupTetrahedron(gr, j, k, o);

            dofs.SetSize(nted);
            m = nvdofs+nedofs+npdofs+fdofs[k];
            ind = fec->DofOrderForOrientation(
                     mesh->GetFaceBaseGeometry(k), o);
            for (l = 0; l < nted; l++)
            {
               if (ind[l] < 0)
               {
                  dofs[l] = m + (-1-ind[l]);
                  if (ldof_sign)
                  {
                     (*ldof_sign)[dofs[l]] = -1;
                  }
               }
               else
               {
                  dofs[l] = m + ind[l];
               }
            }

            if (ldof_type)
            {
               DofsToVDofs(dofs);
            }

            for (l = 0; l < dofs.Size(); l++)
            {
               group_ldof.GetJ()[group_ldof_counter++] = dofs[l];
            }
         }
      }

      group_ldof.GetI()[gr+1] = group_ldof_counter;
   }

   gc.Finalize();
}

void ParFiniteElementSpace::ApplyLDofSigns(Array<int> &dofs) const
{
   MFEM_ASSERT(Conforming(), "wrong code path");

   for (int i = 0; i < dofs.Size(); i++)
   {
      if (dofs[i] < 0)
      {
         if (ldof_sign[-1-dofs[i]] < 0)
         {
            dofs[i] = -1-dofs[i];
         }
      }
      else
      {
         if (ldof_sign[dofs[i]] < 0)
         {
            dofs[i] = -1-dofs[i];
         }
      }
   }
}

void ParFiniteElementSpace::ApplyLDofSigns(Table &el_dof) const
{
   Array<int> all_dofs(el_dof.GetJ(), el_dof.Size_of_connections());
   ApplyLDofSigns(all_dofs);
}

void ParFiniteElementSpace::GetElementDofs(int i, Array<int> &dofs) const
{
   if (elem_dof)
   {
      elem_dof->GetRow(i, dofs);
      return;
   }
   FiniteElementSpace::GetElementDofs(i, dofs);
   if (Conforming())
   {
      ApplyLDofSigns(dofs);
   }
}

void ParFiniteElementSpace::GetBdrElementDofs(int i, Array<int> &dofs) const
{
   if (bdr_elem_dof)
   {
      bdr_elem_dof->GetRow(i, dofs);
      return;
   }
   FiniteElementSpace::GetBdrElementDofs(i, dofs);
   if (Conforming())
   {
      ApplyLDofSigns(dofs);
   }
}

int ParFiniteElementSpace::GetFaceDofs(int i, Array<int> &dofs,
                                       int variant) const
{
   if (face_dof && variant == 0)
   {
      face_dof->GetRow(i, dofs);
      return fec->GetOrder();
   }
   int p = FiniteElementSpace::GetFaceDofs(i, dofs, variant);
   if (Conforming())
   {
      ApplyLDofSigns(dofs);
   }
   return p;
}

const FiniteElement *ParFiniteElementSpace::GetFE(int i) const
{
   int ne = mesh->GetNE();
   if (i >= ne) { return GetFaceNbrFE(i - ne); }
   else { return FiniteElementSpace::GetFE(i); }
}

const Operator *ParFiniteElementSpace::GetFaceRestriction(
   ElementDofOrdering e_ordering, FaceType type, L2FaceValues mul) const
{
   const bool is_dg_space = IsDGSpace();
   const L2FaceValues m = (is_dg_space && mul==L2FaceValues::DoubleValued) ?
                          L2FaceValues::DoubleValued : L2FaceValues::SingleValued;
   auto key = std::make_tuple(is_dg_space, e_ordering, type, m);
   auto itr = L2F.find(key);
   if (itr != L2F.end())
   {
      return itr->second;
   }
   else
   {
      Operator* res;
      if (is_dg_space)
      {
         res = new ParL2FaceRestriction(*this, e_ordering, type, m);
      }
      else
      {
         res = new H1FaceRestriction(*this, e_ordering, type);
      }
      L2F[key] = res;
      return res;
   }
}

void ParFiniteElementSpace::GetSharedEdgeDofs(
   int group, int ei, Array<int> &dofs) const
{
   int l_edge, ori;
   MFEM_ASSERT(0 <= ei && ei < pmesh->GroupNEdges(group), "invalid edge index");
   pmesh->GroupEdge(group, ei, l_edge, ori);
   if (ori > 0) // ori = +1 or -1
   {
      GetEdgeDofs(l_edge, dofs);
   }
   else
   {
      Array<int> rdofs;
      fec->SubDofOrder(Geometry::SEGMENT, 1, 1, dofs);
      GetEdgeDofs(l_edge, rdofs);
      for (int i = 0; i < dofs.Size(); i++)
      {
         const int di = dofs[i];
         dofs[i] = (di >= 0) ? rdofs[di] : -1-rdofs[-1-di];
      }
   }
}

void ParFiniteElementSpace::GetSharedTriangleDofs(
   int group, int fi, Array<int> &dofs) const
{
   int l_face, ori;
   MFEM_ASSERT(0 <= fi && fi < pmesh->GroupNTriangles(group),
               "invalid triangular face index");
   pmesh->GroupTriangle(group, fi, l_face, ori);
   if (ori == 0)
   {
      GetFaceDofs(l_face, dofs);
   }
   else
   {
      Array<int> rdofs;
      fec->SubDofOrder(Geometry::TRIANGLE, 2, ori, dofs);
      GetFaceDofs(l_face, rdofs);
      for (int i = 0; i < dofs.Size(); i++)
      {
         const int di = dofs[i];
         dofs[i] = (di >= 0) ? rdofs[di] : -1-rdofs[-1-di];
      }
   }
}

void ParFiniteElementSpace::GetSharedQuadrilateralDofs(
   int group, int fi, Array<int> &dofs) const
{
   int l_face, ori;
   MFEM_ASSERT(0 <= fi && fi < pmesh->GroupNQuadrilaterals(group),
               "invalid quadrilateral face index");
   pmesh->GroupQuadrilateral(group, fi, l_face, ori);
   if (ori == 0)
   {
      GetFaceDofs(l_face, dofs);
   }
   else
   {
      Array<int> rdofs;
      fec->SubDofOrder(Geometry::SQUARE, 2, ori, dofs);
      GetFaceDofs(l_face, rdofs);
      for (int i = 0; i < dofs.Size(); i++)
      {
         const int di = dofs[i];
         dofs[i] = (di >= 0) ? rdofs[di] : -1-rdofs[-1-di];
      }
   }
}

void ParFiniteElementSpace::GetSharedTetrahedronDofs(
   int group, int fi, Array<int> &dofs) const
{
   int l_face, ori;
   MFEM_ASSERT(0 <= fi &&
               fi < pmesh->GroupNTetrahedra(group), "invalid face index");
   pmesh->GroupTetrahedron(group, fi, l_face, ori);
   if (ori == 0)
   {
      GetFaceDofs(l_face, dofs);
   }
   else
   {
      Array<int> rdofs;
      fec->SubDofOrder(pmesh->GetFaceBaseGeometry(l_face), 2, ori, dofs);
      GetFaceDofs(l_face, rdofs);
      for (int i = 0; i < dofs.Size(); i++)
      {
         const int di = dofs[i];
         dofs[i] = (di >= 0) ? rdofs[di] : -1-rdofs[-1-di];
      }
   }
}

void ParFiniteElementSpace::GenerateGlobalOffsets() const
{
   MFEM_ASSERT(Conforming(), "wrong code path");

   HYPRE_Int ldof[2];
   Array<HYPRE_Int> *offsets[2] = { &dof_offsets, &tdof_offsets };

   ldof[0] = GetVSize();
   ldof[1] = TrueVSize();

   pmesh->GenerateOffsets(2, ldof, offsets);

   if (HYPRE_AssumedPartitionCheck())
   {
      // communicate the neighbor offsets in tdof_nb_offsets
      GroupTopology &gt = GetGroupTopo();
      int nsize = gt.GetNumNeighbors()-1;
      MPI_Request *requests = new MPI_Request[2*nsize];
      MPI_Status  *statuses = new MPI_Status[2*nsize];
      tdof_nb_offsets.SetSize(nsize+1);
      tdof_nb_offsets[0] = tdof_offsets[0];

      // send and receive neighbors' local tdof offsets
      int request_counter = 0;
      for (int i = 1; i <= nsize; i++)
      {
         MPI_Irecv(&tdof_nb_offsets[i], 1, HYPRE_MPI_INT,
                   gt.GetNeighborRank(i), 5365, MyComm,
                   &requests[request_counter++]);
      }
      for (int i = 1; i <= nsize; i++)
      {
         MPI_Isend(&tdof_nb_offsets[0], 1, HYPRE_MPI_INT,
                   gt.GetNeighborRank(i), 5365, MyComm,
                   &requests[request_counter++]);
      }
      MPI_Waitall(request_counter, requests, statuses);

      delete [] statuses;
      delete [] requests;
   }
}

void ParFiniteElementSpace::Build_Dof_TrueDof_Matrix() const // matrix P
{
   MFEM_ASSERT(Conforming(), "wrong code path");

   if (P) { return; }

   int ldof  = GetVSize();
   int ltdof = TrueVSize();

   HYPRE_Int *i_diag = Memory<HYPRE_Int>(ldof+1);
   HYPRE_Int *j_diag = Memory<HYPRE_Int>(ltdof);
   int diag_counter;

   HYPRE_Int *i_offd = Memory<HYPRE_Int>(ldof+1);
   HYPRE_Int *j_offd = Memory<HYPRE_Int>(ldof-ltdof);
   int offd_counter;

   HYPRE_Int *cmap   = Memory<HYPRE_Int>(ldof-ltdof);

   HYPRE_Int *col_starts = GetTrueDofOffsets();
   HYPRE_Int *row_starts = GetDofOffsets();

   Array<Pair<HYPRE_Int, int> > cmap_j_offd(ldof-ltdof);

   i_diag[0] = i_offd[0] = 0;
   diag_counter = offd_counter = 0;
   for (int i = 0; i < ldof; i++)
   {
      int ltdof = GetLocalTDofNumber(i);
      if (ltdof >= 0)
      {
         j_diag[diag_counter++] = ltdof;
      }
      else
      {
         cmap_j_offd[offd_counter].one = GetGlobalTDofNumber(i);
         cmap_j_offd[offd_counter].two = offd_counter;
         offd_counter++;
      }
      i_diag[i+1] = diag_counter;
      i_offd[i+1] = offd_counter;
   }

   SortPairs<HYPRE_Int, int>(cmap_j_offd, offd_counter);

   for (int i = 0; i < offd_counter; i++)
   {
      cmap[i] = cmap_j_offd[i].one;
      j_offd[cmap_j_offd[i].two] = i;
   }

   P = new HypreParMatrix(MyComm, MyRank, NRanks, row_starts, col_starts,
                          i_diag, j_diag, i_offd, j_offd, cmap, offd_counter);

   SparseMatrix Pdiag;
   P->GetDiag(Pdiag);
   R = Transpose(Pdiag);
}

HypreParMatrix *ParFiniteElementSpace::GetPartialConformingInterpolation()
{
   HypreParMatrix *P_pc;
   Array<HYPRE_Int> P_pc_row_starts, P_pc_col_starts;
   BuildParallelConformingInterpolation(&P_pc, NULL, P_pc_row_starts,
                                        P_pc_col_starts, NULL, true);
   P_pc->CopyRowStarts();
   P_pc->CopyColStarts();
   return P_pc;
}

void ParFiniteElementSpace::DivideByGroupSize(double *vec)
{
   GroupTopology &gt = GetGroupTopo();
   for (int i = 0; i < ldof_group.Size(); i++)
   {
      if (gt.IAmMaster(ldof_group[i])) // we are the master
      {
         if (ldof_ltdof[i] >= 0) // see note below
         {
            vec[ldof_ltdof[i]] /= gt.GetGroupSize(ldof_group[i]);
         }
         // NOTE: in NC meshes, ldof_ltdof generated for the gtopo
         // groups by ConstructTrueDofs gets overwritten by
         // BuildParallelConformingInterpolation. Some DOFs that are
         // seen as true by the conforming code are actually slaves and
         // end up with a -1 in ldof_ltdof.
      }
   }
}

GroupCommunicator *ParFiniteElementSpace::ScalarGroupComm()
{
   GroupCommunicator *gc = new GroupCommunicator(GetGroupTopo());
   if (NURBSext)
   {
      gc->Create(pNURBSext()->ldof_group);
   }
   else
   {
      GetGroupComm(*gc, 0);
   }
   return gc;
}

void ParFiniteElementSpace::Synchronize(Array<int> &ldof_marker) const
{
   // For non-conforming mesh, synchronization is performed on the cut (aka
   // "partially conforming") space.

   MFEM_VERIFY(ldof_marker.Size() == GetVSize(), "invalid in/out array");

   // implement allreduce(|) as reduce(|) + broadcast
   gcomm->Reduce<int>(ldof_marker, GroupCommunicator::BitOR);
   gcomm->Bcast(ldof_marker);
}

void ParFiniteElementSpace::GetEssentialVDofs(const Array<int> &bdr_attr_is_ess,
                                              Array<int> &ess_dofs,
                                              int component) const
{
   FiniteElementSpace::GetEssentialVDofs(bdr_attr_is_ess, ess_dofs, component);

   if (Conforming())
   {
      // Make sure that processors without boundary elements mark
      // their boundary dofs (if they have any).
      Synchronize(ess_dofs);
   }
}

void ParFiniteElementSpace::GetEssentialTrueDofs(const Array<int>
                                                 &bdr_attr_is_ess,
                                                 Array<int> &ess_tdof_list,
                                                 int component)
{
   Array<int> ess_dofs, true_ess_dofs;

   GetEssentialVDofs(bdr_attr_is_ess, ess_dofs, component);
   GetRestrictionMatrix()->BooleanMult(ess_dofs, true_ess_dofs);

#ifdef MFEM_DEBUG
   // Verify that in boolean arithmetic: P^T ess_dofs = R ess_dofs.
   Array<int> true_ess_dofs2(true_ess_dofs.Size());
   HypreParMatrix *Pt = Dof_TrueDof_Matrix()->Transpose();
   const int *ess_dofs_data = ess_dofs.HostRead();
   Pt->BooleanMult(1, ess_dofs_data, 0, true_ess_dofs2);
   delete Pt;
   int counter = 0;
   const int *ted = true_ess_dofs.HostRead();
   for (int i = 0; i < true_ess_dofs.Size(); i++)
   {
      if (bool(ted[i]) != bool(true_ess_dofs2[i])) { counter++; }
   }
   MFEM_VERIFY(counter == 0, "internal MFEM error: counter = " << counter);
#endif

   MarkerToList(true_ess_dofs, ess_tdof_list);
}

int ParFiniteElementSpace::GetLocalTDofNumber(int ldof) const
{
   if (Nonconforming())
   {
      Dof_TrueDof_Matrix(); // make sure P has been built

      return ldof_ltdof[ldof]; // NOTE: contains -1 for slaves/DOFs we don't own
   }
   else
   {
      if (GetGroupTopo().IAmMaster(ldof_group[ldof]))
      {
         return ldof_ltdof[ldof];
      }
      else
      {
         return -1;
      }
   }
}

HYPRE_Int ParFiniteElementSpace::GetGlobalTDofNumber(int ldof) const
{
   if (Nonconforming())
   {
      MFEM_VERIFY(ldof_ltdof[ldof] >= 0, "ldof " << ldof << " not a true DOF.");

      return GetMyTDofOffset() + ldof_ltdof[ldof];
   }
   else
   {
      if (HYPRE_AssumedPartitionCheck())
      {
         return ldof_ltdof[ldof] +
                tdof_nb_offsets[GetGroupTopo().GetGroupMaster(ldof_group[ldof])];
      }
      else
      {
         return ldof_ltdof[ldof] +
                tdof_offsets[GetGroupTopo().GetGroupMasterRank(ldof_group[ldof])];
      }
   }
}

HYPRE_Int ParFiniteElementSpace::GetGlobalScalarTDofNumber(int sldof)
{
   if (Nonconforming())
   {
      MFEM_ABORT("Not implemented for NC mesh.");
   }

   if (HYPRE_AssumedPartitionCheck())
   {
      if (ordering == Ordering::byNODES)
      {
         return ldof_ltdof[sldof] +
                tdof_nb_offsets[GetGroupTopo().GetGroupMaster(
                                   ldof_group[sldof])] / vdim;
      }
      else
      {
         return (ldof_ltdof[sldof*vdim] +
                 tdof_nb_offsets[GetGroupTopo().GetGroupMaster(
                                    ldof_group[sldof*vdim])]) / vdim;
      }
   }

   if (ordering == Ordering::byNODES)
   {
      return ldof_ltdof[sldof] +
             tdof_offsets[GetGroupTopo().GetGroupMasterRank(
                             ldof_group[sldof])] / vdim;
   }
   else
   {
      return (ldof_ltdof[sldof*vdim] +
              tdof_offsets[GetGroupTopo().GetGroupMasterRank(
                              ldof_group[sldof*vdim])]) / vdim;
   }
}

HYPRE_Int ParFiniteElementSpace::GetMyDofOffset() const
{
   return HYPRE_AssumedPartitionCheck() ? dof_offsets[0] : dof_offsets[MyRank];
}

HYPRE_Int ParFiniteElementSpace::GetMyTDofOffset() const
{
   return HYPRE_AssumedPartitionCheck()? tdof_offsets[0] : tdof_offsets[MyRank];
}

const Operator *ParFiniteElementSpace::GetProlongationMatrix() const
{
   if (Conforming())
   {
      if (Pconf) { return Pconf; }

      if (NRanks == 1)
      {
         Pconf = new IdentityOperator(GetTrueVSize());
      }
      else
      {
         if (!Device::Allows(Backend::DEVICE_MASK))
         {
            Pconf = new ConformingProlongationOperator(*this);
         }
         else
         {
            Pconf = new DeviceConformingProlongationOperator(*this);
         }
      }
      return Pconf;
   }
   else
   {
      return Dof_TrueDof_Matrix();
   }
}

const Operator *ParFiniteElementSpace::GetRestrictionOperator() const
{
   if (Conforming())
   {
      if (Rconf) { return Rconf; }

      if (NRanks == 1)
      {
         R_transpose = new IdentityOperator(GetTrueVSize());
      }
      else
      {
         if (!Device::Allows(Backend::DEVICE_MASK))
         {
            R_transpose = new ConformingProlongationOperator(*this, true);
         }
         else
         {
            R_transpose =
               new DeviceConformingProlongationOperator(*this, true);
         }
      }
      Rconf = new TransposeOperator(R_transpose);
      return Rconf;
   }
   else
   {
      Dof_TrueDof_Matrix();
      R_transpose = new TransposeOperator(R);
      return R;
   }
}

const Operator *ParFiniteElementSpace::GetRestrictionTransposeOperator() const
{
   GetRestrictionOperator();
   return R_transpose;
}

void ParFiniteElementSpace::ExchangeFaceNbrData()
{
   if (num_face_nbr_dofs >= 0) { return; }

   pmesh->ExchangeFaceNbrData();

   int num_face_nbrs = pmesh->GetNFaceNeighbors();

   if (num_face_nbrs == 0)
   {
      num_face_nbr_dofs = 0;
      return;
   }

   MPI_Request *requests = new MPI_Request[2*num_face_nbrs];
   MPI_Request *send_requests = requests;
   MPI_Request *recv_requests = requests + num_face_nbrs;
   MPI_Status  *statuses = new MPI_Status[num_face_nbrs];

   Array<int> ldofs;
   Array<int> ldof_marker(GetVSize());
   ldof_marker = -1;

   Table send_nbr_elem_dof;

   send_nbr_elem_dof.MakeI(pmesh->send_face_nbr_elements.Size_of_connections());
   send_face_nbr_ldof.MakeI(num_face_nbrs);
   face_nbr_ldof.MakeI(num_face_nbrs);
   int *send_el_off = pmesh->send_face_nbr_elements.GetI();
   int *recv_el_off = pmesh->face_nbr_elements_offset;
   for (int fn = 0; fn < num_face_nbrs; fn++)
   {
      int *my_elems = pmesh->send_face_nbr_elements.GetRow(fn);
      int  num_my_elems = pmesh->send_face_nbr_elements.RowSize(fn);

      for (int i = 0; i < num_my_elems; i++)
      {
         GetElementVDofs(my_elems[i], ldofs);
         for (int j = 0; j < ldofs.Size(); j++)
         {
            int ldof = (ldofs[j] >= 0 ? ldofs[j] : -1-ldofs[j]);

            if (ldof_marker[ldof] != fn)
            {
               ldof_marker[ldof] = fn;
               send_face_nbr_ldof.AddAColumnInRow(fn);
            }
         }
         send_nbr_elem_dof.AddColumnsInRow(send_el_off[fn] + i, ldofs.Size());
      }

      int nbr_rank = pmesh->GetFaceNbrRank(fn);
      int tag = 0;
      MPI_Isend(&send_face_nbr_ldof.GetI()[fn], 1, MPI_INT, nbr_rank, tag,
                MyComm, &send_requests[fn]);

      MPI_Irecv(&face_nbr_ldof.GetI()[fn], 1, MPI_INT, nbr_rank, tag,
                MyComm, &recv_requests[fn]);
   }

   MPI_Waitall(num_face_nbrs, recv_requests, statuses);
   face_nbr_ldof.MakeJ();

   num_face_nbr_dofs = face_nbr_ldof.Size_of_connections();

   MPI_Waitall(num_face_nbrs, send_requests, statuses);
   send_face_nbr_ldof.MakeJ();

   // send/receive the I arrays of send_nbr_elem_dof/face_nbr_element_dof,
   // respectively (they contain the number of dofs for each face-neighbor
   // element)
   face_nbr_element_dof.MakeI(recv_el_off[num_face_nbrs]);

   int *send_I = send_nbr_elem_dof.GetI();
   int *recv_I = face_nbr_element_dof.GetI();
   for (int fn = 0; fn < num_face_nbrs; fn++)
   {
      int nbr_rank = pmesh->GetFaceNbrRank(fn);
      int tag = 0;
      MPI_Isend(send_I + send_el_off[fn], send_el_off[fn+1] - send_el_off[fn],
                MPI_INT, nbr_rank, tag, MyComm, &send_requests[fn]);

      MPI_Irecv(recv_I + recv_el_off[fn], recv_el_off[fn+1] - recv_el_off[fn],
                MPI_INT, nbr_rank, tag, MyComm, &recv_requests[fn]);
   }

   MPI_Waitall(num_face_nbrs, send_requests, statuses);
   send_nbr_elem_dof.MakeJ();

   ldof_marker = -1;

   for (int fn = 0; fn < num_face_nbrs; fn++)
   {
      int *my_elems = pmesh->send_face_nbr_elements.GetRow(fn);
      int  num_my_elems = pmesh->send_face_nbr_elements.RowSize(fn);

      for (int i = 0; i < num_my_elems; i++)
      {
         GetElementVDofs(my_elems[i], ldofs);
         for (int j = 0; j < ldofs.Size(); j++)
         {
            int ldof = (ldofs[j] >= 0 ? ldofs[j] : -1-ldofs[j]);

            if (ldof_marker[ldof] != fn)
            {
               ldof_marker[ldof] = fn;
               send_face_nbr_ldof.AddConnection(fn, ldofs[j]);
            }
         }
         send_nbr_elem_dof.AddConnections(
            send_el_off[fn] + i, ldofs, ldofs.Size());
      }
   }
   send_face_nbr_ldof.ShiftUpI();
   send_nbr_elem_dof.ShiftUpI();

   // convert the ldof indices in send_nbr_elem_dof
   int *send_J = send_nbr_elem_dof.GetJ();
   for (int fn = 0, j = 0; fn < num_face_nbrs; fn++)
   {
      int  num_ldofs = send_face_nbr_ldof.RowSize(fn);
      int *ldofs     = send_face_nbr_ldof.GetRow(fn);
      int  j_end     = send_I[send_el_off[fn+1]];

      for (int i = 0; i < num_ldofs; i++)
      {
         int ldof = (ldofs[i] >= 0 ? ldofs[i] : -1-ldofs[i]);
         ldof_marker[ldof] = i;
      }

      for ( ; j < j_end; j++)
      {
         int ldof = (send_J[j] >= 0 ? send_J[j] : -1-send_J[j]);
         send_J[j] = (send_J[j] >= 0 ? ldof_marker[ldof] : -1-ldof_marker[ldof]);
      }
   }

   MPI_Waitall(num_face_nbrs, recv_requests, statuses);
   face_nbr_element_dof.MakeJ();

   // send/receive the J arrays of send_nbr_elem_dof/face_nbr_element_dof,
   // respectively (they contain the element dofs in enumeration local for
   // the face-neighbor pair)
   int *recv_J = face_nbr_element_dof.GetJ();
   for (int fn = 0; fn < num_face_nbrs; fn++)
   {
      int nbr_rank = pmesh->GetFaceNbrRank(fn);
      int tag = 0;

      MPI_Isend(send_J + send_I[send_el_off[fn]],
                send_I[send_el_off[fn+1]] - send_I[send_el_off[fn]],
                MPI_INT, nbr_rank, tag, MyComm, &send_requests[fn]);

      MPI_Irecv(recv_J + recv_I[recv_el_off[fn]],
                recv_I[recv_el_off[fn+1]] - recv_I[recv_el_off[fn]],
                MPI_INT, nbr_rank, tag, MyComm, &recv_requests[fn]);
   }

   MPI_Waitall(num_face_nbrs, recv_requests, statuses);

   // shift the J array of face_nbr_element_dof
   for (int fn = 0, j = 0; fn < num_face_nbrs; fn++)
   {
      int shift = face_nbr_ldof.GetI()[fn];
      int j_end = recv_I[recv_el_off[fn+1]];

      for ( ; j < j_end; j++)
      {
         if (recv_J[j] >= 0)
         {
            recv_J[j] += shift;
         }
         else
         {
            recv_J[j] -= shift;
         }
      }
   }

   MPI_Waitall(num_face_nbrs, send_requests, statuses);

   // send/receive the J arrays of send_face_nbr_ldof/face_nbr_ldof,
   // respectively
   for (int fn = 0; fn < num_face_nbrs; fn++)
   {
      int nbr_rank = pmesh->GetFaceNbrRank(fn);
      int tag = 0;

      MPI_Isend(send_face_nbr_ldof.GetRow(fn),
                send_face_nbr_ldof.RowSize(fn),
                MPI_INT, nbr_rank, tag, MyComm, &send_requests[fn]);

      MPI_Irecv(face_nbr_ldof.GetRow(fn),
                face_nbr_ldof.RowSize(fn),
                MPI_INT, nbr_rank, tag, MyComm, &recv_requests[fn]);
   }

   MPI_Waitall(num_face_nbrs, recv_requests, statuses);
   MPI_Waitall(num_face_nbrs, send_requests, statuses);

   // send my_dof_offset (i.e. my_ldof_offset) to face neighbors and receive
   // their offset in dof_face_nbr_offsets, used to define face_nbr_glob_dof_map
   face_nbr_glob_dof_map.SetSize(num_face_nbr_dofs);
   Array<HYPRE_Int> dof_face_nbr_offsets(num_face_nbrs);
   HYPRE_Int my_dof_offset = GetMyDofOffset();
   for (int fn = 0; fn < num_face_nbrs; fn++)
   {
      int nbr_rank = pmesh->GetFaceNbrRank(fn);
      int tag = 0;

      MPI_Isend(&my_dof_offset, 1, HYPRE_MPI_INT, nbr_rank, tag,
                MyComm, &send_requests[fn]);

      MPI_Irecv(&dof_face_nbr_offsets[fn], 1, HYPRE_MPI_INT, nbr_rank, tag,
                MyComm, &recv_requests[fn]);
   }

   MPI_Waitall(num_face_nbrs, recv_requests, statuses);

   // set the array face_nbr_glob_dof_map which holds the global ldof indices of
   // the face-neighbor dofs
   for (int fn = 0, j = 0; fn < num_face_nbrs; fn++)
   {
      for (int j_end = face_nbr_ldof.GetI()[fn+1]; j < j_end; j++)
      {
         int ldof = face_nbr_ldof.GetJ()[j];
         if (ldof < 0)
         {
            ldof = -1-ldof;
         }

         face_nbr_glob_dof_map[j] = dof_face_nbr_offsets[fn] + ldof;
      }
   }

   MPI_Waitall(num_face_nbrs, send_requests, statuses);

   delete [] statuses;
   delete [] requests;
}

void ParFiniteElementSpace::GetFaceNbrElementVDofs(
   int i, Array<int> &vdofs) const
{
   face_nbr_element_dof.GetRow(i, vdofs);
}

void ParFiniteElementSpace::GetFaceNbrFaceVDofs(int i, Array<int> &vdofs) const
{
   // Works for NC mesh where 'i' is an index returned by
   // ParMesh::GetSharedFace() such that i >= Mesh::GetNumFaces(), i.e. 'i' is
   // the index of a ghost face.
   MFEM_ASSERT(Nonconforming() && i >= pmesh->GetNumFaces(), "");
   int el1, el2, inf1, inf2;
   pmesh->GetFaceElements(i, &el1, &el2);
   el2 = -1 - el2;
   pmesh->GetFaceInfos(i, &inf1, &inf2);
   MFEM_ASSERT(0 <= el2 && el2 < face_nbr_element_dof.Size(), "");
   const int nd = face_nbr_element_dof.RowSize(el2);
   const int *vol_vdofs = face_nbr_element_dof.GetRow(el2);
   const Element *face_nbr_el = pmesh->face_nbr_elements[el2];
   Geometry::Type geom = face_nbr_el->GetGeometryType();
   const int face_dim = Geometry::Dimension[geom]-1;

   fec->SubDofOrder(geom, face_dim, inf2, vdofs);
   // Convert local dofs to local vdofs.
   Ordering::DofsToVDofs<Ordering::byNODES>(nd/vdim, vdim, vdofs);
   // Convert local vdofs to global vdofs.
   for (int j = 0; j < vdofs.Size(); j++)
   {
      const int ldof = vdofs[j];
      vdofs[j] = (ldof >= 0) ? vol_vdofs[ldof] : -1-vol_vdofs[-1-ldof];
   }
}

const FiniteElement *ParFiniteElementSpace::GetFaceNbrFE(int i) const
{
   const FiniteElement *FE =
      fec->FiniteElementForGeometry(
         pmesh->face_nbr_elements[i]->GetGeometryType());

   if (NURBSext)
   {
      mfem_error("ParFiniteElementSpace::GetFaceNbrFE"
                 " does not support NURBS!");
   }
   return FE;
}

const FiniteElement *ParFiniteElementSpace::GetFaceNbrFaceFE(int i) const
{
   // Works for NC mesh where 'i' is an index returned by
   // ParMesh::GetSharedFace() such that i >= Mesh::GetNumFaces(), i.e. 'i' is
   // the index of a ghost face.
   // Works in tandem with GetFaceNbrFaceVDofs() defined above.

   MFEM_ASSERT(Nonconforming() && !NURBSext, "");
   Geometry::Type face_geom = pmesh->GetFaceGeometryType(i);
   return fec->FiniteElementForGeometry(face_geom);
}

void ParFiniteElementSpace::Lose_Dof_TrueDof_Matrix()
{
   hypre_ParCSRMatrix *csrP = (hypre_ParCSRMatrix*)(*P);
   hypre_ParCSRMatrixOwnsRowStarts(csrP) = 1;
   hypre_ParCSRMatrixOwnsColStarts(csrP) = 1;
   P -> StealData();
   dof_offsets.LoseData();
   tdof_offsets.LoseData();
}

void ParFiniteElementSpace::ConstructTrueDofs()
{
   int i, gr, n = GetVSize();
   GroupTopology &gt = pmesh->gtopo;
   gcomm = new GroupCommunicator(gt);
   Table &group_ldof = gcomm->GroupLDofTable();

   GetGroupComm(*gcomm, 1, &ldof_sign);

   // Define ldof_group and mark ldof_ltdof with
   //   -1 for ldof that is ours
   //   -2 for ldof that is in a group with another master
   ldof_group.SetSize(n);
   ldof_ltdof.SetSize(n);
   ldof_group = 0;
   ldof_ltdof = -1;

   for (gr = 1; gr < group_ldof.Size(); gr++)
   {
      const int *ldofs = group_ldof.GetRow(gr);
      const int nldofs = group_ldof.RowSize(gr);
      for (i = 0; i < nldofs; i++)
      {
         ldof_group[ldofs[i]] = gr;
      }

      if (!gt.IAmMaster(gr)) // we are not the master
      {
         for (i = 0; i < nldofs; i++)
         {
            ldof_ltdof[ldofs[i]] = -2;
         }
      }
   }

   // count ltdof_size
   ltdof_size = 0;
   for (i = 0; i < n; i++)
   {
      if (ldof_ltdof[i] == -1)
      {
         ldof_ltdof[i] = ltdof_size++;
      }
   }
   gcomm->SetLTDofTable(ldof_ltdof);

   // have the group masters broadcast their ltdofs to the rest of the group
   gcomm->Bcast(ldof_ltdof);
}

void ParFiniteElementSpace::ConstructTrueNURBSDofs()
{
   int n = GetVSize();
   GroupTopology &gt = pNURBSext()->gtopo;
   gcomm = new GroupCommunicator(gt);

   // pNURBSext()->ldof_group is for scalar space!
   if (vdim == 1)
   {
      ldof_group.MakeRef(pNURBSext()->ldof_group);
   }
   else
   {
      const int *scalar_ldof_group = pNURBSext()->ldof_group;
      ldof_group.SetSize(n);
      for (int i = 0; i < n; i++)
      {
         ldof_group[i] = scalar_ldof_group[VDofToDof(i)];
      }
   }

   gcomm->Create(ldof_group);

   // ldof_sign.SetSize(n);
   // ldof_sign = 1;
   ldof_sign.DeleteAll();

   ltdof_size = 0;
   ldof_ltdof.SetSize(n);
   for (int i = 0; i < n; i++)
   {
      if (gt.IAmMaster(ldof_group[i]))
      {
         ldof_ltdof[i] = ltdof_size;
         ltdof_size++;
      }
      else
      {
         ldof_ltdof[i] = -2;
      }
   }
   gcomm->SetLTDofTable(ldof_ltdof);

   // have the group masters broadcast their ltdofs to the rest of the group
   gcomm->Bcast(ldof_ltdof);
}

void ParFiniteElementSpace::GetGhostVertexDofs(const MeshId &id,
                                               Array<int> &dofs) const
{
   int nv = fec->DofForGeometry(Geometry::POINT);
   dofs.SetSize(nv);
   for (int j = 0; j < nv; j++)
   {
      dofs[j] = ndofs + nv*id.index + j;
   }
}

void ParFiniteElementSpace::GetGhostEdgeDofs(const MeshId &edge_id,
                                             Array<int> &dofs) const
{
   int nv = fec->DofForGeometry(Geometry::POINT);
   int ne = fec->DofForGeometry(Geometry::SEGMENT);
   dofs.SetSize(2*nv + ne);

   int V[2], ghost = pncmesh->GetNVertices();
   pmesh->pncmesh->GetEdgeVertices(edge_id, V);

   for (int i = 0; i < 2; i++)
   {
      int k = (V[i] < ghost) ? V[i]*nv : (ndofs + (V[i] - ghost)*nv);
      for (int j = 0; j < nv; j++)
      {
         dofs[i*nv + j] = k++;
      }
   }

   int k = ndofs + ngvdofs + (edge_id.index - pncmesh->GetNEdges())*ne;
   for (int j = 0; j < ne; j++)
   {
      dofs[2*nv + j] = k++;
   }
}

void ParFiniteElementSpace::GetGhostFaceDofs(const MeshId &face_id,
                                             Array<int> &dofs) const
{
   int nfv, V[4], E[4], Eo[4];
   nfv = pmesh->pncmesh->GetFaceVerticesEdges(face_id, V, E, Eo);

   int nv = fec->DofForGeometry(Geometry::POINT);
   int ne = fec->DofForGeometry(Geometry::SEGMENT);
   int nf_tri = fec->DofForGeometry(Geometry::TRIANGLE);
   int nf_quad = fec->DofForGeometry(Geometry::SQUARE);
   int nf = (nfv == 3) ? nf_tri : nf_quad;

   dofs.SetSize(nfv*(nv + ne) + nf);

   int offset = 0;
   for (int i = 0; i < nfv; i++)
   {
      int ghost = pncmesh->GetNVertices();
      int first = (V[i] < ghost) ? V[i]*nv : (ndofs + (V[i] - ghost)*nv);
      for (int j = 0; j < nv; j++)
      {
         dofs[offset++] = first + j;
      }
   }

   for (int i = 0; i < nfv; i++)
   {
      int ghost = pncmesh->GetNEdges();
      int first = (E[i] < ghost) ? nvdofs + E[i]*ne
                  /*          */ : ndofs + ngvdofs + (E[i] - ghost)*ne;
      const int *ind = fec->DofOrderForOrientation(Geometry::SEGMENT, Eo[i]);
      for (int j = 0; j < ne; j++)
      {
         dofs[offset++] = (ind[j] >= 0) ? (first + ind[j])
                          /*         */ : (-1 - (first + (-1 - ind[j])));
      }
   }

   const int ghost_face_index = face_id.index - pncmesh->GetNFaces();
   int first = ndofs + ngvdofs + ngedofs + nf_quad*ghost_face_index;

   for (int j = 0; j < nf; j++)
   {
      dofs[offset++] = first + j;
   }
}

void ParFiniteElementSpace::GetGhostFaceDofs4D(const MeshId &face_id,
                                               Array<int> &dofs) const
{
   MFEM_ASSERT(mesh->GetFaceBaseGeometry(0) == Geometry::TETRAHEDRON, "");

   int nv = fec->DofForGeometry(Geometry::POINT);
   int ne = fec->DofForGeometry(Geometry::SEGMENT);
   int np = fec->DofForGeometry(Geometry::TRIANGLE);
   int nf = fec->DofForGeometry(Geometry::TETRAHEDRON);
   dofs.SetSize(4*nv + 6*ne + 4*np + nf);

   int V[4], E[6], Eo[6], P[4], Po[4];
   pmesh->pncmesh->GetFaceVerticesEdgesPlanars(face_id, V, E, Eo, P, Po);

   int offset = 0;
   for (int i = 0; i < 4; i++)
   {
      int ghost = pncmesh->GetNVertices();
      int first = (V[i] < ghost) ? V[i]*nv : (ndofs + (V[i] - ghost)*nv);
      for (int j = 0; j < nv; j++)
      {
         dofs[offset++] = first + j;
      }
   }

   for (int i = 0; i < 6; i++)
   {
      int ghost = pncmesh->GetNEdges();
      int first = (E[i] < ghost) ? nvdofs + E[i]*ne
                  /*          */ : ndofs + ngvdofs + (E[i] - ghost)*ne;
      const int *ind = fec->DofOrderForOrientation(Geometry::SEGMENT, Eo[i]);
      for (int j = 0; j < ne; j++)
      {
         dofs[offset++] = (ind[j] >= 0) ? (first + ind[j])
                          /*         */ : (-1 - (first + (-1 - ind[j])));
      }
   }

   for (int i = 0; i < 4; i++)
   {
      // TODO higher order
      int ghost = pncmesh->GetNPlanars();
      int first = (P[i] < ghost) ? nvdofs + nedofs +  P[i]*np
                  /*          */ : ndofs + ngvdofs + nedofs + ngedofs +  (P[i] - ghost)*np;
      //      const int *ind = fec->DofOrderForOrientation(Geometry::SEGMENT, Eo[i]);
      for (int j = 0; j < np; j++)
      {
         dofs[offset++] = first + j;
      }
   }

   int first = ndofs + ngvdofs + ngedofs +
               (face_id.index - pncmesh->GetNFaces())*nf;
   for (int j = 0; j < nf; j++)
   {
      dofs[offset++] = first + j;
   }
}

void ParFiniteElementSpace::GetGhostPlanarDofs(const MeshId &planar_id,
                                               Array<int> &dofs) const
{
   MFEM_ASSERT(mesh->GetPlanarBaseGeometry(0) == Geometry::TRIANGLE, "");

   int nv = fec->DofForGeometry(Geometry::POINT);
   int ne = fec->DofForGeometry(Geometry::SEGMENT);
   int np = fec->DofForGeometry(Geometry::TRIANGLE);
   dofs.SetSize(3*nv + 3*ne + np);

   int V[3], E[3], Eo[3];
   pmesh->pncmesh->GetPlanarVerticesEdges(planar_id, V, E, Eo);

   int offset = 0;
   for (int i = 0; i < 3; i++)
   {
      int ghost = pncmesh->GetNVertices();
      int first = (V[i] < ghost) ? V[i]*nv : (ndofs + (V[i] - ghost)*nv);
      for (int j = 0; j < nv; j++)
      {
         dofs[offset++] = first + j;
      }
   }

   for (int i = 0; i < 3; i++)
   {
      int ghost = pncmesh->GetNEdges();
      int first = (E[i] < ghost) ? nvdofs + E[i]*ne
                  /*          */ : ndofs + ngvdofs + (E[i] - ghost)*ne;
      const int *ind = fec->DofOrderForOrientation(Geometry::SEGMENT, Eo[i]);
      for (int j = 0; j < ne; j++)
      {
         dofs[offset++] = (ind[j] >= 0) ? (first + ind[j])
                          /*         */ : (-1 - (first + (-1 - ind[j])));
      }
   }

   int first = ndofs + ngvdofs + ngedofs +
               (planar_id.index - pncmesh->GetNPlanars())*np;
   for (int j = 0; j < np; j++)
   {
      dofs[offset++] = first + j;
   }
}


void ParFiniteElementSpace::GetGhostDofs(int entity, const MeshId &id,
                                         Array<int> &dofs) const
{
   // helper to get ghost vertex, ghost edge or ghost face DOFs
   switch (entity)
   {
      case 0: GetGhostVertexDofs(id, dofs); break;
      case 1: GetGhostEdgeDofs(id, dofs); break;
      case 2: GetGhostFaceDofs(id, dofs); break;
   }
}

void ParFiniteElementSpace::GetGhostDofs4D(int entity, const MeshId &id,
                                           Array<int> &dofs) const
{
   // helper to get ghost vertex, ghost edge or ghost face DOFs
   switch (entity)
   {
      case 0: GetGhostVertexDofs(id, dofs); break;
      case 1: GetGhostEdgeDofs(id, dofs); break;
      case 2: GetGhostPlanarDofs(id, dofs); break;
      case 3: GetGhostFaceDofs4D(id, dofs); break;
   }
}

void ParFiniteElementSpace::GetBareDofs(int entity, int index,
                                        Array<int> &dofs) const
{
   int ned, ghost, first;
   switch (entity)
   {
      case 0:
         ned = fec->DofForGeometry(Geometry::POINT);
         ghost = pncmesh->GetNVertices();
         first = (index < ghost)
                 ? index*ned // regular vertex
                 : ndofs + (index - ghost)*ned; // ghost vertex
         break;

      case 1:
         ned = fec->DofForGeometry(Geometry::SEGMENT);
         ghost = pncmesh->GetNEdges();
         first = (index < ghost)
                 ? nvdofs + index*ned // regular edge
                 : ndofs + ngvdofs + (index - ghost)*ned; // ghost edge
         break;

      default:
         Geometry::Type geom = pncmesh->GetFaceGeometry(index);
         MFEM_ASSERT(geom == Geometry::SQUARE ||
                     geom == Geometry::TRIANGLE, "");

         ned = fec->DofForGeometry(geom);
         ghost = pncmesh->GetNFaces();

         if (index < ghost) // regular face
         {
            first = nvdofs + nedofs + FirstFaceDof(index);
         }
         else // ghost face
         {
            index -= ghost;
            int stride = fec->DofForGeometry(Geometry::SQUARE);
            first = ndofs + ngvdofs + ngedofs + index*stride;
         }
         break;
   }

   dofs.SetSize(ned);
   for (int i = 0; i < ned; i++)
   {
      dofs[i] = first + i;
   }
}

void ParFiniteElementSpace::GetBareDofs4D(int entity, int index,
                                          Array<int> &dofs) const
{
   int ned, ghost, first;
   switch (entity)
   {
      case 0:
         ned = fec->DofForGeometry(Geometry::POINT);
         ghost = pncmesh->GetNVertices();
         first = (index < ghost)
                 ? index*ned // regular vertex
                 : ndofs + (index - ghost)*ned; // ghost vertex
         break;

      case 1:
         ned = fec->DofForGeometry(Geometry::SEGMENT);
         ghost = pncmesh->GetNEdges();
         first = (index < ghost)
                 ? nvdofs + index*ned // regular edge
                 : ndofs + ngvdofs + (index - ghost)*ned; // ghost edge
         break;

      case 2:
         ned = fec->DofForGeometry(mesh->GetPlanarBaseGeometry(0));
         ghost = pncmesh->GetNPlanars();
         first = (index < ghost)
                 ? nvdofs + nedofs + index*ned
                 : ndofs + ngvdofs + ngedofs + (index - ghost)*ned;
         break;

      default:
         ned = fec->DofForGeometry(mesh->GetFaceBaseGeometry(0));
         ghost = pncmesh->GetNFaces();
         first = (index < ghost)
                 ? nvdofs + nedofs + npdofs + index*ned // regular face
                 : ndofs + ngvdofs + ngedofs + ngpdofs + (index - ghost)*ned; // ghost
         break;
   }

   dofs.SetSize(ned);
   for (int i = 0; i < ned; i++)
   {
      dofs[i] = first + i;
   }
}


int ParFiniteElementSpace::PackDof(int entity, int index, int edof) const
{
   // DOFs are ordered as follows:
   // vertices | edges | faces | internal | ghost vert. | g. edges | g. faces

   int ghost, ned;
   switch (entity)
   {
      case 0:
         ghost = pncmesh->GetNVertices();
         ned = fec->DofForGeometry(Geometry::POINT);

         return (index < ghost)
                ? index*ned + edof // regular vertex
                : ndofs + (index - ghost)*ned + edof; // ghost vertex

      case 1:
         ghost = pncmesh->GetNEdges();
         ned = fec->DofForGeometry(Geometry::SEGMENT);

         return (index < ghost)
                ? nvdofs + index*ned + edof // regular edge
                : ndofs + ngvdofs + (index - ghost)*ned + edof; // ghost edge

      default:
         ghost = pncmesh->GetNFaces();
         ned = fec->DofForGeometry(pncmesh->GetFaceGeometry(index));

         if (index < ghost) // regular face
         {
            return nvdofs + nedofs + FirstFaceDof(index) + edof;
         }
         else // ghost face
         {
            index -= ghost;
            int stride = fec->DofForGeometry(Geometry::SQUARE);
            return ndofs + ngvdofs + ngedofs + index*stride + edof;
         }
   }
}

static int bisect(const int* array, int size, int value)
{
   const int* end = array + size;
   const int* pos = std::lower_bound(array, end, value);
   MFEM_VERIFY(pos != end, "value not found");
   return pos - array;
}

/** Dissect a DOF number to obtain the entity type (0=vertex, 1=edge, 2=face),
 *  entity index and the DOF number within the entity.
 */
void ParFiniteElementSpace::UnpackDof(int dof,
                                      int &entity, int &index, int &edof) const
{
   MFEM_VERIFY(dof >= 0, "");
   if (dof < ndofs)
   {
      if (dof < nvdofs) // regular vertex
      {
         int nv = fec->DofForGeometry(Geometry::POINT);
         entity = 0, index = dof / nv, edof = dof % nv;
         return;
      }
      dof -= nvdofs;
      if (dof < nedofs) // regular edge
      {
         int ne = fec->DofForGeometry(Geometry::SEGMENT);
         entity = 1, index = dof / ne, edof = dof % ne;
         return;
      }
      dof -= nedofs;
      if (dof < nfdofs) // regular face
      {
         if (uni_fdof >= 0) // uniform faces
         {
            int nf = fec->DofForGeometry(pncmesh->GetFaceGeometry(0));
            index = dof / nf, edof = dof % nf;
         }
         else // mixed faces or var-order space
         {
            const Table &table = var_face_dofs;
            MFEM_ASSERT(table.Size(), "");
            int jpos = bisect(table.GetJ(), table.Size_of_connections(), dof);
            index = bisect(table.GetI(), table.Size(), jpos);
            edof = dof - table.GetRow(index)[0];
         }
         entity = 2;
         return;
      }
      MFEM_ABORT("Cannot unpack internal DOF");
   }
   else
   {
      dof -= ndofs;
      if (dof < ngvdofs) // ghost vertex
      {
         int nv = fec->DofForGeometry(Geometry::POINT);
         entity = 0, index = pncmesh->GetNVertices() + dof / nv, edof = dof % nv;
         return;
      }
      dof -= ngvdofs;
      if (dof < ngedofs) // ghost edge
      {
         int ne = fec->DofForGeometry(Geometry::SEGMENT);
         entity = 1, index = pncmesh->GetNEdges() + dof / ne, edof = dof % ne;
         return;
      }
      dof -= ngedofs;
      if (dof < ngfdofs) // ghost face
      {
         int stride = fec->DofForGeometry(Geometry::SQUARE);
         index = pncmesh->GetNFaces() + dof / stride, edof = dof % stride;
         entity = 2;
         return;
      }
      MFEM_ABORT("Out of range DOF.");
   }
}

/** Represents an element of the P matrix. The column number is global and
 *  corresponds to vector dimension 0. The other dimension columns are offset
 *  by 'stride'.
 */
struct PMatrixElement
{
   HYPRE_Int column, stride;
   double value;

   PMatrixElement(HYPRE_Int col = 0, HYPRE_Int str = 0, double val = 0)
      : column(col), stride(str), value(val) {}

   bool operator<(const PMatrixElement &other) const
   { return column < other.column; }

   typedef std::vector<PMatrixElement> List;
};

/** Represents one row of the P matrix, for the construction code below.
 *  The row is complete: diagonal and offdiagonal elements are not distinguished.
 */
struct PMatrixRow
{
   PMatrixElement::List elems;

   /// Add other row, times 'coef'.
   void AddRow(const PMatrixRow &other, double coef)
   {
      elems.reserve(elems.size() + other.elems.size());
      for (unsigned i = 0; i < other.elems.size(); i++)
      {
         const PMatrixElement &oei = other.elems[i];
         elems.push_back(
            PMatrixElement(oei.column, oei.stride, coef * oei.value));
      }
   }

   /// Remove duplicate columns and sum their values.
   void Collapse()
   {
      if (!elems.size()) { return; }
      std::sort(elems.begin(), elems.end());

      int j = 0;
      for (unsigned i = 1; i < elems.size(); i++)
      {
         if (elems[j].column == elems[i].column)
         {
            elems[j].value += elems[i].value;
         }
         else
         {
            elems[++j] = elems[i];
         }
      }
      elems.resize(j+1);
   }

   void write(std::ostream &os, double sign) const
   {
      bin_io::write<int>(os, elems.size());
      for (unsigned i = 0; i < elems.size(); i++)
      {
         const PMatrixElement &e = elems[i];
         bin_io::write<HYPRE_Int>(os, e.column);
         bin_io::write<int>(os, e.stride); // truncate HYPRE_Int -> int
         bin_io::write<double>(os, e.value * sign);
      }
   }

   void read(std::istream &is, double sign)
   {
      elems.resize(bin_io::read<int>(is));
      for (unsigned i = 0; i < elems.size(); i++)
      {
         PMatrixElement &e = elems[i];
         e.column = bin_io::read<HYPRE_Int>(is);
         e.stride = bin_io::read<int>(is);
         e.value = bin_io::read<double>(is) * sign;
      }
   }
};

/** Represents a message to another processor containing P matrix rows.
 *  Used by ParFiniteElementSpace::ParallelConformingInterpolation.
 */
class NeighborRowMessage : public VarMessage<314>
{
public:
   typedef NCMesh::MeshId MeshId;
   typedef ParNCMesh::GroupId GroupId;

   struct RowInfo
   {
      int entity, index, edof;
      GroupId group;
      PMatrixRow row;

      RowInfo(int ent, int idx, int edof, GroupId grp, const PMatrixRow &row)
         : entity(ent), index(idx), edof(edof), group(grp), row(row) {}

      RowInfo(int ent, int idx, int edof, GroupId grp)
         : entity(ent), index(idx), edof(edof), group(grp) {}

      typedef std::vector<RowInfo> List;
   };

   NeighborRowMessage() : pncmesh(NULL) {}

   void AddRow(int entity, int index, int edof, GroupId group,
               const PMatrixRow &row)
   {
      rows.push_back(RowInfo(entity, index, edof, group, row));
   }

   const RowInfo::List& GetRows() const { return rows; }

   void SetNCMesh(ParNCMesh* pnc) { pncmesh = pnc; }
   void SetFEC(const FiniteElementCollection* fec) { this->fec = fec; }

   typedef std::map<int, NeighborRowMessage> Map;

protected:
   RowInfo::List rows;

   ParNCMesh *pncmesh;
   const FiniteElementCollection* fec;

   virtual void Encode(int rank);
   virtual void Decode(int);
};


void NeighborRowMessage::Encode(int rank)
{
   std::ostringstream stream;

   Array<MeshId> ent_ids[3];
   Array<GroupId> group_ids[3];
   Array<int> row_idx[3];

   // encode MeshIds and groups
   for (unsigned i = 0; i < rows.size(); i++)
   {
      const RowInfo &ri = rows[i];
      const MeshId &id = pncmesh->GetNCList(ri.entity).LookUp(ri.index);
      ent_ids[ri.entity].Append(id);
      row_idx[ri.entity].Append(i);
      group_ids[ri.entity].Append(ri.group);
   }

   Array<GroupId> all_group_ids;
   all_group_ids.Reserve(rows.size());
   for (int i = 0; i < 3; i++)
   {
      all_group_ids.Append(group_ids[i]);
   }

   pncmesh->AdjustMeshIds(ent_ids, rank);
   pncmesh->EncodeMeshIds(stream, ent_ids);
   pncmesh->EncodeGroups(stream, all_group_ids);

   // write all rows to the stream
   for (int ent = 0; ent < 3; ent++)
   {
      const Array<MeshId> &ids = ent_ids[ent];
      for (int i = 0; i < ids.Size(); i++)
      {
         const MeshId &id = ids[i];
         const RowInfo &ri = rows[row_idx[ent][i]];
         MFEM_ASSERT(ent == ri.entity, "");

#ifdef MFEM_DEBUG_PMATRIX
         mfem::out << "Rank " << pncmesh->MyRank << " sending to " << rank
                   << ": ent " << ri.entity << ", index " << ri.index
                   << ", edof " << ri.edof << " (id " << id.element << "/"
                   << int(id.local) << ")" << std::endl;
#endif

         // handle orientation and sign change
         int edof = ri.edof;
         double s = 1.0;
         if (ent == 1)
         {
            int eo = pncmesh->GetEdgeNCOrientation(id);
            const int* ind = fec->DofOrderForOrientation(Geometry::SEGMENT, eo);
            if ((edof = ind[edof]) < 0)
            {
               edof = -1 - edof;
               s = -1;
            }
         }

         bin_io::write<int>(stream, edof);
         ri.row.write(stream, s);
      }
   }

   rows.clear();
   stream.str().swap(data);
}

void NeighborRowMessage::Decode(int rank)
{
   std::istringstream stream(data);

   Array<MeshId> ent_ids[3];
   Array<GroupId> group_ids;

   // decode vertex/edge/face IDs and groups
   pncmesh->DecodeMeshIds(stream, ent_ids);
   pncmesh->DecodeGroups(stream, group_ids);

   int nrows = ent_ids[0].Size() + ent_ids[1].Size() + ent_ids[2].Size();
   MFEM_ASSERT(nrows == group_ids.Size(), "");

   rows.clear();
   rows.reserve(nrows);

   // read rows
   for (int ent = 0, gi = 0; ent < 3; ent++)
   {
      const Array<MeshId> &ids = ent_ids[ent];
      for (int i = 0; i < ids.Size(); i++)
      {
         const MeshId &id = ids[i];
         int edof = bin_io::read<int>(stream);

         // handle orientation and sign change
         const int *ind = NULL;
         if (ent == 1)
         {
            int eo = pncmesh->GetEdgeNCOrientation(id);
            ind = fec->DofOrderForOrientation(Geometry::SEGMENT, eo);
         }
         else if (ent == 2)
         {
            Geometry::Type geom = pncmesh->GetFaceGeometry(id.index);
            int fo = pncmesh->GetFaceOrientation(id.index);
            ind = fec->DofOrderForOrientation(geom, fo);
         }

         double s = 1.0;
         if (ind && (edof = ind[edof]) < 0)
         {
            edof = -1 - edof;
            s = -1.0;
         }

         rows.push_back(RowInfo(ent, id.index, edof, group_ids[gi++]));
         rows.back().row.read(stream, s);

#ifdef MFEM_DEBUG_PMATRIX
         mfem::out << "Rank " << pncmesh->MyRank << " receiving from " << rank
                   << ": ent " << rows.back().entity << ", index "
                   << rows.back().index << ", edof " << rows.back().edof
                   << std::endl;
#endif
      }
   }
}

void
ParFiniteElementSpace::ScheduleSendRow(const PMatrixRow &row, int dof,
                                       GroupId group_id,
                                       NeighborRowMessage::Map &send_msg) const
{
   int ent, idx, edof;
   UnpackDof(dof, ent, idx, edof);

   const ParNCMesh::CommGroup &group = pncmesh->GetGroup(group_id);
   for (unsigned i = 0; i < group.size(); i++)
   {
      int rank = group[i];
      if (rank != MyRank)
      {
         NeighborRowMessage &msg = send_msg[rank];
         msg.AddRow(ent, idx, edof, group_id, row);
         msg.SetNCMesh(pncmesh);
         msg.SetFEC(fec);
#ifdef MFEM_PMATRIX_STATS
         n_rows_sent++;
#endif
      }
   }
}

void ParFiniteElementSpace::ForwardRow(const PMatrixRow &row, int dof,
                                       GroupId group_sent_id, GroupId group_id,
                                       NeighborRowMessage::Map &send_msg) const
{
   int ent, idx, edof;
   UnpackDof(dof, ent, idx, edof);

   const ParNCMesh::CommGroup &group = pncmesh->GetGroup(group_id);
   for (unsigned i = 0; i < group.size(); i++)
   {
      int rank = group[i];
      if (rank != MyRank && !pncmesh->GroupContains(group_sent_id, rank))
      {
         NeighborRowMessage &msg = send_msg[rank];
         GroupId invalid = -1; // to prevent forwarding again
         msg.AddRow(ent, idx, edof, invalid, row);
         msg.SetNCMesh(pncmesh);
         msg.SetFEC(fec);
#ifdef MFEM_PMATRIX_STATS
         n_rows_fwd++;
#endif
#ifdef MFEM_DEBUG_PMATRIX
         mfem::out << "Rank " << pncmesh->GetMyRank() << " forwarding to "
                   << rank << ": ent " << ent << ", index" << idx
                   << ", edof " << edof << std::endl;
#endif
      }
   }
}

#ifdef MFEM_DEBUG_PMATRIX
void ParFiniteElementSpace
::DebugDumpDOFs(std::ostream &os,
                const SparseMatrix &deps,
                const Array<GroupId> &dof_group,
                const Array<GroupId> &dof_owner,
                const Array<bool> &finalized) const
{
   for (int i = 0; i < dof_group.Size(); i++)
   {
      os << i << ": ";
      if (i < (nvdofs + nedofs + nfdofs) || i >= ndofs)
      {
         int ent, idx, edof;
         UnpackDof(i, ent, idx, edof);

         os << edof << " @ ";
         if (i > ndofs) { os << "ghost "; }
         switch (ent)
         {
            case 0: os << "vertex "; break;
            case 1: os << "edge "; break;
            default: os << "face "; break;
         }
         os << idx << "; ";

         if (i < deps.Height() && deps.RowSize(i))
         {
            os << "depends on ";
            for (int j = 0; j < deps.RowSize(i); j++)
            {
               os << deps.GetRowColumns(i)[j] << " ("
                  << deps.GetRowEntries(i)[j] << ")";
               if (j < deps.RowSize(i)-1) { os << ", "; }
            }
            os << "; ";
         }
         else
         {
            os << "no deps; ";
         }

         os << "group " << dof_group[i] << " (";
         const ParNCMesh::CommGroup &g = pncmesh->GetGroup(dof_group[i]);
         for (unsigned j = 0; j < g.size(); j++)
         {
            if (j) { os << ", "; }
            os << g[j];
         }

         os << "), owner " << dof_owner[i] << " (rank "
            << pncmesh->GetGroup(dof_owner[i])[0] << "); "
            << (finalized[i] ? "finalized" : "NOT finalized");
      }
      else
      {
         os << "internal";
      }
      os << "\n";
   }
}
#endif

int ParFiniteElementSpace
::BuildParallelConformingInterpolation(HypreParMatrix **P, SparseMatrix **R,
                                       Array<HYPRE_Int> &dof_offs,
                                       Array<HYPRE_Int> &tdof_offs,
                                       Array<int> *dof_tdof,
                                       bool partial) const
{
   bool dg = (nvdofs == 0 && nedofs == 0 && nfdofs == 0 && npdofs == 0);
   int max_entity = (pmesh->Dimension() ==4) ? 3 : 2;

#ifdef MFEM_PMATRIX_STATS
   n_msgs_sent = n_msgs_recv = 0;
   n_rows_sent = n_rows_recv = n_rows_fwd = 0;
#endif

   // *** STEP 1: build master-slave dependency lists ***

   int total_dofs = ndofs + ngdofs;
   SparseMatrix deps(ndofs, total_dofs);

   if (!dg && !partial)
   {
      Array<int> master_dofs, slave_dofs;

      // loop through *all* master edges/faces, constrain their slaves
      for (int entity = 0; entity <= max_entity; entity++)
      {
         const NCMesh::NCList &list = pncmesh->GetNCList(entity);
         if (!list.masters.Size()) { continue; }

         IsoparametricTransformation T;
<<<<<<< HEAD
         if (pmesh->Dimension() <= 3)
         {
            if (entity > 1) { T.SetFE(&QuadrilateralFE); }
            else { T.SetFE(&SegmentFE); }
         }
         else
         {
            if (entity > 2) { T.SetFE(&TetrahedronFE); }
            else if (entity > 1) { T.SetFE(&TriangleFE); }
            else { T.SetFE(&SegmentFE); }
         }

         Geometry::Type geom = (entity > 1) ? Geometry::SQUARE : Geometry::SEGMENT;
         if (pmesh->Dimension() == 4)
         {
            geom = (entity > 2) ? Geometry::TETRAHEDRON :
                   ((entity > 1) ? Geometry::TRIANGLE : Geometry::SEGMENT );
         }
         const FiniteElement* fe = fec->FiniteElementForGeometry(geom);
         if (!fe) { continue; }

         DenseMatrix I(fe->GetDof());
=======
         DenseMatrix I;
>>>>>>> 35a79116

         // process masters that we own or that affect our edges/faces
         for (int mi = 0; mi < list.masters.Size(); mi++)
         {
            const NCMesh::Master &mf = list.masters[mi];

            // get master DOFs
<<<<<<< HEAD
            if (pmesh->Dimension() == 4)
            {
               pncmesh->IsGhost4D(entity, mf.index)
               ? GetGhostDofs4D(entity, mf, master_dofs)
               : GetEntityDofs4D(entity, mf.index, master_dofs);
            }
            else
            {
               pncmesh->IsGhost(entity, mf.index)
               ? GetGhostDofs(entity, mf, master_dofs)
               : GetEntityDofs(entity, mf.index, master_dofs);
=======
            if (pncmesh->IsGhost(entity, mf.index))
            {
               GetGhostDofs(entity, mf, master_dofs);
            }
            else
            {
               GetEntityDofs(entity, mf.index, master_dofs, mf.Geom());
>>>>>>> 35a79116
            }

            if (!master_dofs.Size()) { continue; }
            //            mfem::out << mf.slaves_end - mf.slaves_begin << "--------------------\n";
            //            master_dofs.Print(mfem::out,master_dofs.Size());
            //            mfem::out << "....................\n";

            const FiniteElement* fe = fec->FiniteElementForGeometry(mf.Geom());
            if (!fe) { continue; }

            switch (mf.Geom())
            {
               case Geometry::SQUARE:   T.SetFE(&QuadrilateralFE); break;
               case Geometry::TRIANGLE: T.SetFE(&TriangleFE); break;
               case Geometry::SEGMENT:  T.SetFE(&SegmentFE); break;
               default: MFEM_ABORT("unsupported geometry");
            }

            // constrain slaves that exist in our mesh
            for (int si = mf.slaves_begin; si < mf.slaves_end; si++)
            {
               const NCMesh::Slave &sf = list.slaves[si];
               if (pmesh->Dimension() == 4)
               {
                  if (pncmesh->IsGhost4D(entity, sf.index)) { continue; }
                  GetEntityDofs4D(entity, sf.index, slave_dofs);
               }
               else
               {
                  if (pncmesh->IsGhost(entity, sf.index)) { continue; }

<<<<<<< HEAD
                  GetEntityDofs(entity, sf.index, slave_dofs);
               }
=======
               const int variant = 0; // TODO parallel var-order
               GetEntityDofs(entity, sf.index, slave_dofs, mf.Geom(), variant);
>>>>>>> 35a79116
               if (!slave_dofs.Size()) { continue; }

               list.OrientedPointMatrix(sf, T.GetPointMat());
               fe->GetLocalInterpolation(T, I);
               //
               //               slave_dofs.Print(mfem::out,slave_dofs.Size());
               //               mfem::out << "**************\n";
               // make each slave DOF dependent on all master DOFs
               AddDependencies(deps, master_dofs, slave_dofs, I);
            }
            //            mfem::out << "--------------------\n";
         }
      }

      deps.Finalize();
      //      deps.PrintMatlab(mfem::out);

   }

   // *** STEP 2: initialize group and owner ID for each DOF ***

   Array<GroupId> dof_group(total_dofs);
   Array<GroupId> dof_owner(total_dofs);
   dof_group = 0;
   dof_owner = 0;

   if (!dg)
   {
      Array<int> dofs;

      // initialize dof_group[], dof_owner[]
      for (int entity = 0; entity <= max_entity; entity++)
      {
         const NCMesh::NCList &list = pncmesh->GetNCList(entity);

         int lsize[3] =
         { list.conforming.Size(), list.masters.Size(), list.slaves.Size() };

         for (int l = 0; l < 3; l++)
         {
            for (int i = 0; i < lsize[l]; i++)
            {
               const MeshId &id =
                  (l == 0) ? list.conforming[i] :
                  (l == 1) ? (const MeshId&) list.masters[i]
                  /*    */ : (const MeshId&) list.slaves[i];

               if (id.index < 0) { continue; }

               GroupId owner = pncmesh->GetEntityOwnerId(entity, id.index);
               GroupId group = pncmesh->GetEntityGroupId(entity, id.index);

               if (pmesh->Dimension() <= 3)
               {
                  GetBareDofs(entity, id.index, dofs);
               }
               else
               {
                  GetBareDofs4D(entity, id.index, dofs);
               }

               for (int j = 0; j < dofs.Size(); j++)
               {
                  int dof = dofs[j];
                  dof_owner[dof] = owner;
                  dof_group[dof] = group;
               }
            }
         }
      }
   }

   // *** STEP 3: count true DOFs and calculate P row/column partitions ***

   Array<bool> finalized(total_dofs);
   finalized = false;

   // DOFs that stayed independent and are ours are true DOFs
   int num_true_dofs = 0;
   for (int i = 0; i < ndofs; i++)
   {
      if (dof_owner[i] == 0 && deps.RowSize(i) == 0)
      {
         num_true_dofs++;
         finalized[i] = true;
      }
   }

   // calculate global offsets
   HYPRE_Int loc_sizes[2] = { ndofs*vdim, num_true_dofs*vdim };
   Array<HYPRE_Int>* offsets[2] = { &dof_offs, &tdof_offs };
   pmesh->GenerateOffsets(2, loc_sizes, offsets); // calls MPI_Scan, MPI_Bcast

   HYPRE_Int my_tdof_offset =
      tdof_offs[HYPRE_AssumedPartitionCheck() ? 0 : MyRank];

   if (R)
   {
      // initialize the restriction matrix (also parallel but block-diagonal)
      *R = new SparseMatrix(num_true_dofs*vdim, ndofs*vdim);
   }
   if (dof_tdof)
   {
      dof_tdof->SetSize(ndofs*vdim);
      *dof_tdof = -1;
   }

   std::vector<PMatrixRow> pmatrix(total_dofs);

   bool bynodes = (ordering == Ordering::byNODES);
   int vdim_factor = bynodes ? 1 : vdim;
   int dof_stride = bynodes ? ndofs : 1;
   int tdof_stride = bynodes ? num_true_dofs : 1;

   // big container for all messages we send (the list is for iterations)
   std::list<NeighborRowMessage::Map> send_msg;
   send_msg.push_back(NeighborRowMessage::Map());

   // put identity in P and R for true DOFs, set ldof_ltdof
   for (int dof = 0, tdof = 0; dof < ndofs; dof++)
   {
      if (finalized[dof])
      {
         pmatrix[dof].elems.push_back(
            PMatrixElement(my_tdof_offset + vdim_factor*tdof, tdof_stride, 1.));

         // prepare messages to neighbors with identity rows
         if (dof_group[dof] != 0)
         {
            ScheduleSendRow(pmatrix[dof], dof, dof_group[dof], send_msg.back());
         }

         for (int vd = 0; vd < vdim; vd++)
         {
            int vdof = dof*vdim_factor + vd*dof_stride;
            int vtdof = tdof*vdim_factor + vd*tdof_stride;

            if (R) { (*R)->Add(vtdof, vdof, 1.0); }
            if (dof_tdof) { (*dof_tdof)[vdof] = vtdof; }
         }
         tdof++;
      }
   }

   // send identity rows
   NeighborRowMessage::IsendAll(send_msg.back(), MyComm);
#ifdef MFEM_PMATRIX_STATS
   n_msgs_sent += send_msg.back().size();
#endif

   if (R) { (*R)->Finalize(); }

   // *** STEP 4: main loop ***

   // a single instance (recv_msg) is reused for all incoming messages
   NeighborRowMessage recv_msg;
   recv_msg.SetNCMesh(pncmesh);
   recv_msg.SetFEC(fec);

   int num_finalized = num_true_dofs;
   PMatrixRow buffer;
   buffer.elems.reserve(1024);

   while (num_finalized < ndofs)
   {
      // prepare a new round of send buffers
      if (send_msg.back().size())
      {
         send_msg.push_back(NeighborRowMessage::Map());
      }

      // check for incoming messages, receive PMatrixRows
      int rank, size;
      while (NeighborRowMessage::IProbe(rank, size, MyComm))
      {
         recv_msg.Recv(rank, size, MyComm);
#ifdef MFEM_PMATRIX_STATS
         n_msgs_recv++;
         n_rows_recv += recv_msg.GetRows().size();
#endif

         const NeighborRowMessage::RowInfo::List &rows = recv_msg.GetRows();
         for (unsigned i = 0; i < rows.size(); i++)
         {
            const NeighborRowMessage::RowInfo &ri = rows[i];
            int dof = PackDof(ri.entity, ri.index, ri.edof);
            pmatrix[dof] = ri.row;

            if (dof < ndofs && !finalized[dof]) { num_finalized++; }
            finalized[dof] = true;

            if (ri.group >= 0 && dof_group[dof] != ri.group)
            {
               // the sender didn't see the complete group, forward the message
               ForwardRow(ri.row, dof, ri.group, dof_group[dof], send_msg.back());
            }
         }
      }

      // finalize all rows that can currently be finalized
      bool done = false;
      while (!done)
      {
         done = true;
         for (int dof = 0; dof < ndofs; dof++)
         {
            if (finalized[dof]) { continue; }

            bool owned = (dof_owner[dof] == 0);
            bool shared = (dof_group[dof] != 0);

            if (owned && DofFinalizable(dof, finalized, deps))
            {
               const int* dep_col = deps.GetRowColumns(dof);
               const double* dep_coef = deps.GetRowEntries(dof);
               int num_dep = deps.RowSize(dof);

               // form linear combination of rows
               buffer.elems.clear();
               for (int j = 0; j < num_dep; j++)
               {
                  buffer.AddRow(pmatrix[dep_col[j]], dep_coef[j]);
               }
               buffer.Collapse();
               pmatrix[dof] = buffer;

               finalized[dof] = true;
               num_finalized++;
               done = false;

               // send row to neighbors who need it
               if (shared)
               {
                  ScheduleSendRow(pmatrix[dof], dof, dof_group[dof],
                                  send_msg.back());
               }
            }
         }
      }

#ifdef MFEM_DEBUG_PMATRIX
      /*static int dump = 0;
      if (dump < 10)
      {
         char fname[100];
         sprintf(fname, "dofs%02d.txt", MyRank);
         std::ofstream f(fname);
         DebugDumpDOFs(f, deps, dof_group, dof_owner, finalized);
         dump++;
      }*/
#endif

      // send current batch of messages
      NeighborRowMessage::IsendAll(send_msg.back(), MyComm);
#ifdef MFEM_PMATRIX_STATS
      n_msgs_sent += send_msg.back().size();
#endif
   }

   if (P)
   {
      *P = MakeVDimHypreMatrix(pmatrix, ndofs, num_true_dofs,
                               dof_offs, tdof_offs);
   }

   // clean up possible remaining messages in the queue to avoid receiving
   // them erroneously in the next run
   int rank, size;
   while (NeighborRowMessage::IProbe(rank, size, MyComm))
   {
      recv_msg.RecvDrop(rank, size, MyComm);
   }

   // make sure we can discard all send buffers
   for (std::list<NeighborRowMessage::Map>::iterator
        it = send_msg.begin(); it != send_msg.end(); ++it)
   {
      NeighborRowMessage::WaitAllSent(*it);
   }

#ifdef MFEM_PMATRIX_STATS
   int n_rounds = send_msg.size();
   int glob_rounds, glob_msgs_sent, glob_msgs_recv;
   int glob_rows_sent, glob_rows_recv, glob_rows_fwd;

   MPI_Reduce(&n_rounds,    &glob_rounds,    1, MPI_INT, MPI_SUM, 0, MyComm);
   MPI_Reduce(&n_msgs_sent, &glob_msgs_sent, 1, MPI_INT, MPI_SUM, 0, MyComm);
   MPI_Reduce(&n_msgs_recv, &glob_msgs_recv, 1, MPI_INT, MPI_SUM, 0, MyComm);
   MPI_Reduce(&n_rows_sent, &glob_rows_sent, 1, MPI_INT, MPI_SUM, 0, MyComm);
   MPI_Reduce(&n_rows_recv, &glob_rows_recv, 1, MPI_INT, MPI_SUM, 0, MyComm);
   MPI_Reduce(&n_rows_fwd,  &glob_rows_fwd,  1, MPI_INT, MPI_SUM, 0, MyComm);

   if (MyRank == 0)
   {
      mfem::out << "P matrix stats (avg per rank): "
                << double(glob_rounds)/NRanks << " rounds, "
                << double(glob_msgs_sent)/NRanks << " msgs sent, "
                << double(glob_msgs_recv)/NRanks << " msgs recv, "
                << double(glob_rows_sent)/NRanks << " rows sent, "
                << double(glob_rows_recv)/NRanks << " rows recv, "
                << double(glob_rows_fwd)/NRanks << " rows forwarded."
                << std::endl;
   }
#endif

   return num_true_dofs*vdim;
}


HypreParMatrix* ParFiniteElementSpace
::MakeVDimHypreMatrix(const std::vector<PMatrixRow> &rows,
                      int local_rows, int local_cols,
                      Array<HYPRE_Int> &row_starts,
                      Array<HYPRE_Int> &col_starts) const
{
   bool assumed = HYPRE_AssumedPartitionCheck();
   bool bynodes = (ordering == Ordering::byNODES);

   HYPRE_Int first_col = col_starts[assumed ? 0 : MyRank];
   HYPRE_Int next_col = col_starts[assumed ? 1 : MyRank+1];

   // count nonzeros in diagonal/offdiagonal parts
   HYPRE_Int nnz_diag = 0, nnz_offd = 0;
   std::map<HYPRE_Int, int> col_map;
   for (int i = 0; i < local_rows; i++)
   {
      for (unsigned j = 0; j < rows[i].elems.size(); j++)
      {
         const PMatrixElement &elem = rows[i].elems[j];
         HYPRE_Int col = elem.column;
         if (col >= first_col && col < next_col)
         {
            nnz_diag += vdim;
         }
         else
         {
            nnz_offd += vdim;
            for (int vd = 0; vd < vdim; vd++)
            {
               col_map[col] = -1;
               col += elem.stride;
            }
         }
      }
   }

   // create offd column mapping
   HYPRE_Int *cmap = Memory<HYPRE_Int>(col_map.size());
   int offd_col = 0;
   for (std::map<HYPRE_Int, int>::iterator
        it = col_map.begin(); it != col_map.end(); ++it)
   {
      cmap[offd_col] = it->first;
      it->second = offd_col++;
   }

   HYPRE_Int *I_diag = Memory<HYPRE_Int>(vdim*local_rows + 1);
   HYPRE_Int *I_offd = Memory<HYPRE_Int>(vdim*local_rows + 1);

   HYPRE_Int *J_diag = Memory<HYPRE_Int>(nnz_diag);
   HYPRE_Int *J_offd = Memory<HYPRE_Int>(nnz_offd);

   double *A_diag = Memory<double>(nnz_diag);
   double *A_offd = Memory<double>(nnz_offd);

   int vdim1 = bynodes ? vdim : 1;
   int vdim2 = bynodes ? 1 : vdim;
   int vdim_offset = bynodes ? local_cols : 1;

   // copy the diag/offd elements
   nnz_diag = nnz_offd = 0;
   int vrow = 0;
   for (int vd1 = 0; vd1 < vdim1; vd1++)
   {
      for (int i = 0; i < local_rows; i++)
      {
         for (int vd2 = 0; vd2 < vdim2; vd2++)
         {
            I_diag[vrow] = nnz_diag;
            I_offd[vrow++] = nnz_offd;

            int vd = bynodes ? vd1 : vd2;
            for (unsigned j = 0; j < rows[i].elems.size(); j++)
            {
               const PMatrixElement &elem = rows[i].elems[j];
               if (elem.column >= first_col && elem.column < next_col)
               {
                  J_diag[nnz_diag] = elem.column + vd*vdim_offset - first_col;
                  A_diag[nnz_diag++] = elem.value;
               }
               else
               {
                  J_offd[nnz_offd] = col_map[elem.column + vd*elem.stride];
                  A_offd[nnz_offd++] = elem.value;
               }
            }
         }
      }
   }
   MFEM_ASSERT(vrow == vdim*local_rows, "");
   I_diag[vrow] = nnz_diag;
   I_offd[vrow] = nnz_offd;

   return new HypreParMatrix(MyComm,
                             row_starts.Last(), col_starts.Last(),
                             row_starts.GetData(), col_starts.GetData(),
                             I_diag, J_diag, A_diag,
                             I_offd, J_offd, A_offd,
                             col_map.size(), cmap);
}


static HYPRE_Int* make_i_array(int nrows)
{
   HYPRE_Int *I = Memory<HYPRE_Int>(nrows+1);
   for (int i = 0; i <= nrows; i++) { I[i] = -1; }
   return I;
}

static HYPRE_Int* make_j_array(HYPRE_Int* I, int nrows)
{
   int nnz = 0;
   for (int i = 0; i < nrows; i++)
   {
      if (I[i] >= 0) { nnz++; }
   }
   HYPRE_Int *J = Memory<HYPRE_Int>(nnz);

   I[nrows] = -1;
   for (int i = 0, k = 0; i <= nrows; i++)
   {
      HYPRE_Int col = I[i];
      I[i] = k;
      if (col >= 0) { J[k++] = col; }
   }
   return J;
}

HypreParMatrix*
ParFiniteElementSpace::RebalanceMatrix(int old_ndofs,
                                       const Table* old_elem_dof)
{
   MFEM_VERIFY(Nonconforming(), "Only supported for nonconforming meshes.");
   MFEM_VERIFY(old_dof_offsets.Size(), "ParFiniteElementSpace::Update needs to "
               "be called before ParFiniteElementSpace::RebalanceMatrix");

   HYPRE_Int old_offset = HYPRE_AssumedPartitionCheck()
                          ? old_dof_offsets[0] : old_dof_offsets[MyRank];

   // send old DOFs of elements we used to own
   ParNCMesh* pncmesh = pmesh->pncmesh;
   pncmesh->SendRebalanceDofs(old_ndofs, *old_elem_dof, old_offset, this);

   Array<int> dofs;
   int vsize = GetVSize();

   const Array<int> &old_index = pncmesh->GetRebalanceOldIndex();
   MFEM_VERIFY(old_index.Size() == pmesh->GetNE(),
               "Mesh::Rebalance was not called before "
               "ParFiniteElementSpace::RebalanceMatrix");

   // prepare the local (diagonal) part of the matrix
   HYPRE_Int* i_diag = make_i_array(vsize);
   for (int i = 0; i < pmesh->GetNE(); i++)
   {
      if (old_index[i] >= 0) // we had this element before
      {
         const int* old_dofs = old_elem_dof->GetRow(old_index[i]);
         GetElementDofs(i, dofs);

         for (int vd = 0; vd < vdim; vd++)
         {
            for (int j = 0; j < dofs.Size(); j++)
            {
               int row = DofToVDof(dofs[j], vd);
               if (row < 0) { row = -1 - row; }

               int col = DofToVDof(old_dofs[j], vd, old_ndofs);
               if (col < 0) { col = -1 - col; }

               i_diag[row] = col;
            }
         }
      }
   }
   HYPRE_Int* j_diag = make_j_array(i_diag, vsize);

   // receive old DOFs for elements we obtained from others in Rebalance
   Array<int> new_elements;
   Array<long> old_remote_dofs;
   pncmesh->RecvRebalanceDofs(new_elements, old_remote_dofs);

   // create the offdiagonal part of the matrix
   HYPRE_Int* i_offd = make_i_array(vsize);
   for (int i = 0, pos = 0; i < new_elements.Size(); i++)
   {
      GetElementDofs(new_elements[i], dofs);
      const long* old_dofs = &old_remote_dofs[pos];
      pos += dofs.Size() * vdim;

      for (int vd = 0; vd < vdim; vd++)
      {
         for (int j = 0; j < dofs.Size(); j++)
         {
            int row = DofToVDof(dofs[j], vd);
            if (row < 0) { row = -1 - row; }

            if (i_diag[row] == i_diag[row+1]) // diag row empty?
            {
               i_offd[row] = old_dofs[j + vd * dofs.Size()];
            }
         }
      }
   }
   HYPRE_Int* j_offd = make_j_array(i_offd, vsize);

   // create the offd column map
   int offd_cols = i_offd[vsize];
   Array<Pair<HYPRE_Int, int> > cmap_offd(offd_cols);
   for (int i = 0; i < offd_cols; i++)
   {
      cmap_offd[i].one = j_offd[i];
      cmap_offd[i].two = i;
   }
   SortPairs<HYPRE_Int, int>(cmap_offd, offd_cols);

   HYPRE_Int* cmap = Memory<HYPRE_Int>(offd_cols);
   for (int i = 0; i < offd_cols; i++)
   {
      cmap[i] = cmap_offd[i].one;
      j_offd[cmap_offd[i].two] = i;
   }

   HypreParMatrix *M;
   M = new HypreParMatrix(MyComm, MyRank, NRanks, dof_offsets, old_dof_offsets,
                          i_diag, j_diag, i_offd, j_offd, cmap, offd_cols);
   return M;
}


struct DerefDofMessage
{
   std::vector<HYPRE_Int> dofs;
   MPI_Request request;
};

HypreParMatrix*
ParFiniteElementSpace::ParallelDerefinementMatrix(int old_ndofs,
                                                  const Table* old_elem_dof)
{
   int nrk = HYPRE_AssumedPartitionCheck() ? 2 : NRanks;

   MFEM_VERIFY(Nonconforming(), "Not implemented for conforming meshes.");
   MFEM_VERIFY(old_dof_offsets[nrk], "Missing previous (finer) space.");

#if 0 // check no longer seems to work with NC tet refinement
   MFEM_VERIFY(dof_offsets[nrk] <= old_dof_offsets[nrk],
               "Previous space is not finer.");
#endif

   // Note to the reader: please make sure you first read
   // FiniteElementSpace::RefinementMatrix, then
   // FiniteElementSpace::DerefinementMatrix, and only then this function.
   // You have been warned! :-)

   Mesh::GeometryList elem_geoms(*mesh);

   Array<int> dofs, old_dofs, old_vdofs;
   Vector row;

   ParNCMesh* pncmesh = pmesh->pncmesh;

   int ldof[Geometry::NumGeom];
   for (int i = 0; i < Geometry::NumGeom; i++)
   {
      ldof[i] = 0;
   }
   for (int i = 0; i < elem_geoms.Size(); i++)
   {
      Geometry::Type geom = elem_geoms[i];
      ldof[geom] = fec->FiniteElementForGeometry(geom)->GetDof();
   }

   const CoarseFineTransformations &dtrans = pncmesh->GetDerefinementTransforms();
   const Array<int> &old_ranks = pncmesh->GetDerefineOldRanks();

   std::map<int, DerefDofMessage> messages;

   HYPRE_Int old_offset = HYPRE_AssumedPartitionCheck()
                          ? old_dof_offsets[0] : old_dof_offsets[MyRank];

   // communicate DOFs for derefinements that straddle processor boundaries,
   // note that this is infrequent due to the way elements are ordered
   for (int k = 0; k < dtrans.embeddings.Size(); k++)
   {
      const Embedding &emb = dtrans.embeddings[k];

      int fine_rank = old_ranks[k];
      int coarse_rank = (emb.parent < 0) ? (-1 - emb.parent)
                        : pncmesh->ElementRank(emb.parent);

      if (coarse_rank != MyRank && fine_rank == MyRank)
      {
         old_elem_dof->GetRow(k, dofs);
         DofsToVDofs(dofs, old_ndofs);

         DerefDofMessage &msg = messages[k];
         msg.dofs.resize(dofs.Size());
         for (int i = 0; i < dofs.Size(); i++)
         {
            msg.dofs[i] = old_offset + dofs[i];
         }

         MPI_Isend(&msg.dofs[0], msg.dofs.size(), HYPRE_MPI_INT,
                   coarse_rank, 291, MyComm, &msg.request);
      }
      else if (coarse_rank == MyRank && fine_rank != MyRank)
      {
         MFEM_ASSERT(emb.parent >= 0, "");
         Geometry::Type geom = mesh->GetElementBaseGeometry(emb.parent);

         DerefDofMessage &msg = messages[k];
         msg.dofs.resize(ldof[geom]*vdim);

         MPI_Irecv(&msg.dofs[0], ldof[geom]*vdim, HYPRE_MPI_INT,
                   fine_rank, 291, MyComm, &msg.request);
      }
      // TODO: coalesce Isends/Irecvs to the same rank. Typically, on uniform
      // derefinement, there should be just one send to MyRank-1 and one recv
      // from MyRank+1
   }

   DenseTensor localR[Geometry::NumGeom];
   for (int i = 0; i < elem_geoms.Size(); i++)
   {
      GetLocalDerefinementMatrices(elem_geoms[i], localR[elem_geoms[i]]);
   }

   // create the diagonal part of the derefinement matrix
   SparseMatrix *diag = new SparseMatrix(ndofs*vdim, old_ndofs*vdim);

   Array<char> mark(diag->Height());
   mark = 0;

   for (int k = 0; k < dtrans.embeddings.Size(); k++)
   {
      const Embedding &emb = dtrans.embeddings[k];
      if (emb.parent < 0) { continue; }

      int coarse_rank = pncmesh->ElementRank(emb.parent);
      int fine_rank = old_ranks[k];

      if (coarse_rank == MyRank && fine_rank == MyRank)
      {
         Geometry::Type geom = mesh->GetElementBaseGeometry(emb.parent);
         DenseMatrix &lR = localR[geom](emb.matrix);

         elem_dof->GetRow(emb.parent, dofs);
         old_elem_dof->GetRow(k, old_dofs);

         for (int vd = 0; vd < vdim; vd++)
         {
            old_dofs.Copy(old_vdofs);
            DofsToVDofs(vd, old_vdofs, old_ndofs);

            for (int i = 0; i < lR.Height(); i++)
            {
               if (!std::isfinite(lR(i, 0))) { continue; }

               int r = DofToVDof(dofs[i], vd);
               int m = (r >= 0) ? r : (-1 - r);

               if (!mark[m])
               {
                  lR.GetRow(i, row);
                  diag->SetRow(r, old_vdofs, row);
                  mark[m] = 1;
               }
            }
         }
      }
   }
   diag->Finalize();

   // wait for all sends/receives to complete
   for (auto it = messages.begin(); it != messages.end(); ++it)
   {
      MPI_Wait(&it->second.request, MPI_STATUS_IGNORE);
   }

   // create the offdiagonal part of the derefinement matrix
   SparseMatrix *offd = new SparseMatrix(ndofs*vdim, 1);

   std::map<HYPRE_Int, int> col_map;
   for (int k = 0; k < dtrans.embeddings.Size(); k++)
   {
      const Embedding &emb = dtrans.embeddings[k];
      if (emb.parent < 0) { continue; }

      int coarse_rank = pncmesh->ElementRank(emb.parent);
      int fine_rank = old_ranks[k];

      if (coarse_rank == MyRank && fine_rank != MyRank)
      {
         Geometry::Type geom = mesh->GetElementBaseGeometry(emb.parent);
         DenseMatrix &lR = localR[geom](emb.matrix);

         elem_dof->GetRow(emb.parent, dofs);

         DerefDofMessage &msg = messages[k];
         MFEM_ASSERT(msg.dofs.size(), "");

         for (int vd = 0; vd < vdim; vd++)
         {
            MFEM_ASSERT(ldof[geom], "");
            HYPRE_Int* remote_dofs = &msg.dofs[vd*ldof[geom]];

            for (int i = 0; i < lR.Height(); i++)
            {
               if (!std::isfinite(lR(i, 0))) { continue; }

               int r = DofToVDof(dofs[i], vd);
               int m = (r >= 0) ? r : (-1 - r);

               if (!mark[m])
               {
                  lR.GetRow(i, row);
                  MFEM_ASSERT(ldof[geom] == row.Size(), "");
                  for (int j = 0; j < ldof[geom]; j++)
                  {
                     if (row[j] == 0.0) { continue; } // NOTE: lR thresholded
                     int &lcol = col_map[remote_dofs[j]];
                     if (!lcol) { lcol = col_map.size(); }
                     offd->_Set_(m, lcol-1, row[j]);
                  }
                  mark[m] = 1;
               }
            }
         }
      }
   }
   messages.clear();
   offd->Finalize(0);
   offd->SetWidth(col_map.size());

   // create offd column mapping for use by hypre
   HYPRE_Int *cmap = Memory<HYPRE_Int>(offd->Width());
   for (std::map<HYPRE_Int, int>::iterator
        it = col_map.begin(); it != col_map.end(); ++it)
   {
      cmap[it->second-1] = it->first;
   }

   // reorder offd columns so that 'cmap' is monotonic
   // NOTE: this is easier and probably faster (offd is small) than making
   // sure cmap is determined and sorted before the offd matrix is created
   {
      int width = offd->Width();
      Array<Pair<HYPRE_Int, int> > reorder(width);
      for (int i = 0; i < width; i++)
      {
         reorder[i].one = cmap[i];
         reorder[i].two = i;
      }
      reorder.Sort();

      Array<int> reindex(width);
      for (int i = 0; i < width; i++)
      {
         reindex[reorder[i].two] = i;
         cmap[i] = reorder[i].one;
      }

      int *J = offd->GetJ();
      for (int i = 0; i < offd->NumNonZeroElems(); i++)
      {
         J[i] = reindex[J[i]];
      }
      offd->SortColumnIndices();
   }

   HypreParMatrix* R;
   R = new HypreParMatrix(MyComm, dof_offsets[nrk], old_dof_offsets[nrk],
                          dof_offsets, old_dof_offsets, diag, offd, cmap);

#ifndef HYPRE_BIGINT
   diag->LoseData();
   offd->LoseData();
#else
   diag->SetDataOwner(false);
   offd->SetDataOwner(false);
#endif
   delete diag;
   delete offd;

   R->SetOwnerFlags(3, 3, 1);

   return R;
}

void ParFiniteElementSpace::Destroy()
{
   ldof_group.DeleteAll();
   ldof_ltdof.DeleteAll();
   dof_offsets.DeleteAll();
   tdof_offsets.DeleteAll();
   tdof_nb_offsets.DeleteAll();
   // preserve old_dof_offsets
   ldof_sign.DeleteAll();

   delete P; P = NULL;
   delete Pconf; Pconf = NULL;
   delete Rconf; Rconf = NULL;
   delete R_transpose; R_transpose = NULL;
   delete R; R = NULL;

   delete gcomm; gcomm = NULL;

   num_face_nbr_dofs = -1;
   face_nbr_element_dof.Clear();
   face_nbr_ldof.Clear();
   face_nbr_glob_dof_map.DeleteAll();
   send_face_nbr_ldof.Clear();
}

void ParFiniteElementSpace::GetTrueTransferOperator(
   const FiniteElementSpace &coarse_fes, OperatorHandle &T) const
{
   OperatorHandle Tgf(T.Type() == Operator::Hypre_ParCSR ?
                      Operator::MFEM_SPARSEMAT : Operator::ANY_TYPE);
   GetTransferOperator(coarse_fes, Tgf);
   Dof_TrueDof_Matrix(); // Make sure R is built - we need R in all cases.
   if (T.Type() == Operator::Hypre_ParCSR)
   {
      const ParFiniteElementSpace *c_pfes =
         dynamic_cast<const ParFiniteElementSpace *>(&coarse_fes);
      MFEM_ASSERT(c_pfes != NULL, "coarse_fes must be a parallel space");
      SparseMatrix *RA = mfem::Mult(*R, *Tgf.As<SparseMatrix>());
      Tgf.Clear();
      T.Reset(c_pfes->Dof_TrueDof_Matrix()->
              LeftDiagMult(*RA, GetTrueDofOffsets()));
      delete RA;
   }
   else
   {
      T.Reset(new TripleProductOperator(R, Tgf.Ptr(),
                                        coarse_fes.GetProlongationMatrix(),
                                        false, Tgf.OwnsOperator(), false));
      Tgf.SetOperatorOwner(false);
   }
}

void ParFiniteElementSpace::Update(bool want_transform)
{
   MFEM_VERIFY(!IsVariableOrder(),
               "Parallel variable order space not supported yet.");

   if (mesh->GetSequence() == mesh_sequence)
   {
      return; // no need to update, no-op
   }
   if (want_transform && mesh->GetSequence() != mesh_sequence + 1)
   {
      MFEM_ABORT("Error in update sequence. Space needs to be updated after "
                 "each mesh modification.");
   }

   if (NURBSext)
   {
      UpdateNURBS();
      return;
   }

   Table* old_elem_dof = NULL;
   int old_ndofs;

   // save old DOF table
   if (want_transform)
   {
      old_elem_dof = elem_dof;
      elem_dof = NULL;
      old_ndofs = ndofs;
      Swap(dof_offsets, old_dof_offsets);
   }

   Destroy();
   FiniteElementSpace::Destroy(); // calls Th.Clear()

   FiniteElementSpace::Construct();
   Construct();

   BuildElementToDofTable();

   if (want_transform)
   {
      // calculate appropriate GridFunction transformation
      switch (mesh->GetLastOperation())
      {
         case Mesh::REFINE:
         {
            if (Th.Type() != Operator::MFEM_SPARSEMAT)
            {
               Th.Reset(new RefinementOperator(this, old_elem_dof, old_ndofs));
               // The RefinementOperator takes ownership of 'old_elem_dofs', so
               // we no longer own it:
               old_elem_dof = NULL;
            }
            else
            {
               // calculate fully assembled matrix
               Th.Reset(RefinementMatrix(old_ndofs, old_elem_dof));
            }
            break;
         }

         case Mesh::DEREFINE:
         {
            Th.Reset(ParallelDerefinementMatrix(old_ndofs, old_elem_dof));
            if (Nonconforming())
            {
               Th.SetOperatorOwner(false);
               Th.Reset(new TripleProductOperator(P, R, Th.Ptr(),
                                                  false, false, true));
            }
            break;
         }

         case Mesh::REBALANCE:
         {
            Th.Reset(RebalanceMatrix(old_ndofs, old_elem_dof));
            break;
         }

         default:
            break;
      }

      delete old_elem_dof;
   }
}

ConformingProlongationOperator::ConformingProlongationOperator(
   const ParFiniteElementSpace &pfes, bool local_)
   : Operator(pfes.GetVSize(), pfes.GetTrueVSize()),
     external_ldofs(),
     gc(pfes.GroupComm()),
     local(local_)
{
   MFEM_VERIFY(pfes.Conforming(), "");
   const Table &group_ldof = gc.GroupLDofTable();
   external_ldofs.Reserve(Height()-Width());
   for (int gr = 1; gr < group_ldof.Size(); gr++)
   {
      if (!gc.GetGroupTopology().IAmMaster(gr))
      {
         external_ldofs.Append(group_ldof.GetRow(gr), group_ldof.RowSize(gr));
      }
   }
   external_ldofs.Sort();
   MFEM_ASSERT(external_ldofs.Size() == Height()-Width(), "");
#ifdef MFEM_DEBUG
   for (int j = 1; j < external_ldofs.Size(); j++)
   {
      // Check for repeated ldofs.
      MFEM_VERIFY(external_ldofs[j-1] < external_ldofs[j], "");
   }
   int j = 0;
   for (int i = 0; i < external_ldofs.Size(); i++)
   {
      const int end = external_ldofs[i];
      for ( ; j < end; j++)
      {
         MFEM_VERIFY(j-i == pfes.GetLocalTDofNumber(j), "");
      }
      j = end+1;
   }
   for ( ; j < Height(); j++)
   {
      MFEM_VERIFY(j-external_ldofs.Size() == pfes.GetLocalTDofNumber(j), "");
   }
   // gc.PrintInfo();
   // pfes.Dof_TrueDof_Matrix()->PrintCommPkg();
#endif
}

void ConformingProlongationOperator::Mult(const Vector &x, Vector &y) const
{
   MFEM_ASSERT(x.Size() == Width(), "");
   MFEM_ASSERT(y.Size() == Height(), "");

   const double *xdata = x.HostRead();
   double *ydata = y.HostWrite();
   const int m = external_ldofs.Size();

   const int in_layout = 2; // 2 - input is ltdofs array
   if (local)
   {
      y = 0.0;
   }
   else
   {
      gc.BcastBegin(const_cast<double*>(xdata), in_layout);
   }

   int j = 0;
   for (int i = 0; i < m; i++)
   {
      const int end = external_ldofs[i];
      std::copy(xdata+j-i, xdata+end-i, ydata+j);
      j = end+1;
   }
   std::copy(xdata+j-m, xdata+Width(), ydata+j);

   const int out_layout = 0; // 0 - output is ldofs array
   if (!local)
   {
      gc.BcastEnd(ydata, out_layout);
   }
}

void ConformingProlongationOperator::MultTranspose(
   const Vector &x, Vector &y) const
{
   MFEM_ASSERT(x.Size() == Height(), "");
   MFEM_ASSERT(y.Size() == Width(), "");

   const double *xdata = x.HostRead();
   double *ydata = y.HostWrite();
   const int m = external_ldofs.Size();

   if (!local)
   {
      gc.ReduceBegin(xdata);
   }

   int j = 0;
   for (int i = 0; i < m; i++)
   {
      const int end = external_ldofs[i];
      std::copy(xdata+j, xdata+end, ydata+j-i);
      j = end+1;
   }
   std::copy(xdata+j, xdata+Height(), ydata+j-m);

   const int out_layout = 2; // 2 - output is an array on all ltdofs
   if (!local)
   {
      gc.ReduceEnd<double>(ydata, out_layout, GroupCommunicator::Sum);
   }
}

DeviceConformingProlongationOperator::DeviceConformingProlongationOperator(
   const ParFiniteElementSpace &pfes,
   bool local_) :
   ConformingProlongationOperator(pfes),
   mpi_gpu_aware(Device::GetGPUAwareMPI()),
   local(local_)
{
   MFEM_ASSERT(pfes.Conforming(), "internal error");
   const SparseMatrix *R = pfes.GetRestrictionMatrix();
   MFEM_ASSERT(R->Finalized(), "");
   const int tdofs = R->Height();
   MFEM_ASSERT(tdofs == pfes.GetTrueVSize(), "");
   MFEM_ASSERT(tdofs == R->HostReadI()[tdofs], "");
   ltdof_ldof = Array<int>(const_cast<int*>(R->HostReadJ()), tdofs);
   ltdof_ldof.UseDevice();
   {
      Table nbr_ltdof;
      gc.GetNeighborLTDofTable(nbr_ltdof);
      const int nb_connections = nbr_ltdof.Size_of_connections();
      shr_ltdof.SetSize(nb_connections);
      shr_ltdof.CopyFrom(nbr_ltdof.GetJ());
      shr_buf.SetSize(nb_connections);
      shr_buf.UseDevice(true);
      shr_buf_offsets = nbr_ltdof.GetIMemory();
      {
         Array<int> shr_ltdof(nbr_ltdof.GetJ(), nb_connections);
         Array<int> unique_ltdof(shr_ltdof);
         unique_ltdof.Sort();
         unique_ltdof.Unique();
         // Note: the next loop modifies the J array of nbr_ltdof
         for (int i = 0; i < shr_ltdof.Size(); i++)
         {
            shr_ltdof[i] = unique_ltdof.FindSorted(shr_ltdof[i]);
            MFEM_ASSERT(shr_ltdof[i] != -1, "internal error");
         }
         Table unique_shr;
         Transpose(shr_ltdof, unique_shr, unique_ltdof.Size());
         unq_ltdof = Array<int>(unique_ltdof, unique_ltdof.Size());
         unq_shr_i = Array<int>(unique_shr.GetI(), unique_shr.Size()+1);
         unq_shr_j = Array<int>(unique_shr.GetJ(), unique_shr.Size_of_connections());
      }
      nbr_ltdof.GetJMemory().Delete();
      nbr_ltdof.LoseData();
   }
   {
      Table nbr_ldof;
      gc.GetNeighborLDofTable(nbr_ldof);
      const int nb_connections = nbr_ldof.Size_of_connections();
      ext_ldof.SetSize(nb_connections);
      ext_ldof.CopyFrom(nbr_ldof.GetJ());
      ext_buf.SetSize(nb_connections);
      ext_buf.UseDevice(true);
      ext_buf_offsets = nbr_ldof.GetIMemory();
      nbr_ldof.GetJMemory().Delete();
      nbr_ldof.LoseData();
   }
   const GroupTopology &gtopo = gc.GetGroupTopology();
   int req_counter = 0;
   for (int nbr = 1; nbr < gtopo.GetNumNeighbors(); nbr++)
   {
      const int send_offset = shr_buf_offsets[nbr];
      const int send_size = shr_buf_offsets[nbr+1] - send_offset;
      if (send_size > 0) { req_counter++; }

      const int recv_offset = ext_buf_offsets[nbr];
      const int recv_size = ext_buf_offsets[nbr+1] - recv_offset;
      if (recv_size > 0) { req_counter++; }
   }
   requests = new MPI_Request[req_counter];
}

static void ExtractSubVector(const int N,
                             const Array<int> &indices,
                             const Vector &in, Vector &out)
{
   auto y = out.Write();
   const auto x = in.Read();
   const auto I = indices.Read();
   MFEM_FORALL(i, N, y[i] = x[I[i]];); // indices can be repeated
}

void DeviceConformingProlongationOperator::BcastBeginCopy(
   const Vector &x) const
{
   // shr_buf[i] = src[shr_ltdof[i]]
   if (shr_ltdof.Size() == 0) { return; }
   ExtractSubVector(shr_ltdof.Size(), shr_ltdof, x, shr_buf);
   // If the above kernel is executed asynchronously, we should wait for it to
   // complete
   if (mpi_gpu_aware) { MFEM_STREAM_SYNC; }
}

static void SetSubVector(const int N,
                         const Array<int> &indices,
                         const Vector &in, Vector &out)
{
   auto y = out.Write();
   const auto x = in.Read();
   const auto I = indices.Read();
   MFEM_FORALL(i, N, y[I[i]] = x[i];);
}

void DeviceConformingProlongationOperator::BcastLocalCopy(
   const Vector &x, Vector &y) const
{
   // dst[ltdof_ldof[i]] = src[i]
   if (ltdof_ldof.Size() == 0) { return; }
   SetSubVector(ltdof_ldof.Size(), ltdof_ldof, x, y);
}

void DeviceConformingProlongationOperator::BcastEndCopy(
   Vector &y) const
{
   // dst[ext_ldof[i]] = ext_buf[i]
   if (ext_ldof.Size() == 0) { return; }
   SetSubVector(ext_ldof.Size(), ext_ldof, ext_buf, y);
}

void DeviceConformingProlongationOperator::Mult(const Vector &x,
                                                Vector &y) const
{
   const GroupTopology &gtopo = gc.GetGroupTopology();
   int req_counter = 0;
   if (local)
   {
      y = 0.0;
   }
   else
   {
      BcastBeginCopy(x); // copy to 'shr_buf'
      for (int nbr = 1; nbr < gtopo.GetNumNeighbors(); nbr++)
      {
         const int send_offset = shr_buf_offsets[nbr];
         const int send_size = shr_buf_offsets[nbr+1] - send_offset;
         if (send_size > 0)
         {
            auto send_buf = mpi_gpu_aware ? shr_buf.Read() : shr_buf.HostRead();
            MPI_Isend(send_buf + send_offset, send_size, MPI_DOUBLE,
                      gtopo.GetNeighborRank(nbr), 41822,
                      gtopo.GetComm(), &requests[req_counter++]);
         }
         const int recv_offset = ext_buf_offsets[nbr];
         const int recv_size = ext_buf_offsets[nbr+1] - recv_offset;
         if (recv_size > 0)
         {
            auto recv_buf = mpi_gpu_aware ? ext_buf.Write() : ext_buf.HostWrite();
            MPI_Irecv(recv_buf + recv_offset, recv_size, MPI_DOUBLE,
                      gtopo.GetNeighborRank(nbr), 41822,
                      gtopo.GetComm(), &requests[req_counter++]);
         }
      }
   }
   BcastLocalCopy(x, y);
   if (!local)
   {
      MPI_Waitall(req_counter, requests, MPI_STATUSES_IGNORE);
      BcastEndCopy(y); // copy from 'ext_buf'
   }
}

DeviceConformingProlongationOperator::~DeviceConformingProlongationOperator()
{
   delete [] requests;
   ext_buf_offsets.Delete();
   shr_buf_offsets.Delete();
}

void DeviceConformingProlongationOperator::ReduceBeginCopy(
   const Vector &x) const
{
   // ext_buf[i] = src[ext_ldof[i]]
   if (ext_ldof.Size() == 0) { return; }
   ExtractSubVector(ext_ldof.Size(), ext_ldof, x, ext_buf);
   // If the above kernel is executed asynchronously, we should wait for it to
   // complete
   if (mpi_gpu_aware) { MFEM_STREAM_SYNC; }
}

void DeviceConformingProlongationOperator::ReduceLocalCopy(
   const Vector &x, Vector &y) const
{
   // dst[i] = src[ltdof_ldof[i]]
   if (ltdof_ldof.Size() == 0) { return; }
   ExtractSubVector(ltdof_ldof.Size(), ltdof_ldof, x, y);
}

static void AddSubVector(const int num_unique_dst_indices,
                         const Array<int> &unique_dst_indices,
                         const Array<int> &unique_to_src_offsets,
                         const Array<int> &unique_to_src_indices,
                         const Vector &src,
                         Vector &dst)
{
   auto y = dst.Write();
   const auto x = src.Read();
   const auto DST_I = unique_dst_indices.Read();
   const auto SRC_O = unique_to_src_offsets.Read();
   const auto SRC_I = unique_to_src_indices.Read();
   MFEM_FORALL(i, num_unique_dst_indices,
   {
      const int dst_idx = DST_I[i];
      double sum = y[dst_idx];
      const int end = SRC_O[i+1];
      for (int j = SRC_O[i]; j != end; ++j) { sum += x[SRC_I[j]]; }
      y[dst_idx] = sum;
   });
}

void DeviceConformingProlongationOperator::ReduceEndAssemble(Vector &y) const
{
   // dst[shr_ltdof[i]] += shr_buf[i]
   const int unq_ltdof_size = unq_ltdof.Size();
   if (unq_ltdof_size == 0) { return; }
   AddSubVector(unq_ltdof_size, unq_ltdof, unq_shr_i, unq_shr_j, shr_buf, y);
}

void DeviceConformingProlongationOperator::MultTranspose(const Vector &x,
                                                         Vector &y) const
{
   const GroupTopology &gtopo = gc.GetGroupTopology();
   int req_counter = 0;
   if (!local)
   {
      ReduceBeginCopy(x); // copy to 'ext_buf'
      for (int nbr = 1; nbr < gtopo.GetNumNeighbors(); nbr++)
      {
         const int send_offset = ext_buf_offsets[nbr];
         const int send_size = ext_buf_offsets[nbr+1] - send_offset;
         if (send_size > 0)
         {
            auto send_buf = mpi_gpu_aware ? ext_buf.Read() : ext_buf.HostRead();
            MPI_Isend(send_buf + send_offset, send_size, MPI_DOUBLE,
                      gtopo.GetNeighborRank(nbr), 41823,
                      gtopo.GetComm(), &requests[req_counter++]);
         }
         const int recv_offset = shr_buf_offsets[nbr];
         const int recv_size = shr_buf_offsets[nbr+1] - recv_offset;
         if (recv_size > 0)
         {
            auto recv_buf = mpi_gpu_aware ? shr_buf.Write() : shr_buf.HostWrite();
            MPI_Irecv(recv_buf + recv_offset, recv_size, MPI_DOUBLE,
                      gtopo.GetNeighborRank(nbr), 41823,
                      gtopo.GetComm(), &requests[req_counter++]);
         }
      }
   }
   ReduceLocalCopy(x, y);
   if (!local)
   {
      MPI_Waitall(req_counter, requests, MPI_STATUSES_IGNORE);
      ReduceEndAssemble(y); // assemble from 'shr_buf'
   }
}

} // namespace mfem

#endif<|MERGE_RESOLUTION|>--- conflicted
+++ resolved
@@ -173,11 +173,6 @@
          ngfdofs = pncmesh->GetNGhostFaces() * stride;
       }
       ngpdofs = 0;
-      if (pmesh->Dimension() > 3)
-      {
-         ngpdofs = pncmesh->GetNGhostPlanars()
-                   * fec->DofForGeometry(mesh->GetPlanarBaseGeometry(0));
-      }
 
       // total number of ghost DOFs. Ghost DOFs start at index 'ndofs', i.e.,
       // after all regular DOFs
@@ -250,11 +245,7 @@
    nvd = fec->DofForGeometry(Geometry::POINT);
    ned = fec->DofForGeometry(Geometry::SEGMENT);
 
-<<<<<<< HEAD
-   if (fdofs || pdofs)
-=======
    if (mesh->Dimension() >= 3)
->>>>>>> 35a79116
    {
       if (mesh->HasGeometry(Geometry::TRIANGLE))
       {
@@ -383,18 +374,14 @@
             pmesh->GroupTriangle(gr, j, k, o);
 
             dofs.SetSize(ntd);
-<<<<<<< HEAD
             if (dim == 4)
             {
                m = nvdofs+nedofs+pdofs[k];
             }
             else
             {
-               m = nvdofs+nedofs+fdofs[k];
+               m = nvdofs + nedofs + FirstFaceDof(k);
             }
-=======
-            m = nvdofs + nedofs + FirstFaceDof(k);
->>>>>>> 35a79116
             ind = fec->DofOrderForOrientation(Geometry::TRIANGLE, o);
             for (l = 0; l < ntd; l++)
             {
@@ -470,7 +457,7 @@
             pmesh->GroupTetrahedron(gr, j, k, o);
 
             dofs.SetSize(nted);
-            m = nvdofs+nedofs+npdofs+fdofs[k];
+            m = nvdofs+nedofs+npdofs+ FirstFaceDof(k);
             ind = fec->DofOrderForOrientation(
                      mesh->GetFaceBaseGeometry(k), o);
             for (l = 0; l < nted; l++)
@@ -1566,6 +1553,7 @@
 void ParFiniteElementSpace::GetGhostFaceDofs4D(const MeshId &face_id,
                                                Array<int> &dofs) const
 {
+   #if 0
    MFEM_ASSERT(mesh->GetFaceBaseGeometry(0) == Geometry::TETRAHEDRON, "");
 
    int nv = fec->DofForGeometry(Geometry::POINT);
@@ -1620,11 +1608,13 @@
    {
       dofs[offset++] = first + j;
    }
+   #endif
 }
 
 void ParFiniteElementSpace::GetGhostPlanarDofs(const MeshId &planar_id,
                                                Array<int> &dofs) const
 {
+   #if 0
    MFEM_ASSERT(mesh->GetPlanarBaseGeometry(0) == Geometry::TRIANGLE, "");
 
    int nv = fec->DofForGeometry(Geometry::POINT);
@@ -1665,6 +1655,7 @@
    {
       dofs[offset++] = first + j;
    }
+   #endif
 }
 
 
@@ -1746,6 +1737,7 @@
 void ParFiniteElementSpace::GetBareDofs4D(int entity, int index,
                                           Array<int> &dofs) const
 {
+   #if 0
    int ned, ghost, first;
    switch (entity)
    {
@@ -1787,6 +1779,7 @@
    {
       dofs[i] = first + i;
    }
+   #endif
 }
 
 
@@ -2298,7 +2291,6 @@
                                        bool partial) const
 {
    bool dg = (nvdofs == 0 && nedofs == 0 && nfdofs == 0 && npdofs == 0);
-   int max_entity = (pmesh->Dimension() ==4) ? 3 : 2;
 
 #ifdef MFEM_PMATRIX_STATS
    n_msgs_sent = n_msgs_recv = 0;
@@ -2315,38 +2307,13 @@
       Array<int> master_dofs, slave_dofs;
 
       // loop through *all* master edges/faces, constrain their slaves
-      for (int entity = 0; entity <= max_entity; entity++)
+      for (int entity = 0; entity <= 2; entity++)
       {
          const NCMesh::NCList &list = pncmesh->GetNCList(entity);
          if (!list.masters.Size()) { continue; }
 
          IsoparametricTransformation T;
-<<<<<<< HEAD
-         if (pmesh->Dimension() <= 3)
-         {
-            if (entity > 1) { T.SetFE(&QuadrilateralFE); }
-            else { T.SetFE(&SegmentFE); }
-         }
-         else
-         {
-            if (entity > 2) { T.SetFE(&TetrahedronFE); }
-            else if (entity > 1) { T.SetFE(&TriangleFE); }
-            else { T.SetFE(&SegmentFE); }
-         }
-
-         Geometry::Type geom = (entity > 1) ? Geometry::SQUARE : Geometry::SEGMENT;
-         if (pmesh->Dimension() == 4)
-         {
-            geom = (entity > 2) ? Geometry::TETRAHEDRON :
-                   ((entity > 1) ? Geometry::TRIANGLE : Geometry::SEGMENT );
-         }
-         const FiniteElement* fe = fec->FiniteElementForGeometry(geom);
-         if (!fe) { continue; }
-
-         DenseMatrix I(fe->GetDof());
-=======
          DenseMatrix I;
->>>>>>> 35a79116
 
          // process masters that we own or that affect our edges/faces
          for (int mi = 0; mi < list.masters.Size(); mi++)
@@ -2354,19 +2321,6 @@
             const NCMesh::Master &mf = list.masters[mi];
 
             // get master DOFs
-<<<<<<< HEAD
-            if (pmesh->Dimension() == 4)
-            {
-               pncmesh->IsGhost4D(entity, mf.index)
-               ? GetGhostDofs4D(entity, mf, master_dofs)
-               : GetEntityDofs4D(entity, mf.index, master_dofs);
-            }
-            else
-            {
-               pncmesh->IsGhost(entity, mf.index)
-               ? GetGhostDofs(entity, mf, master_dofs)
-               : GetEntityDofs(entity, mf.index, master_dofs);
-=======
             if (pncmesh->IsGhost(entity, mf.index))
             {
                GetGhostDofs(entity, mf, master_dofs);
@@ -2374,7 +2328,6 @@
             else
             {
                GetEntityDofs(entity, mf.index, master_dofs, mf.Geom());
->>>>>>> 35a79116
             }
 
             if (!master_dofs.Size()) { continue; }
@@ -2397,39 +2350,22 @@
             for (int si = mf.slaves_begin; si < mf.slaves_end; si++)
             {
                const NCMesh::Slave &sf = list.slaves[si];
-               if (pmesh->Dimension() == 4)
-               {
-                  if (pncmesh->IsGhost4D(entity, sf.index)) { continue; }
-                  GetEntityDofs4D(entity, sf.index, slave_dofs);
-               }
-               else
-               {
-                  if (pncmesh->IsGhost(entity, sf.index)) { continue; }
-
-<<<<<<< HEAD
-                  GetEntityDofs(entity, sf.index, slave_dofs);
-               }
-=======
+               if (pncmesh->IsGhost(entity, sf.index)) { continue; }
+
                const int variant = 0; // TODO parallel var-order
                GetEntityDofs(entity, sf.index, slave_dofs, mf.Geom(), variant);
->>>>>>> 35a79116
                if (!slave_dofs.Size()) { continue; }
 
                list.OrientedPointMatrix(sf, T.GetPointMat());
                fe->GetLocalInterpolation(T, I);
-               //
-               //               slave_dofs.Print(mfem::out,slave_dofs.Size());
                //               mfem::out << "**************\n";
                // make each slave DOF dependent on all master DOFs
                AddDependencies(deps, master_dofs, slave_dofs, I);
             }
-            //            mfem::out << "--------------------\n";
          }
       }
 
       deps.Finalize();
-      //      deps.PrintMatlab(mfem::out);
-
    }
 
    // *** STEP 2: initialize group and owner ID for each DOF ***
@@ -2444,7 +2380,7 @@
       Array<int> dofs;
 
       // initialize dof_group[], dof_owner[]
-      for (int entity = 0; entity <= max_entity; entity++)
+      for (int entity = 0; entity <= 2; entity++)
       {
          const NCMesh::NCList &list = pncmesh->GetNCList(entity);
 
