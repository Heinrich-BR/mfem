--- conflicted
+++ resolved
@@ -71,7 +71,16 @@
 
        The pointer @a f is not owned by the newly constructed object.
 
-<<<<<<< HEAD
+       The integrators in @a lf are copied as pointers and they are not owned by
+       the newly constructed LinearForm. */
+   LinearForm(FiniteElementSpace *f, LinearForm *lf);
+
+   /// Create an empty LinearForm without an associated FiniteElementSpace.
+   /** The associated FiniteElementSpace can be set later using one of the
+       methods: Update(FiniteElementSpace *) or
+       Update(FiniteElementSpace *, Vector &, int). */
+   LinearForm() { fes = NULL; extern_lfs = 0; }
+
    /// Construct a GridFunction using previously allocated array @a data.
    /** The GridFunction does not assume ownership of @a data which is assumed to
        be of size at least `f->GetVSize()`. Similar to the Vector constructor
@@ -81,18 +90,6 @@
    LinearForm(FiniteElementSpace *f, double *data) : Vector(data, f->GetVSize())
    { fes = f; }
 
-   LinearForm() { fes = NULL; }
-=======
-       The integrators in @a lf are copied as pointers and they are not owned by
-       the newly constructed LinearForm. */
-   LinearForm(FiniteElementSpace *f, LinearForm *lf);
-
-   /// Create an empty LinearForm without an associated FiniteElementSpace.
-   /** The associated FiniteElementSpace can be set later using one of the
-       methods: Update(FiniteElementSpace *) or
-       Update(FiniteElementSpace *, Vector &, int). */
-   LinearForm() { fes = NULL; extern_lfs = 0; }
-
    /// Copy assignment. Only the data of the base class Vector is copied.
    /** It is assumed that this object and @a rhs use FiniteElementSpace%s that
        have the same size.
@@ -101,7 +98,6 @@
        assignemnt operator. */
    LinearForm &operator=(const LinearForm &rhs)
    { return operator=((const Vector &)rhs); }
->>>>>>> 144635c3
 
    /// (DEPRECATED) Return the FE space associated with the LinearForm.
    /** @deprecated Use FESpace() instead. */
