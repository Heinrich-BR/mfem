// Copyright (c) 2010-2021, Lawrence Livermore National Security, LLC. Produced
// at the Lawrence Livermore National Laboratory. All Rights reserved. See files
// LICENSE and NOTICE for details. LLNL-CODE-806117.
//
// This file is part of the MFEM library. For more information and source code
// availability visit https://mfem.org.
//
// MFEM is free software; you can redistribute it and/or modify it under the
// terms of the BSD-3 license. We welcome feedback and contributions, see file
// CONTRIBUTING.md for details.

#include "fem.hpp"
#include "../general/forall.hpp"

namespace mfem
{

void NonlinearForm::SetAssemblyLevel(AssemblyLevel assembly_level)
{
   if (ext)
   {
      MFEM_ABORT("the assembly level has already been set!");
   }
   assembly = assembly_level;
   switch (assembly)
   {
      case AssemblyLevel::NONE:
         ext = new MFNonlinearFormExtension(this);
         break;
      case AssemblyLevel::PARTIAL:
         ext = new PANonlinearFormExtension(this);
         break;
      case AssemblyLevel::LEGACY:
         // This is the default
         break;
      default:
         mfem_error("Unknown assembly level for this form.");
   }
}

void NonlinearForm::SetEssentialBC(const Array<int> &bdr_attr_is_ess,
                                   Vector *rhs)
{
   // virtual call, works in parallel too
   fes->GetEssentialTrueDofs(bdr_attr_is_ess, ess_tdof_list);

   if (rhs)
   {
      for (int i = 0; i < ess_tdof_list.Size(); i++)
      {
         (*rhs)(ess_tdof_list[i]) = 0.0;
      }
   }
}

void NonlinearForm::SetEssentialVDofs(const Array<int> &ess_vdofs_list)
{
   if (!P)
   {
      ess_vdofs_list.Copy(ess_tdof_list); // ess_vdofs_list --> ess_tdof_list
   }
   else
   {
      Array<int> ess_vdof_marker, ess_tdof_marker;
      FiniteElementSpace::ListToMarker(ess_vdofs_list, fes->GetVSize(),
                                       ess_vdof_marker);
      if (Serial())
      {
         fes->ConvertToConformingVDofs(ess_vdof_marker, ess_tdof_marker);
      }
      else
      {
#ifdef MFEM_USE_MPI
         ParFiniteElementSpace *pf = dynamic_cast<ParFiniteElementSpace*>(fes);
         ess_tdof_marker.SetSize(pf->GetTrueVSize());
         pf->Dof_TrueDof_Matrix()->BooleanMultTranspose(1, ess_vdof_marker,
                                                        0, ess_tdof_marker);
#else
         MFEM_ABORT("internal MFEM error");
#endif
      }
      FiniteElementSpace::MarkerToList(ess_tdof_marker, ess_tdof_list);
   }
}

double NonlinearForm::GetGridFunctionEnergy(const Vector &x) const
{
   if (ext)
   {
      MFEM_VERIFY(!fnfi.Size(), "Interior faces terms not yet implemented!");
      MFEM_VERIFY(!bfnfi.Size(), "Boundary face terms not yet implemented!");
      return ext->GetGridFunctionEnergy(x);
   }

   Array<int> vdofs;
   Vector el_x;
   const FiniteElement *fe;
   ElementTransformation *T;
   double energy = 0.0;

   if (dnfi.Size())
   {
      for (int i = 0; i < fes->GetNE(); i++)
      {
         fe = fes->GetFE(i);
         fes->GetElementVDofs(i, vdofs);
         T = fes->GetElementTransformation(i);
         x.GetSubVector(vdofs, el_x);
         for (int k = 0; k < dnfi.Size(); k++)
         {
            energy += dnfi[k]->GetElementEnergy(*fe, *T, el_x);
         }
      }
   }

   if (fnfi.Size())
   {
      MFEM_ABORT("TODO: add energy contribution from interior face terms");
   }

   if (bfnfi.Size())
   {
      MFEM_ABORT("TODO: add energy contribution from boundary face terms");
   }

   return energy;
}

const Vector &NonlinearForm::Prolongate(const Vector &x) const
{
   MFEM_VERIFY(x.Size() == Width(), "invalid input Vector size");
   if (P)
   {
      aux1.SetSize(P->Height());
      P->Mult(x, aux1);
      return aux1;
   }
   return x;
}

void NonlinearForm::Mult(const Vector &x, Vector &y) const
{
   const Vector &px = Prolongate(x);
   if (P) { aux2.SetSize(P->Height()); }

   // If we are in parallel, ParNonLinearForm::Mult uses the aux2 vector. In
   // serial, place the result directly in y (when there is no P).
   Vector &py = P ? aux2 : y;

   if (ext)
   {
      ext->Mult(px, py);
      if (Serial())
      {
         if (cP) { cP->MultTranspose(py, y); }
         const int N = ess_tdof_list.Size();
         const auto tdof = ess_tdof_list.Read();
         auto Y = y.ReadWrite();
         MFEM_FORALL(i, N, Y[tdof[i]] = 0.0; );
      }
<<<<<<< HEAD
=======
      // In parallel, the result is in 'py' which is an alias for 'aux2'.
>>>>>>> 100446d5
      return;
   }

   Array<int> vdofs;
   Vector el_x, el_y;
   const FiniteElement *fe;
   ElementTransformation *T;
   Mesh *mesh = fes->GetMesh();

   py = 0.0;

   if (dnfi.Size())
   {
      for (int i = 0; i < fes->GetNE(); i++)
      {
         fe = fes->GetFE(i);
         fes->GetElementVDofs(i, vdofs);
         T = fes->GetElementTransformation(i);
         px.GetSubVector(vdofs, el_x);
         for (int k = 0; k < dnfi.Size(); k++)
         {
            dnfi[k]->AssembleElementVector(*fe, *T, el_x, el_y);
            py.AddElementVector(vdofs, el_y);
         }
      }
   }

   if (fnfi.Size())
   {
      FaceElementTransformations *tr;
      const FiniteElement *fe1, *fe2;
      Array<int> vdofs2;

      for (int i = 0; i < mesh->GetNumFaces(); i++)
      {
         tr = mesh->GetInteriorFaceTransformations(i);
         if (tr != NULL)
         {
            fes->GetElementVDofs(tr->Elem1No, vdofs);
            fes->GetElementVDofs(tr->Elem2No, vdofs2);
            vdofs.Append (vdofs2);

            px.GetSubVector(vdofs, el_x);

            fe1 = fes->GetFE(tr->Elem1No);
            fe2 = fes->GetFE(tr->Elem2No);

            for (int k = 0; k < fnfi.Size(); k++)
            {
               fnfi[k]->AssembleFaceVector(*fe1, *fe2, *tr, el_x, el_y);
               py.AddElementVector(vdofs, el_y);
            }
         }
      }
   }

   if (bfnfi.Size())
   {
      FaceElementTransformations *tr;
      const FiniteElement *fe1, *fe2;

      // Which boundary attributes need to be processed?
      Array<int> bdr_attr_marker(mesh->bdr_attributes.Size() ?
                                 mesh->bdr_attributes.Max() : 0);
      bdr_attr_marker = 0;
      for (int k = 0; k < bfnfi.Size(); k++)
      {
         if (bfnfi_marker[k] == NULL)
         {
            bdr_attr_marker = 1;
            break;
         }
         Array<int> &bdr_marker = *bfnfi_marker[k];
         MFEM_ASSERT(bdr_marker.Size() == bdr_attr_marker.Size(),
                     "invalid boundary marker for boundary face integrator #"
                     << k << ", counting from zero");
         for (int i = 0; i < bdr_attr_marker.Size(); i++)
         {
            bdr_attr_marker[i] |= bdr_marker[i];
         }
      }

      for (int i = 0; i < fes -> GetNBE(); i++)
      {
         const int bdr_attr = mesh->GetBdrAttribute(i);
         if (bdr_attr_marker[bdr_attr-1] == 0) { continue; }

         tr = mesh->GetBdrFaceTransformations (i);
         if (tr != NULL)
         {
            fes->GetElementVDofs(tr->Elem1No, vdofs);
            px.GetSubVector(vdofs, el_x);

            fe1 = fes->GetFE(tr->Elem1No);
            // The fe2 object is really a dummy and not used on the boundaries,
            // but we can't dereference a NULL pointer, and we don't want to
            // actually make a fake element.
            fe2 = fe1;
            for (int k = 0; k < bfnfi.Size(); k++)
            {
               if (bfnfi_marker[k] &&
                   (*bfnfi_marker[k])[bdr_attr-1] == 0) { continue; }

               bfnfi[k]->AssembleFaceVector(*fe1, *fe2, *tr, el_x, el_y);
               py.AddElementVector(vdofs, el_y);
            }
         }
      }
   }

   if (Serial())
   {
      if (cP) { cP->MultTranspose(py, y); }

      for (int i = 0; i < ess_tdof_list.Size(); i++)
      {
         y(ess_tdof_list[i]) = 0.0;
      }
      // y(ess_tdof_list[i]) = x(ess_tdof_list[i]);
   }
   // In parallel, the result is in 'py' which is an alias for 'aux2'.
}

Operator &NonlinearForm::GetGradient(const Vector &x) const
{
   if (ext)
   {
<<<<<<< HEAD
      Operator &grad = ext->GetGradient(Prolongate(x));
      hGrad.Reset(&grad, false);
      if (Serial())
      {
         Operator *Gop;
         hGrad.Ptr()->Operator::FormSystemOperator(ess_tdof_list, Gop);
         hGrad.Reset(Gop);
      }
      // In parallel, the rest of the construction (RAP+constraints) is done
      // by ParNonlinearForm::GetGradient.
      return *hGrad.Ptr();
=======
      hGrad.Clear();
      Operator &grad = ext->GetGradient(Prolongate(x));
      Operator *Gop;
      grad.FormSystemOperator(ess_tdof_list, Gop);
      hGrad.Reset(Gop);
      // In both serial and parallel, when using extension, we return the final
      // global true-dof gradient with imposed b.c.
      return *hGrad;
>>>>>>> 100446d5
   }

   const int skip_zeros = 0;
   Array<int> vdofs;
   Vector el_x;
   DenseMatrix elmat;
   const FiniteElement *fe;
   ElementTransformation *T;
   Mesh *mesh = fes->GetMesh();
   const Vector &px = Prolongate(x);

   if (Grad == NULL)
   {
      Grad = new SparseMatrix(fes->GetVSize());
   }
   else
   {
      *Grad = 0.0;
   }

   if (dnfi.Size())
   {
      for (int i = 0; i < fes->GetNE(); i++)
      {
         fe = fes->GetFE(i);
         fes->GetElementVDofs(i, vdofs);
         T = fes->GetElementTransformation(i);
         px.GetSubVector(vdofs, el_x);
         for (int k = 0; k < dnfi.Size(); k++)
         {
            dnfi[k]->AssembleElementGrad(*fe, *T, el_x, elmat);
            Grad->AddSubMatrix(vdofs, vdofs, elmat, skip_zeros);
            // Grad->AddSubMatrix(vdofs, vdofs, elmat, 1);
         }
      }
   }

   if (fnfi.Size())
   {
      FaceElementTransformations *tr;
      const FiniteElement *fe1, *fe2;
      Array<int> vdofs2;

      for (int i = 0; i < mesh->GetNumFaces(); i++)
      {
         tr = mesh->GetInteriorFaceTransformations(i);
         if (tr != NULL)
         {
            fes->GetElementVDofs(tr->Elem1No, vdofs);
            fes->GetElementVDofs(tr->Elem2No, vdofs2);
            vdofs.Append (vdofs2);

            px.GetSubVector(vdofs, el_x);

            fe1 = fes->GetFE(tr->Elem1No);
            fe2 = fes->GetFE(tr->Elem2No);

            for (int k = 0; k < fnfi.Size(); k++)
            {
               fnfi[k]->AssembleFaceGrad(*fe1, *fe2, *tr, el_x, elmat);
               Grad->AddSubMatrix(vdofs, vdofs, elmat, skip_zeros);
            }
         }
      }
   }

   if (bfnfi.Size())
   {
      FaceElementTransformations *tr;
      const FiniteElement *fe1, *fe2;

      // Which boundary attributes need to be processed?
      Array<int> bdr_attr_marker(mesh->bdr_attributes.Size() ?
                                 mesh->bdr_attributes.Max() : 0);
      bdr_attr_marker = 0;
      for (int k = 0; k < bfnfi.Size(); k++)
      {
         if (bfnfi_marker[k] == NULL)
         {
            bdr_attr_marker = 1;
            break;
         }
         Array<int> &bdr_marker = *bfnfi_marker[k];
         MFEM_ASSERT(bdr_marker.Size() == bdr_attr_marker.Size(),
                     "invalid boundary marker for boundary face integrator #"
                     << k << ", counting from zero");
         for (int i = 0; i < bdr_attr_marker.Size(); i++)
         {
            bdr_attr_marker[i] |= bdr_marker[i];
         }
      }

      for (int i = 0; i < fes -> GetNBE(); i++)
      {
         const int bdr_attr = mesh->GetBdrAttribute(i);
         if (bdr_attr_marker[bdr_attr-1] == 0) { continue; }

         tr = mesh->GetBdrFaceTransformations (i);
         if (tr != NULL)
         {
            fes->GetElementVDofs(tr->Elem1No, vdofs);
            px.GetSubVector(vdofs, el_x);

            fe1 = fes->GetFE(tr->Elem1No);
            // The fe2 object is really a dummy and not used on the boundaries,
            // but we can't dereference a NULL pointer, and we don't want to
            // actually make a fake element.
            fe2 = fe1;
            for (int k = 0; k < bfnfi.Size(); k++)
            {
               if (bfnfi_marker[k] &&
                   (*bfnfi_marker[k])[bdr_attr-1] == 0) { continue; }

               bfnfi[k]->AssembleFaceGrad(*fe1, *fe2, *tr, el_x, elmat);
               Grad->AddSubMatrix(vdofs, vdofs, elmat, skip_zeros);
            }
         }
      }
   }

   if (!Grad->Finalized())
   {
      Grad->Finalize(skip_zeros);
   }

   SparseMatrix *mGrad = Grad;
   if (Serial())
   {
      if (cP)
      {
         delete cGrad;
         cGrad = RAP(*cP, *Grad, *cP);
         mGrad = cGrad;
      }
      for (int i = 0; i < ess_tdof_list.Size(); i++)
      {
         mGrad->EliminateRowCol(ess_tdof_list[i]);
      }
   }

   return *mGrad;
}

void NonlinearForm::Update()
{
   if (sequence == fes->GetSequence()) { return; }

   height = width = fes->GetTrueVSize();
   delete cGrad; cGrad = NULL;
   delete Grad; Grad = NULL;
   hGrad.Clear();
   ess_tdof_list.SetSize(0); // essential b.c. will need to be set again
   sequence = fes->GetSequence();
   // Do not modify aux1 and aux2, their size will be set before use.
   P = fes->GetProlongationMatrix();
   cP = dynamic_cast<const SparseMatrix*>(P);

   if (ext) { ext->Update(); }
}

void NonlinearForm::Setup()
{
   if (ext) { ext->Assemble(); }
<<<<<<< HEAD
}

void NonlinearForm::SetupGradient(const mfem::Vector &x)
{
   if (ext) { ext->AssembleGradient(Prolongate(x)); }
=======
>>>>>>> 100446d5
}

NonlinearForm::~NonlinearForm()
{
   delete cGrad;
   delete Grad;
   for (int i = 0; i <  dnfi.Size(); i++) { delete  dnfi[i]; }
   for (int i = 0; i <  fnfi.Size(); i++) { delete  fnfi[i]; }
   for (int i = 0; i < bfnfi.Size(); i++) { delete bfnfi[i]; }
   delete ext;
}


BlockNonlinearForm::BlockNonlinearForm() :
   fes(0), BlockGrad(NULL)
{
   height = 0;
   width = 0;
}

void BlockNonlinearForm::SetSpaces(Array<FiniteElementSpace *> &f)
{
   delete BlockGrad;
   BlockGrad = NULL;
   for (int i=0; i<Grads.NumRows(); ++i)
   {
      for (int j=0; j<Grads.NumCols(); ++j)
      {
         delete Grads(i,j);
         delete cGrads(i,j);
      }
   }
   for (int i = 0; i < ess_tdofs.Size(); ++i)
   {
      delete ess_tdofs[i];
   }

   height = 0;
   width = 0;
   f.Copy(fes);
   block_offsets.SetSize(f.Size() + 1);
   block_trueOffsets.SetSize(f.Size() + 1);
   block_offsets[0] = 0;
   block_trueOffsets[0] = 0;

   for (int i=0; i<fes.Size(); ++i)
   {
      block_offsets[i+1] = fes[i]->GetVSize();
      block_trueOffsets[i+1] = fes[i]->GetTrueVSize();
   }

   block_offsets.PartialSum();
   block_trueOffsets.PartialSum();

   height = block_trueOffsets[fes.Size()];
   width = block_trueOffsets[fes.Size()];

   Grads.SetSize(fes.Size(), fes.Size());
   Grads = NULL;

   cGrads.SetSize(fes.Size(), fes.Size());
   cGrads = NULL;

   P.SetSize(fes.Size());
   cP.SetSize(fes.Size());
   ess_tdofs.SetSize(fes.Size());
   for (int s = 0; s < fes.Size(); ++s)
   {
      // Retrieve prolongation matrix for each FE space
      P[s] = fes[s]->GetProlongationMatrix();
      cP[s] = dynamic_cast<const SparseMatrix *>(P[s]);

      // If the P Operator exists and its type is not SparseMatrix, this
      // indicates the Operator is part of parallel run.
      if (P[s] && !cP[s])
      {
         is_serial = false;
      }

      // If the P Operator exists and its type is SparseMatrix, this indicates
      // the Operator is serial but needs prolongation on assembly.
      if (cP[s])
      {
         needs_prolongation = true;
      }

      ess_tdofs[s] = new Array<int>;
   }
}

BlockNonlinearForm::BlockNonlinearForm(Array<FiniteElementSpace *> &f) :
   fes(0), BlockGrad(NULL)
{
   SetSpaces(f);
}

void BlockNonlinearForm::AddBdrFaceIntegrator(BlockNonlinearFormIntegrator *nfi,
                                              Array<int> &bdr_attr_marker)
{
   bfnfi.Append(nfi);
   bfnfi_marker.Append(&bdr_attr_marker);
}

void BlockNonlinearForm::SetEssentialBC(
   const Array<Array<int> *> &bdr_attr_is_ess, Array<Vector *> &rhs)
{
   for (int s = 0; s < fes.Size(); ++s)
   {
      ess_tdofs[s]->SetSize(ess_tdofs.Size());

      fes[s]->GetEssentialTrueDofs(*bdr_attr_is_ess[s], *ess_tdofs[s]);

      if (rhs[s])
      {
         rhs[s]->SetSubVector(*ess_tdofs[s], 0.0);
      }
   }
}

double BlockNonlinearForm::GetEnergyBlocked(const BlockVector &bx) const
{
   Array<Array<int> *> vdofs(fes.Size());
   Array<Vector *> el_x(fes.Size());
   Array<const Vector *> el_x_const(fes.Size());
   Array<const FiniteElement *> fe(fes.Size());
   ElementTransformation *T;
   double energy = 0.0;

   for (int i=0; i<fes.Size(); ++i)
   {
      el_x_const[i] = el_x[i] = new Vector();
      vdofs[i] = new Array<int>;
   }

   if (dnfi.Size())
      for (int i = 0; i < fes[0]->GetNE(); ++i)
      {
         T = fes[0]->GetElementTransformation(i);
         for (int s=0; s<fes.Size(); ++s)
         {
            fe[s] = fes[s]->GetFE(i);
            fes[s]->GetElementVDofs(i, *vdofs[s]);
            bx.GetBlock(s).GetSubVector(*vdofs[s], *el_x[s]);
         }

         for (int k = 0; k < dnfi.Size(); ++k)
         {
            energy += dnfi[k]->GetElementEnergy(fe, *T, el_x_const);
         }
      }

   // free the allocated memory
   for (int i = 0; i < fes.Size(); ++i)
   {
      delete el_x[i];
      delete vdofs[i];
   }

   if (fnfi.Size())
   {
      MFEM_ABORT("TODO: add energy contribution from interior face terms");
   }

   if (bfnfi.Size())
   {
      MFEM_ABORT("TODO: add energy contribution from boundary face terms");
   }

   return energy;
}

double BlockNonlinearForm::GetEnergy(const Vector &x) const
{
   xs.Update(x.GetData(), block_offsets);
   return GetEnergyBlocked(xs);
}

void BlockNonlinearForm::MultBlocked(const BlockVector &bx,
                                     BlockVector &by) const
{
   Array<Array<int> *>vdofs(fes.Size());
   Array<Array<int> *>vdofs2(fes.Size());
   Array<Vector *> el_x(fes.Size());
   Array<const Vector *> el_x_const(fes.Size());
   Array<Vector *> el_y(fes.Size());
   Array<const FiniteElement *> fe(fes.Size());
   Array<const FiniteElement *> fe2(fes.Size());
   ElementTransformation *T;

   by = 0.0;
   for (int s=0; s<fes.Size(); ++s)
   {
      el_x_const[s] = el_x[s] = new Vector();
      el_y[s] = new Vector();
      vdofs[s] = new Array<int>;
      vdofs2[s] = new Array<int>;
   }

   if (dnfi.Size())
   {
      for (int i = 0; i < fes[0]->GetNE(); ++i)
      {
         T = fes[0]->GetElementTransformation(i);
         for (int s = 0; s < fes.Size(); ++s)
         {
            fes[s]->GetElementVDofs(i, *(vdofs[s]));
            fe[s] = fes[s]->GetFE(i);
            bx.GetBlock(s).GetSubVector(*(vdofs[s]), *el_x[s]);
         }

         for (int k = 0; k < dnfi.Size(); ++k)
         {
            dnfi[k]->AssembleElementVector(fe, *T,
                                           el_x_const, el_y);

            for (int s=0; s<fes.Size(); ++s)
            {
               if (el_y[s]->Size() == 0) { continue; }
               by.GetBlock(s).AddElementVector(*(vdofs[s]), *el_y[s]);
            }
         }
      }
   }

   if (fnfi.Size())
   {
      Mesh *mesh = fes[0]->GetMesh();
      FaceElementTransformations *tr;

      for (int i = 0; i < mesh->GetNumFaces(); ++i)
      {
         tr = mesh->GetInteriorFaceTransformations(i);
         if (tr != NULL)
         {
            for (int s=0; s<fes.Size(); ++s)
            {
               fe[s] = fes[s]->GetFE(tr->Elem1No);
               fe2[s] = fes[s]->GetFE(tr->Elem2No);

               fes[s]->GetElementVDofs(tr->Elem1No, *(vdofs[s]));
               fes[s]->GetElementVDofs(tr->Elem2No, *(vdofs2[s]));

               vdofs[s]->Append(*(vdofs2[s]));

               bx.GetBlock(s).GetSubVector(*(vdofs[s]), *el_x[s]);
            }

            for (int k = 0; k < fnfi.Size(); ++k)
            {

               fnfi[k]->AssembleFaceVector(fe, fe2, *tr, el_x_const, el_y);

               for (int s=0; s<fes.Size(); ++s)
               {
                  if (el_y[s]->Size() == 0) { continue; }
                  by.GetBlock(s).AddElementVector(*(vdofs[s]), *el_y[s]);
               }
            }
         }
      }
   }

   if (bfnfi.Size())
   {
      Mesh *mesh = fes[0]->GetMesh();
      FaceElementTransformations *tr;
      // Which boundary attributes need to be processed?
      Array<int> bdr_attr_marker(mesh->bdr_attributes.Size() ?
                                 mesh->bdr_attributes.Max() : 0);
      bdr_attr_marker = 0;
      for (int k = 0; k < bfnfi.Size(); ++k)
      {
         if (bfnfi_marker[k] == NULL)
         {
            bdr_attr_marker = 1;
            break;
         }
         Array<int> &bdr_marker = *bfnfi_marker[k];
         MFEM_ASSERT(bdr_marker.Size() == bdr_attr_marker.Size(),
                     "invalid boundary marker for boundary face integrator #"
                     << k << ", counting from zero");
         for (int i = 0; i < bdr_attr_marker.Size(); ++i)
         {
            bdr_attr_marker[i] |= bdr_marker[i];
         }
      }

      for (int i = 0; i < mesh->GetNBE(); ++i)
      {
         const int bdr_attr = mesh->GetBdrAttribute(i);
         if (bdr_attr_marker[bdr_attr-1] == 0) { continue; }

         tr = mesh->GetBdrFaceTransformations(i);
         if (tr != NULL)
         {
            for (int s=0; s<fes.Size(); ++s)
            {
               fe[s] = fes[s]->GetFE(tr->Elem1No);
               fe2[s] = fes[s]->GetFE(tr->Elem1No);

               fes[s]->GetElementVDofs(tr->Elem1No, *(vdofs[s]));
               bx.GetBlock(s).GetSubVector(*(vdofs[s]), *el_x[s]);
            }

            for (int k = 0; k < bfnfi.Size(); ++k)
            {
               if (bfnfi_marker[k] &&
                   (*bfnfi_marker[k])[bdr_attr-1] == 0) { continue; }

               bfnfi[k]->AssembleFaceVector(fe, fe2, *tr, el_x_const, el_y);

               for (int s=0; s<fes.Size(); ++s)
               {
                  if (el_y[s]->Size() == 0) { continue; }
                  by.GetBlock(s).AddElementVector(*(vdofs[s]), *el_y[s]);
               }
            }
         }
      }
   }

   for (int s=0; s<fes.Size(); ++s)
   {
      delete vdofs2[s];
      delete vdofs[s];
      delete el_y[s];
      delete el_x[s];
   }
}

const BlockVector &BlockNonlinearForm::Prolongate(const BlockVector &bx) const
{
   MFEM_VERIFY(bx.Size() == Width(), "invalid input BlockVector size");

   if (needs_prolongation)
   {
      aux1.Update(block_offsets);
      for (int s = 0; s < fes.Size(); s++)
      {
         P[s]->Mult(bx.GetBlock(s), aux1.GetBlock(s));
      }
      return aux1;
   }
   return bx;
}

void BlockNonlinearForm::Mult(const Vector &x, Vector &y) const
{
   BlockVector bx(x.GetData(), block_trueOffsets);
   BlockVector by(y.GetData(), block_trueOffsets);

   const BlockVector &pbx = Prolongate(bx);
   if (needs_prolongation)
   {
      aux2.Update(block_offsets);
   }
   BlockVector &pby = needs_prolongation ? aux2 : by;

   xs.Update(pbx.GetData(), block_offsets);
   ys.Update(pby.GetData(), block_offsets);
   MultBlocked(xs, ys);

   for (int s = 0; s < fes.Size(); s++)
   {
      if (cP[s])
      {
         cP[s]->MultTranspose(pby.GetBlock(s), by.GetBlock(s));
      }
      by.GetBlock(s).SetSubVector(*ess_tdofs[s], 0.0);
   }
}

void BlockNonlinearForm::ComputeGradientBlocked(const BlockVector &bx) const
{
   const int skip_zeros = 0;
   Array<Array<int> *> vdofs(fes.Size());
   Array<Array<int> *> vdofs2(fes.Size());
   Array<Vector *> el_x(fes.Size());
   Array<const Vector *> el_x_const(fes.Size());
   Array2D<DenseMatrix *> elmats(fes.Size(), fes.Size());
   Array<const FiniteElement *>fe(fes.Size());
   Array<const FiniteElement *>fe2(fes.Size());
   ElementTransformation * T;

   for (int i=0; i<fes.Size(); ++i)
   {
      el_x_const[i] = el_x[i] = new Vector();
      vdofs[i] = new Array<int>;
      vdofs2[i] = new Array<int>;
      for (int j=0; j<fes.Size(); ++j)
      {
         elmats(i,j) = new DenseMatrix();
      }
   }

   for (int i=0; i<fes.Size(); ++i)
   {
      for (int j=0; j<fes.Size(); ++j)
      {
         if (Grads(i,j) != NULL)
         {
            *Grads(i,j) = 0.0;
         }
         else
         {
            Grads(i,j) = new SparseMatrix(fes[i]->GetVSize(),
                                          fes[j]->GetVSize());
         }
      }
   }

   if (dnfi.Size())
   {
      for (int i = 0; i < fes[0]->GetNE(); ++i)
      {
         T = fes[0]->GetElementTransformation(i);
         for (int s = 0; s < fes.Size(); ++s)
         {
            fe[s] = fes[s]->GetFE(i);
            fes[s]->GetElementVDofs(i, *vdofs[s]);
            bx.GetBlock(s).GetSubVector(*vdofs[s], *el_x[s]);
         }

         for (int k = 0; k < dnfi.Size(); ++k)
         {
            dnfi[k]->AssembleElementGrad(fe, *T, el_x_const, elmats);

            for (int j=0; j<fes.Size(); ++j)
            {
               for (int l=0; l<fes.Size(); ++l)
               {
                  if (elmats(j,l)->Height() == 0) { continue; }
                  Grads(j,l)->AddSubMatrix(*vdofs[j], *vdofs[l],
                                           *elmats(j,l), skip_zeros);
               }
            }
         }
      }
   }

   if (fnfi.Size())
   {
      FaceElementTransformations *tr;
      Mesh *mesh = fes[0]->GetMesh();

      for (int i = 0; i < mesh->GetNumFaces(); ++i)
      {
         tr = mesh->GetInteriorFaceTransformations(i);

         for (int s=0; s < fes.Size(); ++s)
         {
            fe[s] = fes[s]->GetFE(tr->Elem1No);
            fe2[s] = fes[s]->GetFE(tr->Elem2No);

            fes[s]->GetElementVDofs(tr->Elem1No, *vdofs[s]);
            fes[s]->GetElementVDofs(tr->Elem2No, *vdofs2[s]);
            vdofs[s]->Append(*(vdofs2[s]));

            bx.GetBlock(s).GetSubVector(*vdofs[s], *el_x[s]);
         }

         for (int k = 0; k < fnfi.Size(); ++k)
         {
            fnfi[k]->AssembleFaceGrad(fe, fe2, *tr, el_x_const, elmats);
            for (int j=0; j<fes.Size(); ++j)
            {
               for (int l=0; l<fes.Size(); ++l)
               {
                  if (elmats(j,l)->Height() == 0) { continue; }
                  Grads(j,l)->AddSubMatrix(*vdofs[j], *vdofs[l],
                                           *elmats(j,l), skip_zeros);
               }
            }
         }
      }
   }

   if (bfnfi.Size())
   {
      FaceElementTransformations *tr;
      Mesh *mesh = fes[0]->GetMesh();

      // Which boundary attributes need to be processed?
      Array<int> bdr_attr_marker(mesh->bdr_attributes.Size() ?
                                 mesh->bdr_attributes.Max() : 0);
      bdr_attr_marker = 0;
      for (int k = 0; k < bfnfi.Size(); ++k)
      {
         if (bfnfi_marker[k] == NULL)
         {
            bdr_attr_marker = 1;
            break;
         }
         Array<int> &bdr_marker = *bfnfi_marker[k];
         MFEM_ASSERT(bdr_marker.Size() == bdr_attr_marker.Size(),
                     "invalid boundary marker for boundary face integrator #"
                     << k << ", counting from zero");
         for (int i = 0; i < bdr_attr_marker.Size(); ++i)
         {
            bdr_attr_marker[i] |= bdr_marker[i];
         }
      }

      for (int i = 0; i < mesh->GetNBE(); ++i)
      {
         const int bdr_attr = mesh->GetBdrAttribute(i);
         if (bdr_attr_marker[bdr_attr-1] == 0) { continue; }

         tr = mesh->GetBdrFaceTransformations(i);
         if (tr != NULL)
         {
            for (int s = 0; s < fes.Size(); ++s)
            {
               fe[s] = fes[s]->GetFE(tr->Elem1No);
               fe2[s] = fe[s];

               fes[s]->GetElementVDofs(i, *vdofs[s]);
               bx.GetBlock(s).GetSubVector(*vdofs[s], *el_x[s]);
            }

            for (int k = 0; k < bfnfi.Size(); ++k)
            {
               bfnfi[k]->AssembleFaceGrad(fe, fe2, *tr, el_x_const, elmats);
               for (int l=0; l<fes.Size(); ++l)
               {
                  for (int j=0; j<fes.Size(); ++j)
                  {
                     if (elmats(j,l)->Height() == 0) { continue; }
                     Grads(j,l)->AddSubMatrix(*vdofs[j], *vdofs[l],
                                              *elmats(j,l), skip_zeros);
                  }
               }
            }
         }
      }
   }

   if (!Grads(0,0)->Finalized())
   {
      for (int i=0; i<fes.Size(); ++i)
      {
         for (int j=0; j<fes.Size(); ++j)
         {
            Grads(i,j)->Finalize(skip_zeros);
         }
      }
   }

   for (int i=0; i<fes.Size(); ++i)
   {
      for (int j=0; j<fes.Size(); ++j)
      {
         delete elmats(i,j);
      }
      delete vdofs2[i];
      delete vdofs[i];
      delete el_x[i];
   }
}

Operator &BlockNonlinearForm::GetGradient(const Vector &x) const
{
   BlockVector bx(x.GetData(), block_trueOffsets);
   const BlockVector &pbx = Prolongate(bx);

   ComputeGradientBlocked(pbx);

   Array2D<SparseMatrix *> mGrads(fes.Size(), fes.Size());
   mGrads = Grads;
   if (needs_prolongation)
   {
      for (int s1 = 0; s1 < fes.Size(); ++s1)
      {
         for (int s2 = 0; s2 < fes.Size(); ++s2)
         {
            delete cGrads(s1, s2);
            cGrads(s1, s2) = RAP(*cP[s1], *Grads(s1, s2), *cP[s2]);
            mGrads(s1, s2) = cGrads(s1, s2);
         }
      }
   }

   for (int s = 0; s < fes.Size(); ++s)
   {
      for (int i = 0; i < ess_tdofs[s]->Size(); ++i)
      {
         for (int j = 0; j < fes.Size(); ++j)
         {
            if (s == j)
            {
               mGrads(s, s)->EliminateRowCol((*ess_tdofs[s])[i],
                                             Matrix::DIAG_ONE);
            }
            else
            {
               mGrads(s, j)->EliminateRow((*ess_tdofs[s])[i]);
               mGrads(j, s)->EliminateCol((*ess_tdofs[s])[i]);
            }
         }
      }
   }

   delete BlockGrad;
   BlockGrad = new BlockOperator(block_trueOffsets);
   for (int i = 0; i < fes.Size(); ++i)
   {
      for (int j = 0; j < fes.Size(); ++j)
      {
         BlockGrad->SetBlock(i, j, mGrads(i, j));
      }
   }
   return *BlockGrad;
}

BlockNonlinearForm::~BlockNonlinearForm()
{
   delete BlockGrad;
   for (int i=0; i<fes.Size(); ++i)
   {
      for (int j=0; j<fes.Size(); ++j)
      {
         delete Grads(i,j);
         delete cGrads(i,j);
      }
      delete ess_tdofs[i];
   }

   for (int i = 0; i < dnfi.Size(); ++i)
   {
      delete dnfi[i];
   }

   for (int i = 0; i < fnfi.Size(); ++i)
   {
      delete fnfi[i];
   }

   for (int i = 0; i < bfnfi.Size(); ++i)
   {
      delete bfnfi[i];
   }

}

}<|MERGE_RESOLUTION|>--- conflicted
+++ resolved
@@ -158,10 +158,7 @@
          auto Y = y.ReadWrite();
          MFEM_FORALL(i, N, Y[tdof[i]] = 0.0; );
       }
-<<<<<<< HEAD
-=======
       // In parallel, the result is in 'py' which is an alias for 'aux2'.
->>>>>>> 100446d5
       return;
    }
 
@@ -289,19 +286,6 @@
 {
    if (ext)
    {
-<<<<<<< HEAD
-      Operator &grad = ext->GetGradient(Prolongate(x));
-      hGrad.Reset(&grad, false);
-      if (Serial())
-      {
-         Operator *Gop;
-         hGrad.Ptr()->Operator::FormSystemOperator(ess_tdof_list, Gop);
-         hGrad.Reset(Gop);
-      }
-      // In parallel, the rest of the construction (RAP+constraints) is done
-      // by ParNonlinearForm::GetGradient.
-      return *hGrad.Ptr();
-=======
       hGrad.Clear();
       Operator &grad = ext->GetGradient(Prolongate(x));
       Operator *Gop;
@@ -310,7 +294,6 @@
       // In both serial and parallel, when using extension, we return the final
       // global true-dof gradient with imposed b.c.
       return *hGrad;
->>>>>>> 100446d5
    }
 
    const int skip_zeros = 0;
@@ -474,14 +457,6 @@
 void NonlinearForm::Setup()
 {
    if (ext) { ext->Assemble(); }
-<<<<<<< HEAD
-}
-
-void NonlinearForm::SetupGradient(const mfem::Vector &x)
-{
-   if (ext) { ext->AssembleGradient(Prolongate(x)); }
-=======
->>>>>>> 100446d5
 }
 
 NonlinearForm::~NonlinearForm()
