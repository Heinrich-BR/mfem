--- conflicted
+++ resolved
@@ -1003,11 +1003,7 @@
             for (int k = 0; k < bfnfi.Size(); ++k)
             {
                if (bfnfi_marker[k] &&
-<<<<<<< HEAD
-                   (*bfnfi_marker[k])[bdr_attr-1] == 0) { continue; }	    
-=======
                    (*bfnfi_marker[k])[bdr_attr-1] == 0) { continue; }
->>>>>>> 0843a87d
                bfnfi[k]->AssembleFaceGrad(fe, fe2, *tr, el_x_const, elmats);
                for (int l=0; l<fes.Size(); ++l)
                {
