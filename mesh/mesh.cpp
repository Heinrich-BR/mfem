--- conflicted
+++ resolved
@@ -3823,7 +3823,7 @@
    CheckElementOrientation(true);
 
    el_to_edge = new Table;
-   NumOfEdges = GetElementToEdgeTable(*el_to_edge, be_to_edge);
+   NumOfEdges = GetElementToEdgeTable(*el_to_edge);
    GenerateFaces();
    CheckBdrElementOrientation();
 
@@ -3900,7 +3900,7 @@
    CheckElementOrientation(true);
 
    el_to_edge = new Table;
-   NumOfEdges = GetElementToEdgeTable(*el_to_edge, be_to_edge);
+   NumOfEdges = GetElementToEdgeTable(*el_to_edge);
    GenerateFaces();
    CheckBdrElementOrientation();
 
@@ -13173,10 +13173,6 @@
       }
    }
 }
-<<<<<<< HEAD
-=======
-
->>>>>>> 110bec15
 
 GeometricFactors::GeometricFactors(const Mesh *mesh, const IntegrationRule &ir,
                                    int flags, MemoryType d_mt)
