--- conflicted
+++ resolved
@@ -120,7 +120,6 @@
    int GetNVertices() const { return NVertices; }
    int GetNEdges() const { return NEdges; }
    int GetNFaces() const { return NFaces; }
-   int GetNPlanars() const { return NPlanars; }
 
    /** Perform the given batch of refinements. Please note that in the presence
        of anisotropic splits additional refinements may be necessary to keep
@@ -225,13 +224,6 @@
       return face_list;
    }
 
-   /// Return the current list of conforming and nonconforming faces.
-   const NCList& GetPlanarList()
-   {
-      if (planar_list.Empty()) { BuildPlanarList(); }
-      return planar_list;
-   }
-
    /// Return the current list of conforming and nonconforming edges.
    const NCList& GetEdgeList()
    {
@@ -254,8 +246,6 @@
       {
          case 0: return GetVertexList();
          case 1: return GetEdgeList();
-         case 2: if (Dim == 4) { return GetPlanarList(); }
-         /* no break */
          default: return GetFaceList();
       }
    }
@@ -317,17 +307,6 @@
    int GetFaceVerticesEdges(const MeshId &face_id,
                             int vert_index[4], int edge_index[4],
                             int edge_orientation[4]) const;
-
-   /// Return Mesh vertex, edge and planar indices of a face identified by 'face_id'.
-   void GetFaceVerticesEdgesPlanars(const MeshId &face_id,
-                                    int vert_index[4], int edge_index[6],
-                                    int edge_orientation[6], int planar_index[4],
-                                    int planar_orientation[4]) const;
-
-   /// Return Mesh vertex and edge indices of a planar identified by 'planar_id'.
-   void GetPlanarVerticesEdges(const MeshId &planar_id,
-                               int vert_index[3], int edge_index[3],
-                               int edge_orientation[3]) const;
 
    /** Given an edge (by its vertex indices v1 and v2) return the first
        (geometric) parent edge that exists in the Mesh or -1 if there is no such
@@ -343,19 +322,9 @@
                                    Array<int> &bdr_vertices,
                                    Array<int> &bdr_edges);
 
-<<<<<<< HEAD
-   virtual void GetBoundaryClosure(const Array<int> &bdr_attr_is_ess,
-                                   Array<int> &bdr_vertices,
-                                   Array<int> &bdr_edges,
-                                   Array<int> &bdr_planars);
-
-   /// Return the type of elements in the mesh.
-   Geometry::Type GetElementGeometry() const { return elements[0].geom; }
-=======
    /// Return element geometry type. @a index is the Mesh element number.
    Geometry::Type GetElementGeometry(int index) const
    { return elements[leaf_elements[index]].Geom(); }
->>>>>>> 35a79116
 
    /// Return face geometry type. @a index is the Mesh face number.
    Geometry::Type GetFaceGeometry(int index) const
@@ -390,16 +359,10 @@
 
    /// Return total number of bytes allocated.
    long MemoryUsage() const;
-   long MemoryUsage4D() const;
 
    int PrintMemoryDetail() const;
 
-<<<<<<< HEAD
-   void PrintStats(std::ostream &out = mfem::out) const;
-   void PrintStats4D(std::ostream &out = mfem::out) const;
-=======
    typedef std::int64_t RefCoord;
->>>>>>> 35a79116
 
 
 protected: // non-public interface for the Mesh class
@@ -408,11 +371,6 @@
 
    /// Fill Mesh::{vertices,elements,boundary} for the current finest level.
    void GetMeshComponents(Mesh &mesh) const;
-
-   void GetMeshComponents(Array<mfem::Vertex>& mvertices,
-                          Array<mfem::Element*>& melements,
-                          Array<mfem::Element*>& mboundary,
-                          MemAlloc<Tetrahedron, 1024> &TetMem) const;
 
    /** Get edge and face numbering from 'mesh' (i.e., set all Edge::index and
        Face::index) after a new mesh was created from us. */
@@ -441,8 +399,7 @@
        parent element "signs off" its nodes by decrementing the ref counts. */
    struct Node : public Hashed2
    {
-      short vert_refc,
-            edge_refc; // changed from char to short because in 4D, a vertex might be in more than 127 elements
+      char vert_refc, edge_refc;
       int vert_index, edge_index;
 
       Node() : vert_refc(0), edge_refc(0), vert_index(-1), edge_index(-1) {}
@@ -470,39 +427,6 @@
 
       bool Boundary() const { return attribute >= 0; }
       bool Unused() const { return elem[0] < 0 && elem[1] < 0; }
-
-      // add or remove an element from the 'elem[2]' array
-      void RegisterElement(int e);
-      void ForgetElement(int e);
-
-      /// Return one of elem[0] or elem[1] and make sure the other is -1.
-      int GetSingleElement() const;
-   };
-
-   struct Planar : public Hashed4
-   {
-      int attribute;
-      int index;
-      Array<int> elem;
-
-      Planar() : attribute(-1), index(-1) { elem.SetSize(0); };
-
-      bool Unused() const { return elem.Size() < 1; }
-
-      void RegisterElement(int e);
-      void ForgetElement(int e);
-   };
-
-   struct Face4D : public Hashed5
-   {
-      int attribute; ///< boundary element attribute, -1 if internal face
-      int index;     ///< face number in the Mesh
-      int elem[2];   ///< up to 2 elements sharing the face
-
-      Face4D() : attribute(-1), index(-1) { elem[0] = elem[1] = -1; }
-
-      bool Boundary() const { return attribute >= 0; }
-      bool Unused() const { return elem[0] < 0 && elem[1] < 0;}
 
       // add or remove an element from the 'elem[2]' array
       void RegisterElement(int e);
@@ -527,7 +451,7 @@
       union
       {
          int node[8];  ///< element corners (if ref_type == 0)
-         int child[16]; ///< 2-8 children (if ref_type != 0)
+         int child[8]; ///< 2-8 children (if ref_type != 0)
       };
       int parent; ///< parent element, -1 if this is a root element, -2 if free'd
 
@@ -542,8 +466,6 @@
 
    HashTable<Node> nodes; // associative container holding all Nodes
    HashTable<Face> faces; // associative container holding all Faces
-   HashTable<Face4D> faces4d; // associative container holding all Faces in 4D
-   HashTable<Planar> planars; // associative container holding all Planars
 
    BlockArray<Element> elements; // storage for all Elements
    Array<int> free_element_ids;  // unused element ids - indices into 'elements'
@@ -553,20 +475,9 @@
        NOTE: the first M items of 'elements' is the coarse mesh. */
    Array<int> root_state;
 
-<<<<<<< HEAD
-   typedef HashTable<Node>::iterator node_iterator;
-   typedef HashTable<Face>::iterator face_iterator;
-   typedef HashTable<Face4D>::iterator face4d_iterator;
-   typedef HashTable<Planar>::iterator planar_iterator;
-   typedef HashTable<Node>::const_iterator node_const_iterator;
-   typedef HashTable<Face>::const_iterator face_const_iterator;
-   typedef HashTable<Face4D>::const_iterator face4d_const_iterator;
-   typedef BlockArray<Element>::iterator elem_iterator;
-=======
    /** Coordinates of top-level vertices (organized as triples). If empty,
        the Mesh is curved (Nodes != NULL) and NCMesh is topology-only. */
    Array<double> coordinates;
->>>>>>> 35a79116
 
 
    // secondary data
@@ -578,13 +489,8 @@
        derefinement. */
    virtual void Update();
 
-<<<<<<< HEAD
-   int NVertices; // set by UpdateVertices
-   int NEdges, NFaces, NPlanars; // set by OnMeshUpdated
-=======
    // set by UpdateLeafElements, UpdateVertices and OnMeshUpdated
    int NElements, NVertices, NEdges, NFaces;
->>>>>>> 35a79116
 
    // NOTE: the serial code understands the bare minimum about ghost elements and
    // other ghost entities in order to be able to load parallel partial meshes
@@ -595,7 +501,6 @@
    Array<int> vertex_nodeId; ///< vertex-index to node-id map, see UpdateVertices
 
    NCList face_list; ///< lazy-initialized list of faces, see GetFaceList
-   NCList planar_list; ///< lazy-initialized list of planars, see GetPlanarList
    NCList edge_list; ///< lazy-initialized list of edges, see GetEdgeList
    NCList vertex_list; ///< lazy-initialized list of vertices, see GetVertexList
 
@@ -653,11 +558,6 @@
       elements[id].parent = -2; // mark the element as free
    }
 
-   int NewPentatope(int n0, int n1, int n2, int n3, int n4,
-                    int attr,
-                    int fattr0, int fattr1, int fattr2,
-                    int fattr3, int fattr4);
-
    int NewHexahedron(int n0, int n1, int n2, int n3,
                      int n4, int n5, int n6, int n7, int attr,
                      int fattr0, int fattr1, int fattr2,
@@ -700,11 +600,6 @@
    void CheckIsoFace(int vn1, int vn2, int vn3, int vn4,
                      int en1, int en2, int en3, int en4, int midf);
 
-<<<<<<< HEAD
-   void RefElement(int elem);
-   void UnrefElement(int elem, Array<int> &elemFaces);
-   void UnrefElement(int elem, Array<int> &elemFaces, Array<int> &elemPlanars);
-=======
    void ReparentNode(int node, int new_p1, int new_p2);
 
    int FindMidEdgeNode(int node1, int node2) const;
@@ -714,22 +609,12 @@
 
    void ReferenceElement(int elem);
    void UnreferenceElement(int elem, Array<int> &elemFaces);
->>>>>>> 35a79116
 
    Face* GetFace(Element &elem, int face_no);
-   Face4D* GetFace4D(Element &elem, int face_no);
    void RegisterFaces(int elem, int *fattr = NULL);
    void DeleteUnusedFaces(const Array<int> &elemFaces);
 
-<<<<<<< HEAD
-   Planar* GetPlanar(Element &elem, int planar_no);
-   void RegisterPlanars(int elem, int *fattr = NULL);
-   void DeleteUnusedPlanars(const Array<int> &elemPlanar);
-
-   int FindAltParents(int node1, int node2);
-=======
    void CollectDerefinements(int elem, Array<Connection> &list);
->>>>>>> 35a79116
 
    /// Return el.node[index] correctly, even if the element is refined.
    int RetrieveNode(const Element &el, int index);
@@ -741,29 +626,12 @@
    // face/edge lists
 
    static int find_node(const Element &el, int node);
-<<<<<<< HEAD
-   static int find_element_edge(const Element &el, int vn0, int vn1);
-   static int find_pent_planar(int a, int b, int c);
-   static int find_hex_face(int a, int b, int c);
-   static int find_pent_face(int a, int b, int c, int d);
-
-   int ReorderFacePointMat(int v0, int v1, int v2, int v3,
-                           int elem, DenseMatrix& mat) const;
-   int ReorderPlanarPointMat(int v0, int v1, int v2,
-                             int elem, DenseMatrix& mat) const;
-   struct PointMatrix;
-   void TraverseFace(int vn0, int vn1, int vn2, int vn3,
-                     const PointMatrix& pm, int level);
-   void TraverseFace4D(int vn0, int vn1, int vn2, int vn3,
-                       const PointMatrix& pm, int level, int local);
-=======
    static int find_element_edge(const Element &el, int vn0, int vn1,
                                 bool abort = true);
    static int find_local_face(int geom, int a, int b, int c);
 
    struct Point;
    struct PointMatrix;
->>>>>>> 35a79116
 
    int ReorderFacePointMat(int v0, int v1, int v2, int v3,
                            int elem, const PointMatrix &pm,
@@ -778,21 +646,13 @@
    void TraverseTetEdge(int vn0, int vn1, const Point &p0, const Point &p1,
                         MatrixMap &matrix_map);
    void TraverseEdge(int vn0, int vn1, double t0, double t1, int flags,
-<<<<<<< HEAD
-                     int level);
-   void TraversePlanar(int vn0, int vn1, int vn2, const PointMatrix& pm,
-                       int level);
-=======
                      int level, MatrixMap &matrix_map);
->>>>>>> 35a79116
 
    virtual void BuildFaceList();
-   virtual void BuildPlanarList();
    virtual void BuildEdgeList();
    virtual void BuildVertexList();
 
    virtual void ElementSharesFace(int elem, int local, int face) {} // ParNCMesh
-   virtual void ElementSharesPlanar(int elem, int local, int planar) {}
    virtual void ElementSharesEdge(int elem, int local, int enode) {} // ParNCMesh
    virtual void ElementSharesVertex(int elem, int local, int vnode) {} // ParNCMesh
 
@@ -947,12 +807,8 @@
    static PointMatrix pm_seg_identity;
    static PointMatrix pm_tri_identity;
    static PointMatrix pm_quad_identity;
-<<<<<<< HEAD
-   static PointMatrix pm_pent_identity;
-=======
    static PointMatrix pm_tet_identity;
    static PointMatrix pm_prism_identity;
->>>>>>> 35a79116
    static PointMatrix pm_hex_identity;
 
    static const PointMatrix& GetGeomIdentity(Geometry::Type geom);
@@ -993,17 +849,14 @@
 
    int GetEdgeMaster(int node) const;
 
-   int GetPlanarMaster(int planar) const;
-
    void FindFaceNodes(int face, int node[4]);
-   void FindFaceNodes4D(int face, int node[4]);
 
    int EdgeSplitLevel(int vn1, int vn2) const;
    int TriFaceSplitLevel(int vn1, int vn2, int vn3) const;
    void QuadFaceSplitLevel(int vn1, int vn2, int vn3, int vn4,
                            int& h_level, int& v_level) const;
 
-   void CountSplits(int elem, int splits[4]) const;
+   void CountSplits(int elem, int splits[3]) const;
    void GetLimitRefinements(Array<Refinement> &refinements, int max_level);
 
 
@@ -1044,18 +897,10 @@
    /// This holds in one place the constants about the geometries we support
    struct GeomInfo
    {
-<<<<<<< HEAD
-      int nv, ne, nf, nfv; // number of: vertices, edges, faces, face vertices
-      int np, npv;         // number of: planars, planar vertices
-      int edges[12][2];    // edge vertices (up to 12 edges)
-      int faces[6][4];     // face vertices (up to 6 faces)
-      int planars[10][3];  // planar vertices (up to 10 planars (pentatope))
-=======
       int nv, ne, nf;   // number of: vertices, edges, faces
       int edges[12][2]; // edge vertices (up to 12 edges)
       int faces[6][4];  // face vertices (up to 6 faces)
       int nfv[6];       // number of face vertices
->>>>>>> 35a79116
 
       bool initialized;
       GeomInfo() : initialized(false) {}
@@ -1064,11 +909,6 @@
 
    static GeomInfo GI[Geometry::NumGeom];
 
-<<<<<<< HEAD
-   static GeomInfo &gi_hex, &gi_quad, &gi_tri, &gi_pent;
-
-=======
->>>>>>> 35a79116
 #ifdef MFEM_DEBUG
 public:
    void DebugLeafOrder(std::ostream &out) const;
