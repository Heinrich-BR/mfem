// Copyright (c) 2010-2022, Lawrence Livermore National Security, LLC. Produced
// at the Lawrence Livermore National Laboratory. All Rights reserved. See files
// LICENSE and NOTICE for details. LLNL-CODE-806117.
//
// This file is part of the MFEM library. For more information and source code
// availability visit https://mfem.org.
//
// MFEM is free software; you can redistribute it and/or modify it under the
// terms of the BSD-3 license. We welcome feedback and contributions, see file
// CONTRIBUTING.md for details.

#include "../config/config.hpp"

#ifdef MFEM_USE_MPI

#include "mesh_headers.hpp"
#include "../fem/fem.hpp"
#include "../general/sets.hpp"
#include "../general/sort_pairs.hpp"
#include "../general/text.hpp"
#include "../general/globals.hpp"

#include <iostream>
#include <fstream>

using namespace std;

namespace mfem
{

ParMesh::ParMesh(const ParMesh &pmesh, bool copy_nodes)
   : Mesh(pmesh, false),
     group_svert(pmesh.group_svert),
     group_sedge(pmesh.group_sedge),
     group_stria(pmesh.group_stria),
     group_squad(pmesh.group_squad),
     face_nbr_el_to_face(NULL),
     glob_elem_offset(-1),
     glob_offset_sequence(-1),
     gtopo(pmesh.gtopo)
{
   MyComm = pmesh.MyComm;
   NRanks = pmesh.NRanks;
   MyRank = pmesh.MyRank;

   // Duplicate the shared_edges
   shared_edges.SetSize(pmesh.shared_edges.Size());
   for (int i = 0; i < shared_edges.Size(); i++)
   {
      shared_edges[i] = pmesh.shared_edges[i]->Duplicate(this);
   }

   shared_trias = pmesh.shared_trias;
   shared_quads = pmesh.shared_quads;

   // Copy the shared-to-local index Arrays
   pmesh.svert_lvert.Copy(svert_lvert);
   pmesh.sedge_ledge.Copy(sedge_ledge);
   sface_lface = pmesh.sface_lface;

   // Do not copy face-neighbor data (can be generated if needed)
   have_face_nbr_data = false;

   // If pmesh has a ParNURBSExtension, it was copied by the Mesh copy ctor, so
   // there is no need to do anything here.

   // Copy ParNCMesh, if present
   if (pmesh.pncmesh)
   {
      pncmesh = new ParNCMesh(*pmesh.pncmesh);
      pncmesh->OnMeshUpdated(this);
   }
   else
   {
      pncmesh = NULL;
   }
   ncmesh = pncmesh;

   // Copy the Nodes as a ParGridFunction, including the FiniteElementCollection
   // and the FiniteElementSpace (as a ParFiniteElementSpace)
   if (pmesh.Nodes && copy_nodes)
   {
      FiniteElementSpace *fes = pmesh.Nodes->FESpace();
      const FiniteElementCollection *fec = fes->FEColl();
      FiniteElementCollection *fec_copy =
         FiniteElementCollection::New(fec->Name());
      ParFiniteElementSpace *pfes_copy =
         new ParFiniteElementSpace(*fes, *this, fec_copy);
      Nodes = new ParGridFunction(pfes_copy);
      Nodes->MakeOwner(fec_copy);
      *Nodes = *pmesh.Nodes;
      own_nodes = 1;
   }
}

ParMesh::ParMesh(ParMesh &&mesh) : ParMesh()
{
   Swap(mesh);
}

ParMesh& ParMesh::operator=(ParMesh &&mesh)
{
   Swap(mesh);
   return *this;
}

ParMesh::ParMesh(MPI_Comm comm, Mesh &mesh, int *partitioning_,
                 int part_method)
   : face_nbr_el_to_face(NULL)
   , glob_elem_offset(-1)
   , glob_offset_sequence(-1)
   , gtopo(comm)
{
   int *partitioning = NULL;
   Array<bool> activeBdrElem;

   MyComm = comm;
   MPI_Comm_size(MyComm, &NRanks);
   MPI_Comm_rank(MyComm, &MyRank);

   if (mesh.Nonconforming())
   {
      if (partitioning_)
      {
         partitioning = partitioning_;
      }
      ncmesh = pncmesh = new ParNCMesh(comm, *mesh.ncmesh, partitioning);
      if (!partitioning)
      {
         partitioning = new int[mesh.GetNE()];
         for (int i = 0; i < mesh.GetNE(); i++)
         {
            partitioning[i] = pncmesh->InitialPartition(i);
         }
      }

      pncmesh->Prune();

      Mesh::InitFromNCMesh(*pncmesh);
      pncmesh->OnMeshUpdated(this);

      pncmesh->GetConformingSharedStructures(*this);

      // SetMeshGen(); // called by Mesh::InitFromNCMesh(...) above
      meshgen = mesh.meshgen; // copy the global 'meshgen'

      mesh.attributes.Copy(attributes);
      mesh.bdr_attributes.Copy(bdr_attributes);

      GenerateNCFaceInfo();
   }
   else // mesh.Conforming()
   {
      Dim = mesh.Dim;
      spaceDim = mesh.spaceDim;

      ncmesh = pncmesh = NULL;

      if (partitioning_)
      {
         partitioning = partitioning_;
      }
      else
      {
         partitioning = mesh.GeneratePartitioning(NRanks, part_method);
      }

      // re-enumerate the partitions to better map to actual processor
      // interconnect topology !?

      Array<int> vert_global_local;
      NumOfVertices = BuildLocalVertices(mesh, partitioning, vert_global_local);
      NumOfElements = BuildLocalElements(mesh, partitioning, vert_global_local);

      Table *edge_element = NULL;
      NumOfBdrElements = BuildLocalBoundary(mesh, partitioning,
                                            vert_global_local,
                                            activeBdrElem, edge_element);

      SetMeshGen();
      meshgen = mesh.meshgen; // copy the global 'meshgen'

      mesh.attributes.Copy(attributes);
      mesh.bdr_attributes.Copy(bdr_attributes);

      NumOfEdges = NumOfFaces = 0;

      if (Dim > 1)
      {
         el_to_edge = new Table;
         NumOfEdges = Mesh::GetElementToEdgeTable(*el_to_edge, be_to_edge);
      }

      STable3D *faces_tbl = NULL;
      if (Dim == 3)
      {
         faces_tbl = GetElementToFaceTable(1);
      }

      GenerateFaces();

      ListOfIntegerSets  groups;
      {
         // the first group is the local one
         IntegerSet group;
         group.Recreate(1, &MyRank);
         groups.Insert(group);
      }

      MFEM_ASSERT(mesh.GetNFaces() == 0 || Dim >= 3, "");

      Array<int> face_group(mesh.GetNFaces());
      Table *vert_element = mesh.GetVertexToElementTable(); // we must delete this

      FindSharedFaces(mesh, partitioning, face_group, groups);
      int nsedges = FindSharedEdges(mesh, partitioning, edge_element, groups);
      int nsvert = FindSharedVertices(partitioning, vert_element, groups);

      // build the group communication topology
      gtopo.Create(groups, 822);

      // fill out group_sface, group_sedge, group_svert
      int ngroups = groups.Size()-1, nstris, nsquads;
      BuildFaceGroup(ngroups, mesh, face_group, nstris, nsquads);
      BuildEdgeGroup(ngroups, *edge_element);
      BuildVertexGroup(ngroups, *vert_element);

      // build shared_faces and sface_lface mapping
      BuildSharedFaceElems(nstris, nsquads, mesh, partitioning, faces_tbl,
                           face_group, vert_global_local);
      delete faces_tbl;

      // build shared_edges and sedge_ledge mapping
      BuildSharedEdgeElems(nsedges, mesh, vert_global_local, edge_element);
      delete edge_element;

      // build svert_lvert mapping
      BuildSharedVertMapping(nsvert, vert_element, vert_global_local);
      delete vert_element;

      SetMeshGen();
      meshgen = mesh.meshgen; // copy the global 'meshgen'
   }

   if (mesh.NURBSext)
   {
      MFEM_ASSERT(mesh.GetNodes() &&
                  mesh.GetNodes()->FESpace()->GetNURBSext() == mesh.NURBSext,
                  "invalid NURBS mesh");
      NURBSext = new ParNURBSExtension(comm, mesh.NURBSext, partitioning,
                                       activeBdrElem);
   }

   if (mesh.GetNodes()) // curved mesh
   {
      if (!NURBSext)
      {
         Nodes = new ParGridFunction(this, mesh.GetNodes());
      }
      else
      {
         const FiniteElementSpace *glob_fes = mesh.GetNodes()->FESpace();
         FiniteElementCollection *nfec =
            FiniteElementCollection::New(glob_fes->FEColl()->Name());
         ParFiniteElementSpace *pfes =
            new ParFiniteElementSpace(this, nfec, glob_fes->GetVDim(),
                                      glob_fes->GetOrdering());
         Nodes = new ParGridFunction(pfes);
         Nodes->MakeOwner(nfec); // Nodes will own nfec and pfes
      }
      own_nodes = 1;

      Array<int> gvdofs, lvdofs;
      Vector lnodes;
      int element_counter = 0;
      for (int i = 0; i < mesh.GetNE(); i++)
      {
         if (partitioning[i] == MyRank)
         {
            Nodes->FESpace()->GetElementVDofs(element_counter, lvdofs);
            mesh.GetNodes()->FESpace()->GetElementVDofs(i, gvdofs);
            mesh.GetNodes()->GetSubVector(gvdofs, lnodes);
            Nodes->SetSubVector(lvdofs, lnodes);
            element_counter++;
         }
      }

      // set meaningful values to 'vertices' even though we have Nodes,
      // for compatibility (e.g., Mesh::GetVertex())
      SetVerticesFromNodes(Nodes);
   }

   if (partitioning != partitioning_)
   {
      delete [] partitioning;
   }

   have_face_nbr_data = false;
}


int ParMesh::BuildLocalVertices(const mfem::Mesh &mesh,
                                const int* partitioning,
                                Array<int> &vert_global_local)
{
   vert_global_local.SetSize(mesh.GetNV());
   vert_global_local = -1;

   int vert_counter = 0;
   for (int i = 0; i < mesh.GetNE(); i++)
   {
      if (partitioning[i] == MyRank)
      {
         Array<int> vert;
         mesh.GetElementVertices(i, vert);
         for (int j = 0; j < vert.Size(); j++)
         {
            if (vert_global_local[vert[j]] < 0)
            {
               vert_global_local[vert[j]] = vert_counter++;
            }
         }
      }
   }

   // re-enumerate the local vertices to preserve the global ordering
   vert_counter = 0;
   for (int i = 0; i < vert_global_local.Size(); i++)
   {
      if (vert_global_local[i] >= 0)
      {
         vert_global_local[i] = vert_counter++;
      }
   }

   vertices.SetSize(vert_counter);

   for (int i = 0; i < vert_global_local.Size(); i++)
   {
      if (vert_global_local[i] >= 0)
      {
         vertices[vert_global_local[i]].SetCoords(mesh.SpaceDimension(),
                                                  mesh.GetVertex(i));
      }
   }

   return vert_counter;
}

int ParMesh::BuildLocalElements(const Mesh& mesh, const int* partitioning,
                                const Array<int>& vert_global_local)
{
   int nelems = 0;
   for (int i = 0; i < mesh.GetNE(); i++)
   {
      if (partitioning[i] == MyRank) { nelems++; }
   }

   elements.SetSize(nelems);

   // Determine elements, enumerating the local elements to preserve the global
   // order. This is used, e.g. by the ParGridFunction ctor that takes a global
   // GridFunction as input parameter.
   int element_counter = 0;
   for (int i = 0; i < mesh.GetNE(); i++)
   {
      if (partitioning[i] == MyRank)
      {
         elements[element_counter] = mesh.GetElement(i)->Duplicate(this);
         int *v = elements[element_counter]->GetVertices();
         int nv = elements[element_counter]->GetNVertices();
         for (int j = 0; j < nv; j++)
         {
            v[j] = vert_global_local[v[j]];
         }
         element_counter++;
      }
   }

   return element_counter;
}

int ParMesh::BuildLocalBoundary(const Mesh& mesh, const int* partitioning,
                                const Array<int>& vert_global_local,
                                Array<bool>& activeBdrElem,
                                Table*& edge_element)
{
   int nbdry = 0;

   if (mesh.NURBSext)
   {
      activeBdrElem.SetSize(mesh.GetNBE());
      activeBdrElem = false;
   }
   // build boundary elements
   if (Dim == 3)
   {
      for (int i = 0; i < mesh.GetNBE(); i++)
      {
         int face, o, el1, el2;
         mesh.GetBdrElementFace(i, &face, &o);
         mesh.GetFaceElements(face, &el1, &el2);
         if (partitioning[(o % 2 == 0 || el2 < 0) ? el1 : el2] == MyRank)
         {
            nbdry++;
            if (mesh.NURBSext)
            {
               activeBdrElem[i] = true;
            }
         }
      }

      int bdrelem_counter = 0;
      boundary.SetSize(nbdry);
      for (int i = 0; i < mesh.GetNBE(); i++)
      {
         int face, o, el1, el2;
         mesh.GetBdrElementFace(i, &face, &o);
         mesh.GetFaceElements(face, &el1, &el2);
         if (partitioning[(o % 2 == 0 || el2 < 0) ? el1 : el2] == MyRank)
         {
            boundary[bdrelem_counter] = mesh.GetBdrElement(i)->Duplicate(this);
            int *v = boundary[bdrelem_counter]->GetVertices();
            int nv = boundary[bdrelem_counter]->GetNVertices();
            for (int j = 0; j < nv; j++)
            {
               v[j] = vert_global_local[v[j]];
            }
            bdrelem_counter++;
         }
      }
   }
   else if (Dim == 2)
   {
      edge_element = new Table;
      Transpose(mesh.ElementToEdgeTable(), *edge_element, mesh.GetNEdges());

      for (int i = 0; i < mesh.GetNBE(); i++)
      {
         int edge = mesh.GetBdrElementEdgeIndex(i);
         int el1 = edge_element->GetRow(edge)[0];
         if (partitioning[el1] == MyRank)
         {
            nbdry++;
            if (mesh.NURBSext)
            {
               activeBdrElem[i] = true;
            }
         }
      }

      int bdrelem_counter = 0;
      boundary.SetSize(nbdry);
      for (int i = 0; i < mesh.GetNBE(); i++)
      {
         int edge = mesh.GetBdrElementEdgeIndex(i);
         int el1 = edge_element->GetRow(edge)[0];
         if (partitioning[el1] == MyRank)
         {
            boundary[bdrelem_counter] = mesh.GetBdrElement(i)->Duplicate(this);
            int *v = boundary[bdrelem_counter]->GetVertices();
            int nv = boundary[bdrelem_counter]->GetNVertices();
            for (int j = 0; j < nv; j++)
            {
               v[j] = vert_global_local[v[j]];
            }
            bdrelem_counter++;
         }
      }
   }
   else if (Dim == 1)
   {
      for (int i = 0; i < mesh.GetNBE(); i++)
      {
         int vert = mesh.boundary[i]->GetVertices()[0];
         int el1, el2;
         mesh.GetFaceElements(vert, &el1, &el2);
         if (partitioning[el1] == MyRank)
         {
            nbdry++;
         }
      }

      int bdrelem_counter = 0;
      boundary.SetSize(nbdry);
      for (int i = 0; i < mesh.GetNBE(); i++)
      {
         int vert = mesh.boundary[i]->GetVertices()[0];
         int el1, el2;
         mesh.GetFaceElements(vert, &el1, &el2);
         if (partitioning[el1] == MyRank)
         {
            boundary[bdrelem_counter] = mesh.GetBdrElement(i)->Duplicate(this);
            int *v = boundary[bdrelem_counter]->GetVertices();
            v[0] = vert_global_local[v[0]];
            bdrelem_counter++;
         }
      }
   }

   return nbdry;
}

void ParMesh::FindSharedFaces(const Mesh &mesh, const int *partitioning,
                              Array<int> &face_group,
                              ListOfIntegerSets &groups)
{
   IntegerSet group;

   // determine shared faces
   face_group.SetSize(mesh.GetNFaces());
   for (int i = 0; i < face_group.Size(); i++)
   {
      int el[2];
      face_group[i] = -1;
      mesh.GetFaceElements(i, &el[0], &el[1]);
      if (el[1] >= 0)
      {
         el[0] = partitioning[el[0]];
         el[1] = partitioning[el[1]];
         if ((el[0] == MyRank && el[1] != MyRank) ||
             (el[0] != MyRank && el[1] == MyRank))
         {
            group.Recreate(2, el);
            face_group[i] = groups.Insert(group) - 1;
         }
      }
   }
}

int ParMesh::FindSharedEdges(const Mesh &mesh, const int *partitioning,
                             Table*& edge_element,
                             ListOfIntegerSets& groups)
{
   IntegerSet group;

   // determine shared edges
   int sedge_counter = 0;
   if (!edge_element)
   {
      edge_element = new Table;
      if (Dim == 1)
      {
         edge_element->SetDims(0,0);
      }
      else
      {
         Transpose(mesh.ElementToEdgeTable(), *edge_element, mesh.GetNEdges());
      }
   }

   for (int i = 0; i < edge_element->Size(); i++)
   {
      int me = 0, others = 0;
      for (int j = edge_element->GetI()[i]; j < edge_element->GetI()[i+1]; j++)
      {
         int k = edge_element->GetJ()[j];
         int rank = partitioning[k];
         edge_element->GetJ()[j] = rank;
         if (rank == MyRank)
         {
            me = 1;
         }
         else
         {
            others = 1;
         }
      }

      if (me && others)
      {
         sedge_counter++;
         group.Recreate(edge_element->RowSize(i), edge_element->GetRow(i));
         edge_element->GetRow(i)[0] = groups.Insert(group) - 1;
      }
      else
      {
         edge_element->GetRow(i)[0] = -1;
      }
   }

   return sedge_counter;
}

int ParMesh::FindSharedVertices(const int *partitioning, Table *vert_element,
                                ListOfIntegerSets &groups)
{
   IntegerSet group;

   // determine shared vertices
   int svert_counter = 0;
   for (int i = 0; i < vert_element->Size(); i++)
   {
      int me = 0, others = 0;
      for (int j = vert_element->GetI()[i]; j < vert_element->GetI()[i+1]; j++)
      {
         vert_element->GetJ()[j] = partitioning[vert_element->GetJ()[j]];
         if (vert_element->GetJ()[j] == MyRank)
         {
            me = 1;
         }
         else
         {
            others = 1;
         }
      }

      if (me && others)
      {
         svert_counter++;
         group.Recreate(vert_element->RowSize(i), vert_element->GetRow(i));
         vert_element->GetI()[i] = groups.Insert(group) - 1;
      }
      else
      {
         vert_element->GetI()[i] = -1;
      }
   }
   return svert_counter;
}

void ParMesh::BuildFaceGroup(int ngroups, const Mesh &mesh,
                             const Array<int> &face_group,
                             int &nstria, int &nsquad)
{
   // build group_stria and group_squad
   group_stria.MakeI(ngroups);
   group_squad.MakeI(ngroups);

   for (int i = 0; i < face_group.Size(); i++)
   {
      if (face_group[i] >= 0)
      {
         if (mesh.GetFace(i)->GetType() == Element::TRIANGLE)
         {
            group_stria.AddAColumnInRow(face_group[i]);
         }
         else
         {
            group_squad.AddAColumnInRow(face_group[i]);
         }
      }
   }

   group_stria.MakeJ();
   group_squad.MakeJ();

   nstria = nsquad = 0;
   for (int i = 0; i < face_group.Size(); i++)
   {
      if (face_group[i] >= 0)
      {
         if (mesh.GetFace(i)->GetType() == Element::TRIANGLE)
         {
            group_stria.AddConnection(face_group[i], nstria++);
         }
         else
         {
            group_squad.AddConnection(face_group[i], nsquad++);
         }
      }
   }

   group_stria.ShiftUpI();
   group_squad.ShiftUpI();
}

void ParMesh::BuildEdgeGroup(int ngroups, const Table &edge_element)
{
   group_sedge.MakeI(ngroups);

   for (int i = 0; i < edge_element.Size(); i++)
   {
      if (edge_element.GetRow(i)[0] >= 0)
      {
         group_sedge.AddAColumnInRow(edge_element.GetRow(i)[0]);
      }
   }

   group_sedge.MakeJ();

   int sedge_counter = 0;
   for (int i = 0; i < edge_element.Size(); i++)
   {
      if (edge_element.GetRow(i)[0] >= 0)
      {
         group_sedge.AddConnection(edge_element.GetRow(i)[0], sedge_counter++);
      }
   }

   group_sedge.ShiftUpI();
}

void ParMesh::BuildVertexGroup(int ngroups, const Table &vert_element)
{
   group_svert.MakeI(ngroups);

   for (int i = 0; i < vert_element.Size(); i++)
   {
      if (vert_element.GetI()[i] >= 0)
      {
         group_svert.AddAColumnInRow(vert_element.GetI()[i]);
      }
   }

   group_svert.MakeJ();

   int svert_counter = 0;
   for (int i = 0; i < vert_element.Size(); i++)
   {
      if (vert_element.GetI()[i] >= 0)
      {
         group_svert.AddConnection(vert_element.GetI()[i], svert_counter++);
      }
   }

   group_svert.ShiftUpI();
}

void ParMesh::BuildSharedFaceElems(int ntri_faces, int nquad_faces,
                                   const Mesh& mesh, int *partitioning,
                                   const STable3D *faces_tbl,
                                   const Array<int> &face_group,
                                   const Array<int> &vert_global_local)
{
   shared_trias.SetSize(ntri_faces);
   shared_quads.SetSize(nquad_faces);
   sface_lface. SetSize(ntri_faces + nquad_faces);

   if (Dim < 3) { return; }

   int stria_counter = 0;
   int squad_counter = 0;
   for (int i = 0; i < face_group.Size(); i++)
   {
      if (face_group[i] < 0) { continue; }

      const Element *face = mesh.GetFace(i);
      const int *fv = face->GetVertices();
      switch (face->GetType())
      {
         case Element::TRIANGLE:
         {
            shared_trias[stria_counter].Set(fv);
            int *v = shared_trias[stria_counter].v;
            for (int j = 0; j < 3; j++)
            {
               v[j] = vert_global_local[v[j]];
            }
            const int lface = (*faces_tbl)(v[0], v[1], v[2]);
            sface_lface[stria_counter] = lface;
            if (meshgen == 1) // Tet-only mesh
            {
               Tetrahedron *tet = dynamic_cast<Tetrahedron *>
                                  (elements[faces_info[lface].Elem1No]);
               // mark the shared face for refinement by reorienting
               // it according to the refinement flag in the tetrahedron
               // to which this shared face belongs to.
               if (tet->GetRefinementFlag())
               {
                  tet->GetMarkedFace(faces_info[lface].Elem1Inf/64, v);
                  // flip the shared face in the processor that owns the
                  // second element (in 'mesh')
                  int gl_el1, gl_el2;
                  mesh.GetFaceElements(i, &gl_el1, &gl_el2);
                  if (MyRank == partitioning[gl_el2])
                  {
                     std::swap(v[0], v[1]);
                  }
               }
            }
            stria_counter++;
            break;
         }

         case Element::QUADRILATERAL:
         {
            shared_quads[squad_counter].Set(fv);
            int *v = shared_quads[squad_counter].v;
            for (int j = 0; j < 4; j++)
            {
               v[j] = vert_global_local[v[j]];
            }
            sface_lface[shared_trias.Size() + squad_counter] =
               (*faces_tbl)(v[0], v[1], v[2], v[3]);
            squad_counter++;
            break;
         }

         default:
            MFEM_ABORT("unknown face type: " << face->GetType());
            break;
      }
   }
}

void ParMesh::BuildSharedEdgeElems(int nedges, Mesh& mesh,
                                   const Array<int>& vert_global_local,
                                   const Table* edge_element)
{
   // The passed in mesh is still the global mesh.  "this" mesh is the
   // local partitioned mesh.

   shared_edges.SetSize(nedges);
   sedge_ledge. SetSize(nedges);

   {
      DSTable v_to_v(NumOfVertices);
      GetVertexToVertexTable(v_to_v);

      int sedge_counter = 0;
      for (int i = 0; i < edge_element->Size(); i++)
      {
         if (edge_element->GetRow(i)[0] >= 0)
         {
            Array<int> vert;
            mesh.GetEdgeVertices(i, vert);

            shared_edges[sedge_counter] =
               new Segment(vert_global_local[vert[0]],
                           vert_global_local[vert[1]], 1);

            sedge_ledge[sedge_counter] = v_to_v(vert_global_local[vert[0]],
                                                vert_global_local[vert[1]]);

            MFEM_VERIFY(sedge_ledge[sedge_counter] >= 0, "Error in v_to_v.");

            sedge_counter++;
         }
      }
   }
}

void ParMesh::BuildSharedVertMapping(int nvert,
                                     const mfem::Table *vert_element,
                                     const Array<int> &vert_global_local)
{
   // build svert_lvert
   svert_lvert.SetSize(nvert);

   int svert_counter = 0;
   for (int i = 0; i < vert_element->Size(); i++)
   {
      if (vert_element->GetI()[i] >= 0)
      {
         svert_lvert[svert_counter++] = vert_global_local[i];
      }
   }
}


// protected method, used by Nonconforming(De)Refinement and Rebalance
ParMesh::ParMesh(const ParNCMesh &pncmesh)
   : MyComm(pncmesh.MyComm)
   , NRanks(pncmesh.NRanks)
   , MyRank(pncmesh.MyRank)
   , face_nbr_el_to_face(NULL)
   , glob_elem_offset(-1)
   , glob_offset_sequence(-1)
   , gtopo(MyComm)
   , pncmesh(NULL)
{
   Mesh::InitFromNCMesh(pncmesh);
   ReduceMeshGen();
   have_face_nbr_data = false;
}

void ParMesh::ComputeGlobalElementOffset() const
{
   if (glob_offset_sequence != sequence) // mesh has changed
   {
      long local_elems = NumOfElements;
      MPI_Scan(&local_elems, &glob_elem_offset, 1, MPI_LONG, MPI_SUM, MyComm);
      glob_elem_offset -= local_elems;

      glob_offset_sequence = sequence; // don't recalculate until refinement etc.
   }
}

void ParMesh::ReduceMeshGen()
{
   int loc_meshgen = meshgen;
   MPI_Allreduce(&loc_meshgen, &meshgen, 1, MPI_INT, MPI_BOR, MyComm);
}

void ParMesh::FinalizeParTopo()
{
   // Determine sedge_ledge
   sedge_ledge.SetSize(shared_edges.Size());
   if (shared_edges.Size())
   {
      DSTable v_to_v(NumOfVertices);
      GetVertexToVertexTable(v_to_v);
      for (int se = 0; se < shared_edges.Size(); se++)
      {
         const int *v = shared_edges[se]->GetVertices();
         const int l_edge = v_to_v(v[0], v[1]);
         MFEM_ASSERT(l_edge >= 0, "invalid shared edge");
         sedge_ledge[se] = l_edge;
      }
   }

   // Determine sface_lface
   const int nst = shared_trias.Size();
   sface_lface.SetSize(nst + shared_quads.Size());
   if (sface_lface.Size())
   {
      STable3D *faces_tbl = GetFacesTable();
      for (int st = 0; st < nst; st++)
      {
         const int *v = shared_trias[st].v;
         sface_lface[st] = (*faces_tbl)(v[0], v[1], v[2]);
      }
      for (int sq = 0; sq < shared_quads.Size(); sq++)
      {
         const int *v = shared_quads[sq].v;
         sface_lface[nst+sq] = (*faces_tbl)(v[0], v[1], v[2], v[3]);
      }
      delete faces_tbl;
   }
}

ParMesh::ParMesh(MPI_Comm comm, istream &input, bool refine)
   : face_nbr_el_to_face(NULL)
   , glob_elem_offset(-1)
   , glob_offset_sequence(-1)
   , gtopo(comm)
{
   MyComm = comm;
   MPI_Comm_size(MyComm, &NRanks);
   MPI_Comm_rank(MyComm, &MyRank);

   have_face_nbr_data = false;
   pncmesh = NULL;

   const int gen_edges = 1;

   Load(input, gen_edges, refine, true);
}

void ParMesh::Load(istream &input, int generate_edges, int refine,
                   bool fix_orientation)
{
   ParMesh::Destroy();

   // Tell Loader() to read up to 'mfem_serial_mesh_end' instead of
   // 'mfem_mesh_end', as we have additional parallel mesh data to load in from
   // the stream.
   Loader(input, generate_edges, "mfem_serial_mesh_end");

   ReduceMeshGen(); // determine the global 'meshgen'

   if (Conforming())
   {
      LoadSharedEntities(input);
   }
   else
   {
      // the ParNCMesh instance was already constructed in 'Loader'
      pncmesh = dynamic_cast<ParNCMesh*>(ncmesh);
      MFEM_ASSERT(pncmesh, "internal error");

      // in the NC case we don't need to load extra data from the file,
      // as the shared entities can be constructed from the ghost layer
      pncmesh->GetConformingSharedStructures(*this);
   }

   Finalize(refine, fix_orientation);

   EnsureParNodes();

   // note: attributes and bdr_attributes are local lists

   // TODO: NURBS meshes?
}

void ParMesh::LoadSharedEntities(istream &input)
{
   string ident;
   skip_comment_lines(input, '#');

   // read the group topology
   input >> ident;
   MFEM_VERIFY(ident == "communication_groups",
               "input stream is not a parallel MFEM mesh");
   gtopo.Load(input);

   skip_comment_lines(input, '#');

   // read and set the sizes of svert_lvert, group_svert
   {
      int num_sverts;
      input >> ident >> num_sverts;
      MFEM_VERIFY(ident == "total_shared_vertices", "invalid mesh file");
      svert_lvert.SetSize(num_sverts);
      group_svert.SetDims(GetNGroups()-1, num_sverts);
   }
   // read and set the sizes of sedge_ledge, group_sedge
   if (Dim >= 2)
   {
      skip_comment_lines(input, '#');
      int num_sedges;
      input >> ident >> num_sedges;
      MFEM_VERIFY(ident == "total_shared_edges", "invalid mesh file");
      sedge_ledge.SetSize(num_sedges);
      shared_edges.SetSize(num_sedges);
      group_sedge.SetDims(GetNGroups()-1, num_sedges);
   }
   else
   {
      group_sedge.SetSize(GetNGroups()-1, 0);   // create empty group_sedge
   }
   // read and set the sizes of sface_lface, group_{stria,squad}
   if (Dim >= 3)
   {
      skip_comment_lines(input, '#');
      int num_sface;
      input >> ident >> num_sface;
      MFEM_VERIFY(ident == "total_shared_faces", "invalid mesh file");
      sface_lface.SetSize(num_sface);
      group_stria.MakeI(GetNGroups()-1);
      group_squad.MakeI(GetNGroups()-1);
   }
   else
   {
      group_stria.SetSize(GetNGroups()-1, 0);   // create empty group_stria
      group_squad.SetSize(GetNGroups()-1, 0);   // create empty group_squad
   }

   // read, group by group, the contents of group_svert, svert_lvert,
   // group_sedge, shared_edges, group_{stria,squad}, shared_{trias,quads}
   int svert_counter = 0, sedge_counter = 0;
   for (int gr = 1; gr < GetNGroups(); gr++)
   {
      skip_comment_lines(input, '#');
#if 0
      // implementation prior to prism-dev merge
      int g;
      input >> ident >> g; // group
      if (g != gr)
      {
         mfem::err << "ParMesh::ParMesh : expecting group " << gr
                   << ", read group " << g << endl;
         mfem_error();
      }
#endif
      {
         int nv;
         input >> ident >> nv; // shared_vertices (in this group)
         MFEM_VERIFY(ident == "shared_vertices", "invalid mesh file");
         nv += svert_counter;
         MFEM_VERIFY(nv <= group_svert.Size_of_connections(),
                     "incorrect number of total_shared_vertices");
         group_svert.GetI()[gr] = nv;
         for ( ; svert_counter < nv; svert_counter++)
         {
            group_svert.GetJ()[svert_counter] = svert_counter;
            input >> svert_lvert[svert_counter];
         }
      }
      if (Dim >= 2)
      {
         int ne, v[2];
         input >> ident >> ne; // shared_edges (in this group)
         MFEM_VERIFY(ident == "shared_edges", "invalid mesh file");
         ne += sedge_counter;
         MFEM_VERIFY(ne <= group_sedge.Size_of_connections(),
                     "incorrect number of total_shared_edges");
         group_sedge.GetI()[gr] = ne;
         for ( ; sedge_counter < ne; sedge_counter++)
         {
            group_sedge.GetJ()[sedge_counter] = sedge_counter;
            input >> v[0] >> v[1];
            shared_edges[sedge_counter] = new Segment(v[0], v[1], 1);
         }
      }
      if (Dim >= 3)
      {
         int nf, tstart = shared_trias.Size(), qstart = shared_quads.Size();
         input >> ident >> nf; // shared_faces (in this group)
         for (int i = 0; i < nf; i++)
         {
            int geom, *v;
            input >> geom;
            switch (geom)
            {
               case Geometry::TRIANGLE:
                  shared_trias.SetSize(shared_trias.Size()+1);
                  v = shared_trias.Last().v;
                  for (int ii = 0; ii < 3; ii++) { input >> v[ii]; }
                  break;
               case Geometry::SQUARE:
                  shared_quads.SetSize(shared_quads.Size()+1);
                  v = shared_quads.Last().v;
                  for (int ii = 0; ii < 4; ii++) { input >> v[ii]; }
                  break;
               default:
                  MFEM_ABORT("invalid shared face geometry: " << geom);
            }
         }
         group_stria.AddColumnsInRow(gr-1, shared_trias.Size()-tstart);
         group_squad.AddColumnsInRow(gr-1, shared_quads.Size()-qstart);
      }
   }
   if (Dim >= 3)
   {
      MFEM_VERIFY(shared_trias.Size() + shared_quads.Size()
                  == sface_lface.Size(),
                  "incorrect number of total_shared_faces");
      // Define the J arrays of group_stria and group_squad -- they just contain
      // consecutive numbers starting from 0 up to shared_trias.Size()-1 and
      // shared_quads.Size()-1, respectively.
      group_stria.MakeJ();
      for (int i = 0; i < shared_trias.Size(); i++)
      {
         group_stria.GetJ()[i] = i;
      }
      group_squad.MakeJ();
      for (int i = 0; i < shared_quads.Size(); i++)
      {
         group_squad.GetJ()[i] = i;
      }
   }
}

ParMesh::ParMesh(ParMesh *orig_mesh, int ref_factor, int ref_type)
{
   MakeRefined_(*orig_mesh, ref_factor, ref_type);
}

void ParMesh::MakeRefined_(ParMesh &orig_mesh, int ref_factor, int ref_type)
{
   MyComm = orig_mesh.GetComm();
   NRanks = orig_mesh.GetNRanks();
   MyRank = orig_mesh.GetMyRank();
   face_nbr_el_to_face = NULL;
   glob_elem_offset = -1;
   glob_offset_sequence = -1;
   gtopo = orig_mesh.gtopo;
   have_face_nbr_data = false;
   pncmesh = NULL;

   Array<int> ref_factors(orig_mesh.GetNE());
   ref_factors = ref_factor;
   Mesh::MakeRefined_(orig_mesh, ref_factors, ref_type);

   // Need to initialize:
   // - shared_edges, shared_{trias,quads}
   // - group_svert, group_sedge, group_{stria,squad}
   // - svert_lvert, sedge_ledge, sface_lface

   meshgen = orig_mesh.meshgen; // copy the global 'meshgen'

   H1_FECollection rfec(ref_factor, Dim, ref_type);
   ParFiniteElementSpace rfes(&orig_mesh, &rfec);

   // count the number of entries in each row of group_s{vert,edge,face}
   group_svert.MakeI(GetNGroups()-1); // exclude the local group 0
   group_sedge.MakeI(GetNGroups()-1);
   group_stria.MakeI(GetNGroups()-1);
   group_squad.MakeI(GetNGroups()-1);
   for (int gr = 1; gr < GetNGroups(); gr++)
   {
      // orig vertex -> vertex
      group_svert.AddColumnsInRow(gr-1, orig_mesh.GroupNVertices(gr));
      // orig edge -> (ref_factor-1) vertices and (ref_factor) edges
      const int orig_ne = orig_mesh.GroupNEdges(gr);
      group_svert.AddColumnsInRow(gr-1, (ref_factor-1)*orig_ne);
      group_sedge.AddColumnsInRow(gr-1, ref_factor*orig_ne);
      // orig face -> (?) vertices, (?) edges, and (?) faces
      const int orig_nt = orig_mesh.GroupNTriangles(gr);
      if (orig_nt > 0)
      {
         const Geometry::Type geom = Geometry::TRIANGLE;
         const int nvert = Geometry::NumVerts[geom];
         RefinedGeometry &RG =
            *GlobGeometryRefiner.Refine(geom, ref_factor, ref_factor);

         // count internal vertices
         group_svert.AddColumnsInRow(gr-1, orig_nt*rfec.DofForGeometry(geom));
         // count internal edges
         group_sedge.AddColumnsInRow(gr-1, orig_nt*(RG.RefEdges.Size()/2-
                                                    RG.NumBdrEdges));
         // count refined faces
         group_stria.AddColumnsInRow(gr-1, orig_nt*(RG.RefGeoms.Size()/nvert));
      }
      const int orig_nq = orig_mesh.GroupNQuadrilaterals(gr);
      if (orig_nq > 0)
      {
         const Geometry::Type geom = Geometry::SQUARE;
         const int nvert = Geometry::NumVerts[geom];
         RefinedGeometry &RG =
            *GlobGeometryRefiner.Refine(geom, ref_factor, ref_factor);

         // count internal vertices
         group_svert.AddColumnsInRow(gr-1, orig_nq*rfec.DofForGeometry(geom));
         // count internal edges
         group_sedge.AddColumnsInRow(gr-1, orig_nq*(RG.RefEdges.Size()/2-
                                                    RG.NumBdrEdges));
         // count refined faces
         group_squad.AddColumnsInRow(gr-1, orig_nq*(RG.RefGeoms.Size()/nvert));
      }
   }

   group_svert.MakeJ();
   svert_lvert.Reserve(group_svert.Size_of_connections());

   group_sedge.MakeJ();
   shared_edges.Reserve(group_sedge.Size_of_connections());
   sedge_ledge.SetSize(group_sedge.Size_of_connections());

   group_stria.MakeJ();
   group_squad.MakeJ();
   shared_trias.Reserve(group_stria.Size_of_connections());
   shared_quads.Reserve(group_squad.Size_of_connections());
   sface_lface.SetSize(shared_trias.Size() + shared_quads.Size());

   Array<int> rdofs;
   for (int gr = 1; gr < GetNGroups(); gr++)
   {
      // add shared vertices from original shared vertices
      const int orig_n_verts = orig_mesh.GroupNVertices(gr);
      for (int j = 0; j < orig_n_verts; j++)
      {
         rfes.GetVertexDofs(orig_mesh.GroupVertex(gr, j), rdofs);
         group_svert.AddConnection(gr-1, svert_lvert.Append(rdofs[0])-1);
      }

      // add refined shared edges; add shared vertices from refined shared edges
      const int orig_n_edges = orig_mesh.GroupNEdges(gr);
      if (orig_n_edges > 0)
      {
         const Geometry::Type geom = Geometry::SEGMENT;
         const int nvert = Geometry::NumVerts[geom];
         RefinedGeometry &RG = *GlobGeometryRefiner.Refine(geom, ref_factor);
         const int *c2h_map = rfec.GetDofMap(geom, ref_factor); // FIXME hp

         for (int e = 0; e < orig_n_edges; e++)
         {
            rfes.GetSharedEdgeDofs(gr, e, rdofs);
            MFEM_ASSERT(rdofs.Size() == RG.RefPts.Size(), "");
            // add the internal edge 'rdofs' as shared vertices
            for (int j = 2; j < rdofs.Size(); j++)
            {
               group_svert.AddConnection(gr-1, svert_lvert.Append(rdofs[j])-1);
            }
            for (int j = 0; j < RG.RefGeoms.Size(); j += nvert)
            {
               Element *elem = NewElement(geom);
               int *v = elem->GetVertices();
               for (int k = 0; k < nvert; k++)
               {
                  int cid = RG.RefGeoms[j+k]; // local Cartesian index
                  v[k] = rdofs[c2h_map[cid]];
               }
               group_sedge.AddConnection(gr-1, shared_edges.Append(elem)-1);
            }
         }
      }
      // add refined shared faces; add shared edges and shared vertices from
      // refined shared faces
      const int orig_nt = orig_mesh.GroupNTriangles(gr);
      if (orig_nt > 0)
      {
         const Geometry::Type geom = Geometry::TRIANGLE;
         const int nvert = Geometry::NumVerts[geom];
         RefinedGeometry &RG =
            *GlobGeometryRefiner.Refine(geom, ref_factor, ref_factor);
         const int num_int_verts = rfec.DofForGeometry(geom);
         const int *c2h_map = rfec.GetDofMap(geom, ref_factor); // FIXME hp

         for (int f = 0; f < orig_nt; f++)
         {
            rfes.GetSharedTriangleDofs(gr, f, rdofs);
            MFEM_ASSERT(rdofs.Size() == RG.RefPts.Size(), "");
            // add the internal face 'rdofs' as shared vertices
            for (int j = rdofs.Size()-num_int_verts; j < rdofs.Size(); j++)
            {
               group_svert.AddConnection(gr-1, svert_lvert.Append(rdofs[j])-1);
            }
            // add the internal (for the shared face) edges as shared edges
            for (int j = 2*RG.NumBdrEdges; j < RG.RefEdges.Size(); j += 2)
            {
               Element *elem = NewElement(Geometry::SEGMENT);
               int *v = elem->GetVertices();
               for (int k = 0; k < 2; k++)
               {
                  v[k] = rdofs[c2h_map[RG.RefEdges[j+k]]];
               }
               group_sedge.AddConnection(gr-1, shared_edges.Append(elem)-1);
            }
            // add refined shared faces
            for (int j = 0; j < RG.RefGeoms.Size(); j += nvert)
            {
               shared_trias.SetSize(shared_trias.Size()+1);
               int *v = shared_trias.Last().v;
               for (int k = 0; k < nvert; k++)
               {
                  int cid = RG.RefGeoms[j+k]; // local Cartesian index
                  v[k] = rdofs[c2h_map[cid]];
               }
               group_stria.AddConnection(gr-1, shared_trias.Size()-1);
            }
         }
      }
      const int orig_nq = orig_mesh.GroupNQuadrilaterals(gr);
      if (orig_nq > 0)
      {
         const Geometry::Type geom = Geometry::SQUARE;
         const int nvert = Geometry::NumVerts[geom];
         RefinedGeometry &RG =
            *GlobGeometryRefiner.Refine(geom, ref_factor, ref_factor);
         const int num_int_verts = rfec.DofForGeometry(geom);
         const int *c2h_map = rfec.GetDofMap(geom, ref_factor); // FIXME hp

         for (int f = 0; f < orig_nq; f++)
         {
            rfes.GetSharedQuadrilateralDofs(gr, f, rdofs);
            MFEM_ASSERT(rdofs.Size() == RG.RefPts.Size(), "");
            // add the internal face 'rdofs' as shared vertices
            for (int j = rdofs.Size()-num_int_verts; j < rdofs.Size(); j++)
            {
               group_svert.AddConnection(gr-1, svert_lvert.Append(rdofs[j])-1);
            }
            // add the internal (for the shared face) edges as shared edges
            for (int j = 2*RG.NumBdrEdges; j < RG.RefEdges.Size(); j += 2)
            {
               Element *elem = NewElement(Geometry::SEGMENT);
               int *v = elem->GetVertices();
               for (int k = 0; k < 2; k++)
               {
                  v[k] = rdofs[c2h_map[RG.RefEdges[j+k]]];
               }
               group_sedge.AddConnection(gr-1, shared_edges.Append(elem)-1);
            }
            // add refined shared faces
            for (int j = 0; j < RG.RefGeoms.Size(); j += nvert)
            {
               shared_quads.SetSize(shared_quads.Size()+1);
               int *v = shared_quads.Last().v;
               for (int k = 0; k < nvert; k++)
               {
                  int cid = RG.RefGeoms[j+k]; // local Cartesian index
                  v[k] = rdofs[c2h_map[cid]];
               }
               group_squad.AddConnection(gr-1, shared_quads.Size()-1);
            }
         }
      }
   }
   group_svert.ShiftUpI();
   group_sedge.ShiftUpI();
   group_stria.ShiftUpI();
   group_squad.ShiftUpI();

   FinalizeParTopo();

   if (Nodes != NULL)
   {
      // This call will turn the Nodes into a ParGridFunction
      SetCurvature(1, GetNodalFESpace()->IsDGSpace(), spaceDim,
                   GetNodalFESpace()->GetOrdering());
   }
}

ParMesh ParMesh::MakeRefined(ParMesh &orig_mesh, int ref_factor, int ref_type)
{
   ParMesh mesh;
   mesh.MakeRefined_(orig_mesh, ref_factor, ref_type);
   return mesh;
}

ParMesh ParMesh::MakeSimplicial(ParMesh &orig_mesh)
{
   ParMesh mesh;

   mesh.MyComm = orig_mesh.GetComm();
   mesh.NRanks = orig_mesh.GetNRanks();
   mesh.MyRank = orig_mesh.GetMyRank();
   mesh.glob_elem_offset = -1;
   mesh.glob_offset_sequence = -1;
   mesh.gtopo = orig_mesh.gtopo;
   mesh.have_face_nbr_data = false;
   mesh.pncmesh = NULL;
   mesh.meshgen = orig_mesh.meshgen;

   H1_FECollection fec(1, orig_mesh.Dimension());
   ParFiniteElementSpace fes(&orig_mesh, &fec);

   Array<int> vglobal(orig_mesh.GetNV());
   for (int iv=0; iv<orig_mesh.GetNV(); ++iv)
   {
      vglobal[iv] = fes.GetGlobalTDofNumber(iv);
   }
   mesh.MakeSimplicial_(orig_mesh, vglobal);

   // count the number of entries in each row of group_s{vert,edge,face}
   mesh.group_svert.MakeI(mesh.GetNGroups()-1); // exclude the local group 0
   mesh.group_sedge.MakeI(mesh.GetNGroups()-1);
   mesh.group_stria.MakeI(mesh.GetNGroups()-1);
   mesh.group_squad.MakeI(mesh.GetNGroups()-1);
   for (int gr = 1; gr < mesh.GetNGroups(); gr++)
   {
      mesh.group_svert.AddColumnsInRow(gr-1, orig_mesh.GroupNVertices(gr));
      mesh.group_sedge.AddColumnsInRow(gr-1, orig_mesh.GroupNEdges(gr));
      // Every quad gives an extra edge
      const int orig_nq = orig_mesh.GroupNQuadrilaterals(gr);
      mesh.group_sedge.AddColumnsInRow(gr-1, orig_nq);
      // Every quad is subdivided into two triangles
      mesh.group_stria.AddColumnsInRow(gr-1, 2*orig_nq);
      // Existing triangles remain unchanged
      const int orig_nt = orig_mesh.GroupNTriangles(gr);
      mesh.group_stria.AddColumnsInRow(gr-1, orig_nt);
   }
   mesh.group_svert.MakeJ();
   mesh.svert_lvert.Reserve(mesh.group_svert.Size_of_connections());

   mesh.group_sedge.MakeJ();
   mesh.shared_edges.Reserve(mesh.group_sedge.Size_of_connections());
   mesh.sedge_ledge.SetSize(mesh.group_sedge.Size_of_connections());

   mesh.group_stria.MakeJ();
   mesh.shared_trias.Reserve(mesh.group_stria.Size_of_connections());
   mesh.sface_lface.SetSize(mesh.shared_trias.Size());

   mesh.group_squad.MakeJ();

   constexpr int ntris = 2, nv_tri = 3, nv_quad = 4;

   Array<int> dofs;
   for (int gr = 1; gr < mesh.GetNGroups(); gr++)
   {
      // add shared vertices from original shared vertices
      const int orig_n_verts = orig_mesh.GroupNVertices(gr);
      for (int j = 0; j < orig_n_verts; j++)
      {
         fes.GetVertexDofs(orig_mesh.GroupVertex(gr, j), dofs);
         mesh.group_svert.AddConnection(gr-1, mesh.svert_lvert.Append(dofs[0])-1);
      }

      // add original shared edges
      const int orig_n_edges = orig_mesh.GroupNEdges(gr);
      for (int e = 0; e < orig_n_edges; e++)
      {
         int iedge, o;
         orig_mesh.GroupEdge(gr, e, iedge, o);
         Element *elem = mesh.NewElement(Geometry::SEGMENT);
         Array<int> edge_verts;
         orig_mesh.GetEdgeVertices(iedge, edge_verts);
         elem->SetVertices(edge_verts);
         mesh.group_sedge.AddConnection(gr-1, mesh.shared_edges.Append(elem)-1);
      }
      // add original shared triangles
      const int orig_nt = orig_mesh.GroupNTriangles(gr);
      for (int e = 0; e < orig_nt; e++)
      {
         int itri, o;
         orig_mesh.GroupTriangle(gr, e, itri, o);
         const int *v = orig_mesh.GetFace(itri)->GetVertices();
         mesh.shared_trias.SetSize(mesh.shared_trias.Size()+1);
         int *v2 = mesh.shared_trias.Last().v;
         for (int iv=0; iv<nv_tri; ++iv) { v2[iv] = v[iv]; }
         mesh.group_stria.AddConnection(gr-1, mesh.shared_trias.Size()-1);
      }
      // add triangles from split quads and add resulting diagonal edge
      const int orig_nq = orig_mesh.GroupNQuadrilaterals(gr);
      if (orig_nq > 0)
      {
         static const int trimap[12] =
         {
            0, 0, 0, 1,
            1, 2, 1, 2,
            2, 3, 3, 3
         };
         static const int diagmap[4] = { 0, 2, 1, 3 };
         for (int f = 0; f < orig_nq; ++f)
         {
            int iquad, o;
            orig_mesh.GroupQuadrilateral(gr, f, iquad, o);
            const int *v = orig_mesh.GetFace(iquad)->GetVertices();
            // Split quad according the smallest (global) vertex
            int vg[nv_quad];
            for (int iv=0; iv<nv_quad; ++iv) { vg[iv] = vglobal[v[iv]]; }
            int iv_min = std::min_element(vg, vg+nv_quad) - vg;
            int isplit = (iv_min == 0 || iv_min == 2) ? 0 : 1;
            // Add diagonal
            Element *diag = mesh.NewElement(Geometry::SEGMENT);
            int *v_diag = diag->GetVertices();
            v_diag[0] = v[diagmap[0 + isplit*2]];
            v_diag[1] = v[diagmap[1 + isplit*2]];
            mesh.group_sedge.AddConnection(gr-1, mesh.shared_edges.Append(diag)-1);
            // Add two new triangles
            for (int itri=0; itri<ntris; ++itri)
            {
               mesh.shared_trias.SetSize(mesh.shared_trias.Size()+1);
               int *v2 = mesh.shared_trias.Last().v;
               for (int iv=0; iv<nv_tri; ++iv)
               {
                  v2[iv] = v[trimap[itri + isplit*2 + iv*ntris*2]];
               }
               mesh.group_stria.AddConnection(gr-1, mesh.shared_trias.Size()-1);
            }
         }
      }
   }
   mesh.group_svert.ShiftUpI();
   mesh.group_sedge.ShiftUpI();
   mesh.group_stria.ShiftUpI();

   mesh.FinalizeParTopo();

   return mesh;
}

void ParMesh::Finalize(bool refine, bool fix_orientation)
{
   const int meshgen_save = meshgen; // Mesh::Finalize() may call SetMeshGen()

   Mesh::Finalize(refine, fix_orientation);

   meshgen = meshgen_save;
   // Note: if Mesh::Finalize() calls MarkTetMeshForRefinement() then the
   //       shared_trias have been rotated as necessary.

   // Setup secondary parallel mesh data: sedge_ledge, sface_lface
   FinalizeParTopo();
}

int ParMesh::GetLocalElementNum(long global_element_num) const
{
   ComputeGlobalElementOffset();
   long local = global_element_num - glob_elem_offset;
   if (local < 0 || local >= NumOfElements) { return -1; }
   return local;
}

long ParMesh::GetGlobalElementNum(int local_element_num) const
{
   ComputeGlobalElementOffset();
   return glob_elem_offset + local_element_num;
}

void ParMesh::DistributeAttributes(Array<int> &attr)
{
   // Determine the largest attribute number across all processors
   int max_attr = attr.Size() ? attr.Max() : 1 /*allow empty ranks*/;
   int glb_max_attr = -1;
   MPI_Allreduce(&max_attr, &glb_max_attr, 1, MPI_INT, MPI_MAX, MyComm);

   // Create marker arrays to indicate which attributes are present
   // assuming attribute numbers are in the range [1,glb_max_attr].
   bool *attr_marker = new bool[glb_max_attr];
   bool *glb_attr_marker = new bool[glb_max_attr];
   for (int i = 0; i < glb_max_attr; i++)
   {
      attr_marker[i] = false;
   }
   for (int i = 0; i < attr.Size(); i++)
   {
      attr_marker[attr[i] - 1] = true;
   }
   MPI_Allreduce(attr_marker, glb_attr_marker, glb_max_attr,
                 MPI_C_BOOL, MPI_LOR, MyComm);
   delete [] attr_marker;

   // Translate from the marker array to a unique, sorted list of attributes
   attr.SetSize(0);
   attr.Reserve(glb_max_attr);
   for (int i = 0; i < glb_max_attr; i++)
   {
      if (glb_attr_marker[i])
      {
         attr.Append(i + 1);
      }
   }
   delete [] glb_attr_marker;
}

void ParMesh::SetAttributes()
{
   // Determine the attributes occurring in local interior and boundary elements
   Mesh::SetAttributes();

   DistributeAttributes(bdr_attributes);
   if (bdr_attributes.Size() > 0 && bdr_attributes[0] <= 0)
   {
      MFEM_WARNING("Non-positive boundary element attributes found!");
   }

   DistributeAttributes(attributes);
   if (attributes.Size() > 0 && attributes[0] <= 0)
   {
      MFEM_WARNING("Non-positive element attributes found!");
   }
}

bool ParMesh::HasBoundaryElements() const
{
   // maximum number of boundary elements over all ranks
   int maxNumOfBdrElements;
   MPI_Allreduce(&NumOfBdrElements, &maxNumOfBdrElements, 1,
                 MPI_INT, MPI_MAX, MyComm);
   return (maxNumOfBdrElements > 0);
}

void ParMesh::GroupEdge(int group, int i, int &edge, int &o)
{
   int sedge = group_sedge.GetRow(group-1)[i];
   edge = sedge_ledge[sedge];
   int *v = shared_edges[sedge]->GetVertices();
   o = (v[0] < v[1]) ? (+1) : (-1);
}

void ParMesh::GroupTriangle(int group, int i, int &face, int &o)
{
   int stria = group_stria.GetRow(group-1)[i];
   face = sface_lface[stria];
   // face gives the base orientation
   MFEM_ASSERT(faces[face]->GetType() == Element::TRIANGLE,
               "Expecting a triangular face.");

   o = GetTriOrientation(faces[face]->GetVertices(), shared_trias[stria].v);
}

void ParMesh::GroupQuadrilateral(int group, int i, int &face, int &o)
{
   int squad = group_squad.GetRow(group-1)[i];
   face = sface_lface[shared_trias.Size()+squad];
   // face gives the base orientation
   MFEM_ASSERT(faces[face]->GetType() == Element::QUADRILATERAL,
               "Expecting a quadrilateral face.");

   o = GetQuadOrientation(faces[face]->GetVertices(), shared_quads[squad].v);
}

void ParMesh::MarkTetMeshForRefinement(DSTable &v_to_v)
{
   Array<int> order;
   GetEdgeOrdering(v_to_v, order); // local edge ordering

   // create a GroupCommunicator on the shared edges
   GroupCommunicator sedge_comm(gtopo);
   {
      // initialize sedge_comm
      Table &gr_sedge = sedge_comm.GroupLDofTable(); // differs from group_sedge
      gr_sedge.SetDims(GetNGroups(), shared_edges.Size());
      gr_sedge.GetI()[0] = 0;
      for (int gr = 1; gr <= GetNGroups(); gr++)
      {
         gr_sedge.GetI()[gr] = group_sedge.GetI()[gr-1];
      }
      for (int k = 0; k < shared_edges.Size(); k++)
      {
         gr_sedge.GetJ()[k] = group_sedge.GetJ()[k];
      }
      sedge_comm.Finalize();
   }

   Array<int> sedge_ord(shared_edges.Size());
   Array<Pair<int,int> > sedge_ord_map(shared_edges.Size());
   for (int k = 0; k < shared_edges.Size(); k++)
   {
      // sedge_ledge may be undefined -- use shared_edges and v_to_v instead
      const int sedge = group_sedge.GetJ()[k];
      const int *v = shared_edges[sedge]->GetVertices();
      sedge_ord[k] = order[v_to_v(v[0], v[1])];
   }

   sedge_comm.Bcast<int>(sedge_ord, 1);

   for (int k = 0, gr = 1; gr < GetNGroups(); gr++)
   {
      const int n = group_sedge.RowSize(gr-1);
      if (n == 0) { continue; }
      sedge_ord_map.SetSize(n);
      for (int j = 0; j < n; j++)
      {
         sedge_ord_map[j].one = sedge_ord[k+j];
         sedge_ord_map[j].two = j;
      }
      SortPairs<int, int>(sedge_ord_map, n);
      for (int j = 0; j < n; j++)
      {
         const int sedge_from = group_sedge.GetJ()[k+j];
         const int *v = shared_edges[sedge_from]->GetVertices();
         sedge_ord[k+j] = order[v_to_v(v[0], v[1])];
      }
      std::sort(&sedge_ord[k], &sedge_ord[k] + n);
      for (int j = 0; j < n; j++)
      {
         const int sedge_to = group_sedge.GetJ()[k+sedge_ord_map[j].two];
         const int *v = shared_edges[sedge_to]->GetVertices();
         order[v_to_v(v[0], v[1])] = sedge_ord[k+j];
      }
      k += n;
   }

#ifdef MFEM_DEBUG
   {
      Array<Pair<int, double> > ilen_len(order.Size());

      for (int i = 0; i < NumOfVertices; i++)
      {
         for (DSTable::RowIterator it(v_to_v, i); !it; ++it)
         {
            int j = it.Index();
            ilen_len[j].one = order[j];
            ilen_len[j].two = GetLength(i, it.Column());
         }
      }

      SortPairs<int, double>(ilen_len, order.Size());

      double d_max = 0.;
      for (int i = 1; i < order.Size(); i++)
      {
         d_max = std::max(d_max, ilen_len[i-1].two-ilen_len[i].two);
      }

#if 0
      // Debug message from every MPI rank.
      mfem::out << "proc. " << MyRank << '/' << NRanks << ": d_max = " << d_max
                << endl;
#else
      // Debug message just from rank 0.
      double glob_d_max;
      MPI_Reduce(&d_max, &glob_d_max, 1, MPI_DOUBLE, MPI_MAX, 0, MyComm);
      if (MyRank == 0)
      {
         mfem::out << "glob_d_max = " << glob_d_max << endl;
      }
#endif
   }
#endif

   // use 'order' to mark the tets, the boundary triangles, and the shared
   // triangle faces
   for (int i = 0; i < NumOfElements; i++)
   {
      if (elements[i]->GetType() == Element::TETRAHEDRON)
      {
         elements[i]->MarkEdge(v_to_v, order);
      }
   }

   for (int i = 0; i < NumOfBdrElements; i++)
   {
      if (boundary[i]->GetType() == Element::TRIANGLE)
      {
         boundary[i]->MarkEdge(v_to_v, order);
      }
   }

   for (int i = 0; i < shared_trias.Size(); i++)
   {
      Triangle::MarkEdge(shared_trias[i].v, v_to_v, order);
   }
}

// For a line segment with vertices v[0] and v[1], return a number with
// the following meaning:
// 0 - the edge was not refined
// 1 - the edge e was refined once by splitting v[0],v[1]
int ParMesh::GetEdgeSplittings(Element *edge, const DSTable &v_to_v,
                               int *middle)
{
   int m, *v = edge->GetVertices();

   if ((m = v_to_v(v[0], v[1])) != -1 && middle[m] != -1)
   {
      return 1;
   }
   else
   {
      return 0;
   }
}

void ParMesh::GetFaceSplittings(const int *fv, const HashTable<Hashed2> &v_to_v,
                                Array<unsigned> &codes)
{
   typedef Triple<int,int,int> face_t;
   Array<face_t> face_stack;

   unsigned code = 0;
   face_stack.Append(face_t(fv[0], fv[1], fv[2]));
   for (unsigned bit = 0; face_stack.Size() > 0; bit++)
   {
      if (bit == 8*sizeof(unsigned))
      {
         codes.Append(code);
         code = bit = 0;
      }

      const face_t &f = face_stack.Last();
      int mid = v_to_v.FindId(f.one, f.two);
      if (mid == -1)
      {
         // leave a 0 at bit 'bit'
         face_stack.DeleteLast();
      }
      else
      {
         code += (1 << bit); // set bit 'bit' to 1
         mid += NumOfVertices;
         face_stack.Append(face_t(f.three, f.one, mid));
         face_t &r = face_stack[face_stack.Size()-2];
         r = face_t(r.two, r.three, mid);
      }
   }
   codes.Append(code);
}

bool ParMesh::DecodeFaceSplittings(HashTable<Hashed2> &v_to_v, const int *v,
                                   const Array<unsigned> &codes, int &pos)
{
   typedef Triple<int,int,int> face_t;
   Array<face_t> face_stack;

   bool need_refinement = 0;
   face_stack.Append(face_t(v[0], v[1], v[2]));
   for (unsigned bit = 0, code = codes[pos++]; face_stack.Size() > 0; bit++)
   {
      if (bit == 8*sizeof(unsigned))
      {
         code = codes[pos++];
         bit = 0;
      }

      if ((code & (1 << bit)) == 0) { face_stack.DeleteLast(); continue; }

      const face_t &f = face_stack.Last();
      int mid = v_to_v.FindId(f.one, f.two);
      if (mid == -1)
      {
         mid = v_to_v.GetId(f.one, f.two);
         int ind[2] = { f.one, f.two };
         vertices.Append(Vertex());
         AverageVertices(ind, 2, vertices.Size()-1);
         need_refinement = 1;
      }
      mid += NumOfVertices;
      face_stack.Append(face_t(f.three, f.one, mid));
      face_t &r = face_stack[face_stack.Size()-2];
      r = face_t(r.two, r.three, mid);
   }
   return need_refinement;
}

void ParMesh::GenerateOffsets(int N, HYPRE_BigInt loc_sizes[],
                              Array<HYPRE_BigInt> *offsets[]) const
{
   if (HYPRE_AssumedPartitionCheck())
   {
      Array<HYPRE_BigInt> temp(N);
      MPI_Scan(loc_sizes, temp.GetData(), N, HYPRE_MPI_BIG_INT, MPI_SUM, MyComm);
      for (int i = 0; i < N; i++)
      {
         offsets[i]->SetSize(3);
         (*offsets[i])[0] = temp[i] - loc_sizes[i];
         (*offsets[i])[1] = temp[i];
      }
      MPI_Bcast(temp.GetData(), N, HYPRE_MPI_BIG_INT, NRanks-1, MyComm);
      for (int i = 0; i < N; i++)
      {
         (*offsets[i])[2] = temp[i];
         // check for overflow
         MFEM_VERIFY((*offsets[i])[0] >= 0 && (*offsets[i])[1] >= 0,
                     "overflow in offsets");
      }
   }
   else
   {
      Array<HYPRE_BigInt> temp(N*NRanks);
      MPI_Allgather(loc_sizes, N, HYPRE_MPI_BIG_INT, temp.GetData(), N,
                    HYPRE_MPI_BIG_INT, MyComm);
      for (int i = 0; i < N; i++)
      {
         Array<HYPRE_BigInt> &offs = *offsets[i];
         offs.SetSize(NRanks+1);
         offs[0] = 0;
         for (int j = 0; j < NRanks; j++)
         {
            offs[j+1] = offs[j] + temp[i+N*j];
         }
         // Check for overflow
         MFEM_VERIFY(offs[MyRank] >= 0 && offs[MyRank+1] >= 0,
                     "overflow in offsets");
      }
   }
}

void ParMesh::GetFaceNbrElementTransformation(
   int i, IsoparametricTransformation *ElTr)
{
   DenseMatrix &pointmat = ElTr->GetPointMat();
   Element *elem = face_nbr_elements[i];

   ElTr->Attribute = elem->GetAttribute();
   ElTr->ElementNo = NumOfElements + i;
   ElTr->ElementType = ElementTransformation::ELEMENT;
   ElTr->mesh = this;
   ElTr->Reset();

   if (Nodes == NULL)
   {
      const int nv = elem->GetNVertices();
      const int *v = elem->GetVertices();

      pointmat.SetSize(spaceDim, nv);
      for (int k = 0; k < spaceDim; k++)
      {
         for (int j = 0; j < nv; j++)
         {
            pointmat(k, j) = face_nbr_vertices[v[j]](k);
         }
      }

      ElTr->SetFE(GetTransformationFEforElementType(elem->GetType()));
   }
   else
   {
      Array<int> vdofs;
      ParGridFunction *pNodes = dynamic_cast<ParGridFunction *>(Nodes);
      if (pNodes)
      {
         pNodes->ParFESpace()->GetFaceNbrElementVDofs(i, vdofs);
         int n = vdofs.Size()/spaceDim;
         pointmat.SetSize(spaceDim, n);
         for (int k = 0; k < spaceDim; k++)
         {
            for (int j = 0; j < n; j++)
            {
               pointmat(k,j) = (pNodes->FaceNbrData())(vdofs[n*k+j]);
            }
         }

         ElTr->SetFE(pNodes->ParFESpace()->GetFaceNbrFE(i));
      }
      else
      {
         MFEM_ABORT("Nodes are not ParGridFunction!");
      }
   }
}

double ParMesh::GetFaceNbrElementSize(int i, int type)
{
   return GetElementSize(GetFaceNbrElementTransformation(i), type);
}

void ParMesh::DeleteFaceNbrData()
{
   if (!have_face_nbr_data)
   {
      return;
   }

   have_face_nbr_data = false;
   face_nbr_group.DeleteAll();
   face_nbr_elements_offset.DeleteAll();
   face_nbr_vertices_offset.DeleteAll();
   for (int i = 0; i < face_nbr_elements.Size(); i++)
   {
      FreeElement(face_nbr_elements[i]);
   }
   face_nbr_elements.DeleteAll();
   face_nbr_vertices.DeleteAll();
   send_face_nbr_elements.Clear();
   send_face_nbr_vertices.Clear();
}

void ParMesh::SetCurvature(int order, bool discont, int space_dim, int ordering)
{
   space_dim = (space_dim == -1) ? spaceDim : space_dim;
   FiniteElementCollection* nfec;
   if (discont)
   {
      nfec = new L2_FECollection(order, Dim, BasisType::GaussLobatto);
   }
   else
   {
      nfec = new H1_FECollection(order, Dim);
   }
   ParFiniteElementSpace* nfes = new ParFiniteElementSpace(this, nfec, space_dim,
                                                           ordering);
   auto pnodes = new ParGridFunction(nfes);
   GetNodes(*pnodes);
   NewNodes(*pnodes, true);
   Nodes->MakeOwner(nfec);
}

void ParMesh::EnsureParNodes()
{
   if (Nodes && dynamic_cast<ParFiniteElementSpace*>(Nodes->FESpace()) == NULL)
   {
      ParFiniteElementSpace *pfes =
         new ParFiniteElementSpace(*Nodes->FESpace(), *this);
      ParGridFunction *new_nodes = new ParGridFunction(pfes);

      *new_nodes = *Nodes;

      if (Nodes->OwnFEC())
      {
         new_nodes->MakeOwner(Nodes->OwnFEC());
         Nodes->MakeOwner(NULL); // takes away ownership of 'fec' and 'fes'
         delete Nodes->FESpace();
      }

      delete Nodes;
      Nodes = new_nodes;
   }
}

void ParMesh::ExchangeFaceNbrData()
{
   if (have_face_nbr_data)
   {
      return;
   }

   if (Nonconforming())
   {
      // with ParNCMesh we can set up face neighbors without communication
      pncmesh->GetFaceNeighbors(*this);
      have_face_nbr_data = true;

      ExchangeFaceNbrNodes();
      return;
   }

   Table *gr_sface;
   int   *s2l_face;
   bool   del_tables = false;
   if (Dim == 1)
   {
      gr_sface = &group_svert;
      s2l_face = svert_lvert;
   }
   else if (Dim == 2)
   {
      gr_sface = &group_sedge;
      s2l_face = sedge_ledge;
   }
   else
   {
      s2l_face = sface_lface;
      if (shared_trias.Size() == sface_lface.Size())
      {
         // All shared faces are Triangular
         gr_sface = &group_stria;
      }
      else if (shared_quads.Size() == sface_lface.Size())
      {
         // All shared faced are Quadrilateral
         gr_sface = &group_squad;
      }
      else
      {
         // Shared faces contain a mixture of triangles and quads
         gr_sface = new Table;
         del_tables = true;

         // Merge the Tables group_stria and group_squad
         gr_sface->MakeI(group_stria.Size());
         for (int gr=0; gr<group_stria.Size(); gr++)
         {
            gr_sface->AddColumnsInRow(gr,
                                      group_stria.RowSize(gr) +
                                      group_squad.RowSize(gr));
         }
         gr_sface->MakeJ();
         const int nst = shared_trias.Size();
         for (int gr=0; gr<group_stria.Size(); gr++)
         {
            gr_sface->AddConnections(gr,
                                     group_stria.GetRow(gr),
                                     group_stria.RowSize(gr));
            for (int c=0; c<group_squad.RowSize(gr); c++)
            {
               gr_sface->AddConnection(gr,
                                       nst + group_squad.GetRow(gr)[c]);
            }
         }
         gr_sface->ShiftUpI();
      }
   }

   ExchangeFaceNbrData(gr_sface, s2l_face);

   if (Dim == 3)
   {
      GetFaceNbrElementToFaceTable();
   }

   if (del_tables) { delete gr_sface; }

   if ( have_face_nbr_data ) { return; }

   have_face_nbr_data = true;

   ExchangeFaceNbrNodes();
}

void ParMesh::ExchangeFaceNbrData(Table *gr_sface, int *s2l_face)
{
   int num_face_nbrs = 0;
   for (int g = 1; g < GetNGroups(); g++)
   {
      if (gr_sface->RowSize(g-1) > 0)
      {
         num_face_nbrs++;
      }
   }

   face_nbr_group.SetSize(num_face_nbrs);

   if (num_face_nbrs == 0)
   {
      have_face_nbr_data = true;
      return;
   }

   {
      // sort face-neighbors by processor rank
      Array<Pair<int, int> > rank_group(num_face_nbrs);

      for (int g = 1, counter = 0; g < GetNGroups(); g++)
      {
         if (gr_sface->RowSize(g-1) > 0)
         {
            MFEM_ASSERT(gtopo.GetGroupSize(g) == 2, "group size is not 2!");

            const int *nbs = gtopo.GetGroup(g);
            int lproc = (nbs[0]) ? nbs[0] : nbs[1];
            rank_group[counter].one = gtopo.GetNeighborRank(lproc);
            rank_group[counter].two = g;
            counter++;
         }
      }

      SortPairs<int, int>(rank_group, rank_group.Size());

      for (int fn = 0; fn < num_face_nbrs; fn++)
      {
         face_nbr_group[fn] = rank_group[fn].two;
      }
   }

   MPI_Request *requests = new MPI_Request[2*num_face_nbrs];
   MPI_Request *send_requests = requests;
   MPI_Request *recv_requests = requests + num_face_nbrs;
   MPI_Status  *statuses = new MPI_Status[num_face_nbrs];

   int *nbr_data = new int[6*num_face_nbrs];
   int *nbr_send_data = nbr_data;
   int *nbr_recv_data = nbr_data + 3*num_face_nbrs;

   Array<int> el_marker(GetNE());
   Array<int> vertex_marker(GetNV());
   el_marker = -1;
   vertex_marker = -1;

   Array<int> fcs, cor;

   Table send_face_nbr_elemdata, send_face_nbr_facedata;

   send_face_nbr_elements.MakeI(num_face_nbrs);
   send_face_nbr_vertices.MakeI(num_face_nbrs);
   send_face_nbr_elemdata.MakeI(num_face_nbrs);
   send_face_nbr_facedata.MakeI(num_face_nbrs);
   for (int fn = 0; fn < num_face_nbrs; fn++)
   {
      int nbr_group = face_nbr_group[fn];
      int  num_sfaces = gr_sface->RowSize(nbr_group-1);
      int *sface = gr_sface->GetRow(nbr_group-1);
      for (int i = 0; i < num_sfaces; i++)
      {
         int lface = s2l_face[sface[i]];
         int el = faces_info[lface].Elem1No;
         if (el_marker[el] != fn)
         {
            el_marker[el] = fn;
            send_face_nbr_elements.AddAColumnInRow(fn);

            const int nv = elements[el]->GetNVertices();
            const int *v = elements[el]->GetVertices();
            for (int j = 0; j < nv; j++)
               if (vertex_marker[v[j]] != fn)
               {
                  vertex_marker[v[j]] = fn;
                  send_face_nbr_vertices.AddAColumnInRow(fn);
               }

            const int nf = elements[el]->GetNFaces();

            send_face_nbr_elemdata.AddColumnsInRow(fn, nv + nf + 2);
         }
      }
      send_face_nbr_facedata.AddColumnsInRow(fn, 2*num_sfaces);

      nbr_send_data[3*fn  ] = send_face_nbr_elements.GetI()[fn];
      nbr_send_data[3*fn+1] = send_face_nbr_vertices.GetI()[fn];
      nbr_send_data[3*fn+2] = send_face_nbr_elemdata.GetI()[fn];

      int nbr_rank = GetFaceNbrRank(fn);
      int tag = 0;

      MPI_Isend(&nbr_send_data[3*fn], 3, MPI_INT, nbr_rank, tag, MyComm,
                &send_requests[fn]);
      MPI_Irecv(&nbr_recv_data[3*fn], 3, MPI_INT, nbr_rank, tag, MyComm,
                &recv_requests[fn]);
   }
   send_face_nbr_elements.MakeJ();
   send_face_nbr_vertices.MakeJ();
   send_face_nbr_elemdata.MakeJ();
   send_face_nbr_facedata.MakeJ();
   el_marker = -1;
   vertex_marker = -1;
   const int nst = shared_trias.Size();
   for (int fn = 0; fn < num_face_nbrs; fn++)
   {
      int nbr_group = face_nbr_group[fn];
      int  num_sfaces = gr_sface->RowSize(nbr_group-1);
      int *sface = gr_sface->GetRow(nbr_group-1);
      for (int i = 0; i < num_sfaces; i++)
      {
         const int sf = sface[i];
         int lface = s2l_face[sf];
         int el = faces_info[lface].Elem1No;
         if (el_marker[el] != fn)
         {
            el_marker[el] = fn;
            send_face_nbr_elements.AddConnection(fn, el);

            const int nv = elements[el]->GetNVertices();
            const int *v = elements[el]->GetVertices();
            for (int j = 0; j < nv; j++)
               if (vertex_marker[v[j]] != fn)
               {
                  vertex_marker[v[j]] = fn;
                  send_face_nbr_vertices.AddConnection(fn, v[j]);
               }

            send_face_nbr_elemdata.AddConnection(fn, GetAttribute(el));
            send_face_nbr_elemdata.AddConnection(
               fn, GetElementBaseGeometry(el));
            send_face_nbr_elemdata.AddConnections(fn, v, nv);

            if (Dim == 3)
            {
               const int nf = elements[el]->GetNFaces();
               GetElementFaces(el, fcs, cor);
               send_face_nbr_elemdata.AddConnections(fn, cor, nf);
            }
         }
         send_face_nbr_facedata.AddConnection(fn, el);
         int info = faces_info[lface].Elem1Inf;
         // change the orientation in info to be relative to the shared face
         //   in 1D and 2D keep the orientation equal to 0
         if (Dim == 3)
         {
            const int *lf_v = faces[lface]->GetVertices();
            if (sf < nst) // triangle shared face
            {
               info += GetTriOrientation(shared_trias[sf].v, lf_v);
            }
            else // quad shared face
            {
               info += GetQuadOrientation(shared_quads[sf-nst].v, lf_v);
            }
         }
         send_face_nbr_facedata.AddConnection(fn, info);
      }
   }
   send_face_nbr_elements.ShiftUpI();
   send_face_nbr_vertices.ShiftUpI();
   send_face_nbr_elemdata.ShiftUpI();
   send_face_nbr_facedata.ShiftUpI();

   // convert the vertex indices in send_face_nbr_elemdata
   // convert the element indices in send_face_nbr_facedata
   for (int fn = 0; fn < num_face_nbrs; fn++)
   {
      int  num_elems  = send_face_nbr_elements.RowSize(fn);
      int *elems      = send_face_nbr_elements.GetRow(fn);
      int  num_verts  = send_face_nbr_vertices.RowSize(fn);
      int *verts      = send_face_nbr_vertices.GetRow(fn);
      int *elemdata   = send_face_nbr_elemdata.GetRow(fn);
      int  num_sfaces = send_face_nbr_facedata.RowSize(fn)/2;
      int *facedata   = send_face_nbr_facedata.GetRow(fn);

      for (int i = 0; i < num_verts; i++)
      {
         vertex_marker[verts[i]] = i;
      }

      for (int el = 0; el < num_elems; el++)
      {
         const int nv = elements[elems[el]]->GetNVertices();
         const int nf = (Dim == 3) ? elements[elems[el]]->GetNFaces() : 0;
         elemdata += 2; // skip the attribute and the geometry type
         for (int j = 0; j < nv; j++)
         {
            elemdata[j] = vertex_marker[elemdata[j]];
         }
         elemdata += nv + nf;

         el_marker[elems[el]] = el;
      }

      for (int i = 0; i < num_sfaces; i++)
      {
         facedata[2*i] = el_marker[facedata[2*i]];
      }
   }

   MPI_Waitall(num_face_nbrs, recv_requests, statuses);

   Array<int> recv_face_nbr_facedata;
   Table recv_face_nbr_elemdata;

   // fill-in face_nbr_elements_offset, face_nbr_vertices_offset
   face_nbr_elements_offset.SetSize(num_face_nbrs + 1);
   face_nbr_vertices_offset.SetSize(num_face_nbrs + 1);
   recv_face_nbr_elemdata.MakeI(num_face_nbrs);
   face_nbr_elements_offset[0] = 0;
   face_nbr_vertices_offset[0] = 0;
   for (int fn = 0; fn < num_face_nbrs; fn++)
   {
      face_nbr_elements_offset[fn+1] =
         face_nbr_elements_offset[fn] + nbr_recv_data[3*fn];
      face_nbr_vertices_offset[fn+1] =
         face_nbr_vertices_offset[fn] + nbr_recv_data[3*fn+1];
      recv_face_nbr_elemdata.AddColumnsInRow(fn, nbr_recv_data[3*fn+2]);
   }
   recv_face_nbr_elemdata.MakeJ();

   MPI_Waitall(num_face_nbrs, send_requests, statuses);

   // send and receive the element data
   for (int fn = 0; fn < num_face_nbrs; fn++)
   {
      int nbr_rank = GetFaceNbrRank(fn);
      int tag = 0;

      MPI_Isend(send_face_nbr_elemdata.GetRow(fn),
                send_face_nbr_elemdata.RowSize(fn),
                MPI_INT, nbr_rank, tag, MyComm, &send_requests[fn]);

      MPI_Irecv(recv_face_nbr_elemdata.GetRow(fn),
                recv_face_nbr_elemdata.RowSize(fn),
                MPI_INT, nbr_rank, tag, MyComm, &recv_requests[fn]);
   }

   // convert the element data into face_nbr_elements
   face_nbr_elements.SetSize(face_nbr_elements_offset[num_face_nbrs]);
   face_nbr_el_ori.Clear();
   face_nbr_el_ori.SetSize(face_nbr_elements_offset[num_face_nbrs], 6);
   while (true)
   {
      int fn;
      MPI_Waitany(num_face_nbrs, recv_requests, &fn, statuses);

      if (fn == MPI_UNDEFINED)
      {
         break;
      }

      int  vert_off      = face_nbr_vertices_offset[fn];
      int  elem_off      = face_nbr_elements_offset[fn];
      int  num_elems     = face_nbr_elements_offset[fn+1] - elem_off;
      int *recv_elemdata = recv_face_nbr_elemdata.GetRow(fn);

      for (int i = 0; i < num_elems; i++)
      {
         Element *el = NewElement(recv_elemdata[1]);
         el->SetAttribute(recv_elemdata[0]);
         recv_elemdata += 2;
         int nv = el->GetNVertices();
         for (int j = 0; j < nv; j++)
         {
            recv_elemdata[j] += vert_off;
         }
         el->SetVertices(recv_elemdata);
         recv_elemdata += nv;
         if (Dim == 3)
         {
            int nf = el->GetNFaces();
            int * fn_ori = face_nbr_el_ori.GetRow(elem_off);
            for (int j = 0; j < nf; j++)
            {
               fn_ori[j] = recv_elemdata[j];
            }
            recv_elemdata += nf;
         }
         face_nbr_elements[elem_off++] = el;
      }
   }
   face_nbr_el_ori.Finalize();

   MPI_Waitall(num_face_nbrs, send_requests, statuses);

   // send and receive the face data
   recv_face_nbr_facedata.SetSize(
      send_face_nbr_facedata.Size_of_connections());
   for (int fn = 0; fn < num_face_nbrs; fn++)
   {
      int nbr_rank = GetFaceNbrRank(fn);
      int tag = 0;

      MPI_Isend(send_face_nbr_facedata.GetRow(fn),
                send_face_nbr_facedata.RowSize(fn),
                MPI_INT, nbr_rank, tag, MyComm, &send_requests[fn]);

      // the size of the send and receive face data is the same
      MPI_Irecv(&recv_face_nbr_facedata[send_face_nbr_facedata.GetI()[fn]],
                send_face_nbr_facedata.RowSize(fn),
                MPI_INT, nbr_rank, tag, MyComm, &recv_requests[fn]);
   }

   // transfer the received face data into faces_info
   while (true)
   {
      int fn;
      MPI_Waitany(num_face_nbrs, recv_requests, &fn, statuses);

      if (fn == MPI_UNDEFINED)
      {
         break;
      }

      int  elem_off   = face_nbr_elements_offset[fn];
      int  nbr_group  = face_nbr_group[fn];
      int  num_sfaces = gr_sface->RowSize(nbr_group-1);
      int *sface      = gr_sface->GetRow(nbr_group-1);
      int *facedata =
         &recv_face_nbr_facedata[send_face_nbr_facedata.GetI()[fn]];

      for (int i = 0; i < num_sfaces; i++)
      {
         const int sf = sface[i];
         int lface = s2l_face[sf];
         FaceInfo &face_info = faces_info[lface];
         face_info.Elem2No = -1 - (facedata[2*i] + elem_off);
         int info = facedata[2*i+1];
         // change the orientation in info to be relative to the local face
         if (Dim < 3)
         {
            info++; // orientation 0 --> orientation 1
         }
         else
         {
            int nbr_ori = info%64, nbr_v[4];
            const int *lf_v = faces[lface]->GetVertices();

            if (sf < nst) // triangle shared face
            {
               // apply the nbr_ori to sf_v to get nbr_v
               const int *perm = tri_t::Orient[nbr_ori];
               const int *sf_v = shared_trias[sf].v;
               for (int j = 0; j < 3; j++)
               {
                  nbr_v[perm[j]] = sf_v[j];
               }
               // get the orientation of nbr_v w.r.t. the local face
               nbr_ori = GetTriOrientation(lf_v, nbr_v);
            }
            else // quad shared face
            {
               // apply the nbr_ori to sf_v to get nbr_v
               const int *perm = quad_t::Orient[nbr_ori];
               const int *sf_v = shared_quads[sf-nst].v;
               for (int j = 0; j < 4; j++)
               {
                  nbr_v[perm[j]] = sf_v[j];
               }
               // get the orientation of nbr_v w.r.t. the local face
               nbr_ori = GetQuadOrientation(lf_v, nbr_v);
            }

            info = 64*(info/64) + nbr_ori;
         }
         face_info.Elem2Inf = info;
      }
   }

   MPI_Waitall(num_face_nbrs, send_requests, statuses);

   // allocate the face_nbr_vertices
   face_nbr_vertices.SetSize(face_nbr_vertices_offset[num_face_nbrs]);

   delete [] nbr_data;

   delete [] statuses;
   delete [] requests;
}

void ParMesh::ExchangeFaceNbrNodes()
{
   if (!have_face_nbr_data)
   {
      ExchangeFaceNbrData(); // calls this method at the end
   }
   else if (Nodes == NULL)
   {
      if (Nonconforming())
      {
         // with ParNCMesh we already have the vertices
         return;
      }

      int num_face_nbrs = GetNFaceNeighbors();

      if (!num_face_nbrs) { return; }

      MPI_Request *requests = new MPI_Request[2*num_face_nbrs];
      MPI_Request *send_requests = requests;
      MPI_Request *recv_requests = requests + num_face_nbrs;
      MPI_Status  *statuses = new MPI_Status[num_face_nbrs];

      // allocate buffer and copy the vertices to be sent
      Array<Vertex> send_vertices(send_face_nbr_vertices.Size_of_connections());
      for (int i = 0; i < send_vertices.Size(); i++)
      {
         send_vertices[i] = vertices[send_face_nbr_vertices.GetJ()[i]];
      }

      // send and receive the vertices
      for (int fn = 0; fn < num_face_nbrs; fn++)
      {
         int nbr_rank = GetFaceNbrRank(fn);
         int tag = 0;

         MPI_Isend(send_vertices[send_face_nbr_vertices.GetI()[fn]](),
                   3*send_face_nbr_vertices.RowSize(fn),
                   MPI_DOUBLE, nbr_rank, tag, MyComm, &send_requests[fn]);

         MPI_Irecv(face_nbr_vertices[face_nbr_vertices_offset[fn]](),
                   3*(face_nbr_vertices_offset[fn+1] -
                      face_nbr_vertices_offset[fn]),
                   MPI_DOUBLE, nbr_rank, tag, MyComm, &recv_requests[fn]);
      }

      MPI_Waitall(num_face_nbrs, recv_requests, statuses);
      MPI_Waitall(num_face_nbrs, send_requests, statuses);

      delete [] statuses;
      delete [] requests;
   }
   else
   {
      ParGridFunction *pNodes = dynamic_cast<ParGridFunction *>(Nodes);
      MFEM_VERIFY(pNodes != NULL, "Nodes are not ParGridFunction!");
      pNodes->ExchangeFaceNbrData();
   }
}

STable3D *ParMesh::GetSharedFacesTable()
{
   STable3D *sfaces_tbl = new STable3D(face_nbr_vertices.Size());
   for (int i = 0; i < face_nbr_elements.Size(); i++)
   {
      const int *v = face_nbr_elements[i]->GetVertices();
      switch (face_nbr_elements[i]->GetType())
      {
         case Element::TETRAHEDRON:
         {
            for (int j = 0; j < 4; j++)
            {
               const int *fv = tet_t::FaceVert[j];
               sfaces_tbl->Push(v[fv[0]], v[fv[1]], v[fv[2]]);
            }
            break;
         }
         case Element::WEDGE:
         {
            for (int j = 0; j < 2; j++)
            {
               const int *fv = pri_t::FaceVert[j];
               sfaces_tbl->Push(v[fv[0]], v[fv[1]], v[fv[2]]);
            }
            for (int j = 2; j < 5; j++)
            {
               const int *fv = pri_t::FaceVert[j];
               sfaces_tbl->Push4(v[fv[0]], v[fv[1]], v[fv[2]], v[fv[3]]);
            }
            break;
         }
         case Element::HEXAHEDRON:
         {
            // find the face by the vertices with the smallest 3 numbers
            // z = 0, y = 0, x = 1, y = 1, x = 0, z = 1
            for (int j = 0; j < 6; j++)
            {
               const int *fv = hex_t::FaceVert[j];
               sfaces_tbl->Push4(v[fv[0]], v[fv[1]], v[fv[2]], v[fv[3]]);
            }
            break;
         }
         default:
            MFEM_ABORT("Unexpected type of Element.");
      }
   }
   return sfaces_tbl;
}

STable3D *ParMesh::GetFaceNbrElementToFaceTable(int ret_ftbl)
{
   int i, *v;
   STable3D * faces_tbl = GetFacesTable();
   STable3D * sfaces_tbl = GetSharedFacesTable();

   if (face_nbr_el_to_face != NULL)
   {
      delete face_nbr_el_to_face;
   }
   face_nbr_el_to_face = new Table(face_nbr_elements.Size(), 6);
   for (i = 0; i < face_nbr_elements.Size(); i++)
   {
      v = face_nbr_elements[i]->GetVertices();
      switch (face_nbr_elements[i]->GetType())
      {
         case Element::TETRAHEDRON:
         {
            for (int j = 0; j < 4; j++)
            {
               const int *fv = tet_t::FaceVert[j];
               int lf = faces_tbl->Index(v[fv[0]], v[fv[1]], v[fv[2]]);
               if (lf < 0)
               {
                  lf = sfaces_tbl->Index(v[fv[0]], v[fv[1]], v[fv[2]]);
                  if (lf >= 0)
                  {
                     lf += NumOfFaces;
                  }
               }
               face_nbr_el_to_face->Push(i, lf);
            }
            break;
         }
         case Element::WEDGE:
         {
            for (int j = 0; j < 2; j++)
            {
               const int *fv = pri_t::FaceVert[j];
               int lf = faces_tbl->Index(v[fv[0]], v[fv[1]], v[fv[2]]);
               if (lf < 0)
               {
                  lf = sfaces_tbl->Index(v[fv[0]], v[fv[1]], v[fv[2]]);
                  if (lf >= 0)
                  {
                     lf += NumOfFaces;
                  }
               }
               face_nbr_el_to_face->Push(i, lf);
            }
            for (int j = 2; j < 5; j++)
            {
               const int *fv = pri_t::FaceVert[j];
               int k = 0;
               int max = v[fv[0]];

               if (max < v[fv[1]]) { max = v[fv[1]], k = 1; }
               if (max < v[fv[2]]) { max = v[fv[2]], k = 2; }
               if (max < v[fv[3]]) { k = 3; }

               int v0 = -1, v1 = -1, v2 = -1;
               switch (k)
               {
                  case 0:
                     v0 = v[fv[1]]; v1 = v[fv[2]]; v2 = v[fv[3]];
                     break;
                  case 1:
                     v0 = v[fv[0]]; v1 = v[fv[2]]; v2 = v[fv[3]];
                     break;
                  case 2:
                     v0 = v[fv[0]]; v1 = v[fv[1]]; v2 = v[fv[3]];
                     break;
                  case 3:
                     v0 = v[fv[0]]; v1 = v[fv[1]]; v2 = v[fv[2]];
                     break;
               }
               int lf = faces_tbl->Index(v0, v1, v2);
               if (lf < 0)
               {
                  lf = sfaces_tbl->Index(v0, v1, v2);
                  if (lf >= 0)
                  {
                     lf += NumOfFaces;
                  }
               }
               face_nbr_el_to_face->Push(i, lf);
            }
            break;
         }
         case Element::HEXAHEDRON:
         {
            // find the face by the vertices with the smallest 3 numbers
            // z = 0, y = 0, x = 1, y = 1, x = 0, z = 1
            for (int j = 0; j < 6; j++)
            {
               const int *fv = hex_t::FaceVert[j];
               int k = 0;
               int max = v[fv[0]];

               if (max < v[fv[1]]) { max = v[fv[1]], k = 1; }
               if (max < v[fv[2]]) { max = v[fv[2]], k = 2; }
               if (max < v[fv[3]]) { k = 3; }

               int v0 = -1, v1 = -1, v2 = -1;
               switch (k)
               {
                  case 0:
                     v0 = v[fv[1]]; v1 = v[fv[2]]; v2 = v[fv[3]];
                     break;
                  case 1:
                     v0 = v[fv[0]]; v1 = v[fv[2]]; v2 = v[fv[3]];
                     break;
                  case 2:
                     v0 = v[fv[0]]; v1 = v[fv[1]]; v2 = v[fv[3]];
                     break;
                  case 3:
                     v0 = v[fv[0]]; v1 = v[fv[1]]; v2 = v[fv[2]];
                     break;
               }
               int lf = faces_tbl->Index(v0, v1, v2);
               if (lf < 0)
               {
                  lf = sfaces_tbl->Index(v0, v1, v2);
                  if (lf >= 0)
                  {
                     lf += NumOfFaces;
                  }
               }
               face_nbr_el_to_face->Push(i, lf);
            }
            break;
         }
         default:
            MFEM_ABORT("Unexpected type of Element.");
      }
   }
   face_nbr_el_to_face->Finalize();

   delete sfaces_tbl;
   if (ret_ftbl)
   {
      return faces_tbl;
   }
   delete faces_tbl;
   return NULL;
}

int ParMesh::GetFaceNbrRank(int fn) const
{
   if (Conforming())
   {
      int nbr_group = face_nbr_group[fn];
      const int *nbs = gtopo.GetGroup(nbr_group);
      int nbr_lproc = (nbs[0]) ? nbs[0] : nbs[1];
      int nbr_rank = gtopo.GetNeighborRank(nbr_lproc);
      return nbr_rank;
   }
   else
   {
      // NC: simplified handling of face neighbor ranks
      return face_nbr_group[fn];
   }
}

void
ParMesh::GetFaceNbrElementFaces(int i, Array<int> &fcs, Array<int> &cor) const
{
   int n, j;
   int el_nbr = i - GetNE();
   if (face_nbr_el_to_face)
   {
      face_nbr_el_to_face->GetRow(el_nbr, fcs);
   }
   else
   {
      MFEM_ABORT("ParMesh::GetFaceNbrElementFaces(...) : "
                 "face_nbr_el_to_face not generated.");
   }
   if (el_nbr < face_nbr_el_ori.Size())
   {
      const int * row = face_nbr_el_ori.GetRow(el_nbr);
      n = fcs.Size();
      cor.SetSize(n);
      for (j=0; j<n; j++)
      {
         cor[j] = row[j];
      }
   }
   else
   {
      MFEM_ABORT("ParMesh::GetFaceNbrElementFaces(...) : "
                 "face_nbr_el_to_face not generated.");
   }
}

Table *ParMesh::GetFaceToAllElementTable() const
{
   const Array<int> *s2l_face;
   if (Dim == 1)
   {
      s2l_face = &svert_lvert;
   }
   else if (Dim == 2)
   {
      s2l_face = &sedge_ledge;
   }
   else
   {
      s2l_face = &sface_lface;
   }

   Table *face_elem = new Table;

   face_elem->MakeI(faces_info.Size());

   for (int i = 0; i < faces_info.Size(); i++)
   {
      if (faces_info[i].Elem2No >= 0)
      {
         face_elem->AddColumnsInRow(i, 2);
      }
      else
      {
         face_elem->AddAColumnInRow(i);
      }
   }
   for (int i = 0; i < s2l_face->Size(); i++)
   {
      face_elem->AddAColumnInRow((*s2l_face)[i]);
   }

   face_elem->MakeJ();

   for (int i = 0; i < faces_info.Size(); i++)
   {
      face_elem->AddConnection(i, faces_info[i].Elem1No);
      if (faces_info[i].Elem2No >= 0)
      {
         face_elem->AddConnection(i, faces_info[i].Elem2No);
      }
   }
   for (int i = 0; i < s2l_face->Size(); i++)
   {
      int lface = (*s2l_face)[i];
      int nbr_elem_idx = -1 - faces_info[lface].Elem2No;
      face_elem->AddConnection(lface, NumOfElements + nbr_elem_idx);
   }

   face_elem->ShiftUpI();

   return face_elem;
}

void ParMesh::GetGhostFaceTransformation(
   FaceElementTransformations* FETr, Element::Type face_type,
   Geometry::Type face_geom)
{
   // calculate composition of FETr->Loc1 and FETr->Elem1
   DenseMatrix &face_pm = FETr->GetPointMat();
   FETr->Reset();
   if (Nodes == NULL)
   {
      FETr->Elem1->Transform(FETr->Loc1.Transf.GetPointMat(), face_pm);
      FETr->SetFE(GetTransformationFEforElementType(face_type));
   }
   else
   {
      const FiniteElement* face_el =
         Nodes->FESpace()->GetTraceElement(FETr->Elem1No, face_geom);
      MFEM_VERIFY(dynamic_cast<const NodalFiniteElement*>(face_el),
                  "Mesh requires nodal Finite Element.");

#if 0 // TODO: handle the case of non-interpolatory Nodes
      DenseMatrix I;
      face_el->Project(Transformation.GetFE(), FETr->Loc1.Transf, I);
      MultABt(Transformation.GetPointMat(), I, pm_face);
#else
      IntegrationRule eir(face_el->GetDof());
      FETr->Loc1.Transform(face_el->GetNodes(), eir);
      Nodes->GetVectorValues(*FETr->Elem1, eir, face_pm);
#endif
      FETr->SetFE(face_el);
   }
}

FaceElementTransformations *ParMesh::GetFaceElementTransformations(
   int FaceNo,
   int mask)
{
   if (FaceNo < GetNumFaces())
   {
      return Mesh::GetFaceElementTransformations(FaceNo, mask);
   }
   else
   {
      const bool fill2 = mask & 10; // Elem2 and/or Loc2
      return GetSharedFaceTransformationsByLocalIndex(FaceNo, fill2);
   }
}

FaceElementTransformations *ParMesh::
GetSharedFaceTransformations(int sf, bool fill2)
{
   int FaceNo = GetSharedFace(sf);

   return GetSharedFaceTransformationsByLocalIndex(FaceNo, fill2);
}

FaceElementTransformations *ParMesh::
GetSharedFaceTransformationsByLocalIndex(int FaceNo, bool fill2)
{
   FaceInfo &face_info = faces_info[FaceNo];
   MFEM_VERIFY(face_info.Elem2Inf >= 0, "The face must be shared.");

   bool is_slave = Nonconforming() && IsSlaveFace(face_info);
   bool is_ghost = Nonconforming() && FaceNo >= GetNumFaces();

   int mask = 0;
   FaceElemTr.SetConfigurationMask(0);
   FaceElemTr.Elem1 = NULL;
   FaceElemTr.Elem2 = NULL;

   NCFaceInfo* nc_info = NULL;
   if (is_slave) { nc_info = &nc_faces_info[face_info.NCFace]; }

   int local_face = is_ghost ? nc_info->MasterFace : FaceNo;
   Element::Type  face_type = GetFaceElementType(local_face);
   Geometry::Type face_geom = GetFaceGeometryType(local_face);

   // setup the transformation for the first element
   FaceElemTr.Elem1No = face_info.Elem1No;
   GetElementTransformation(FaceElemTr.Elem1No, &Transformation);
   FaceElemTr.Elem1 = &Transformation;
   mask |= FaceElementTransformations::HAVE_ELEM1;

   // setup the transformation for the second (neighbor) element
   int Elem2NbrNo;
   if (fill2)
   {
      Elem2NbrNo = -1 - face_info.Elem2No;
      // Store the "shifted index" for element 2 in FaceElemTr.Elem2No.
      // `Elem2NbrNo` is the index of the face neighbor (starting from 0),
      // and `FaceElemTr.Elem2No` will be offset by the number of (local)
      // elements in the mesh.
      FaceElemTr.Elem2No = NumOfElements + Elem2NbrNo;
      GetFaceNbrElementTransformation(Elem2NbrNo, &Transformation2);
      FaceElemTr.Elem2 = &Transformation2;
      mask |= FaceElementTransformations::HAVE_ELEM2;
   }
   else
   {
      FaceElemTr.Elem2No = -1;
   }

   // setup the face transformation if the face is not a ghost
   if (!is_ghost)
   {
      GetFaceTransformation(FaceNo, &FaceElemTr);
      // NOTE: The above call overwrites FaceElemTr.Loc1
      mask |= FaceElementTransformations::HAVE_FACE;
   }
   else
   {
      FaceElemTr.SetGeometryType(face_geom);
   }

   // setup Loc1 & Loc2
   int elem_type = GetElementType(face_info.Elem1No);
   GetLocalFaceTransformation(face_type, elem_type, FaceElemTr.Loc1.Transf,
                              face_info.Elem1Inf);
   mask |= FaceElementTransformations::HAVE_LOC1;

   if (fill2)
   {
      elem_type = face_nbr_elements[Elem2NbrNo]->GetType();
      GetLocalFaceTransformation(face_type, elem_type, FaceElemTr.Loc2.Transf,
                                 face_info.Elem2Inf);
      mask |= FaceElementTransformations::HAVE_LOC2;
   }

   // adjust Loc1 or Loc2 of the master face if this is a slave face
   if (is_slave)
   {
      if (is_ghost || fill2)
      {
         // is_ghost -> modify side 1, otherwise -> modify side 2:
         ApplyLocalSlaveTransformation(FaceElemTr, face_info, is_ghost);
      }
   }

   // for ghost faces we need a special version of GetFaceTransformation
   if (is_ghost)
   {
      GetGhostFaceTransformation(&FaceElemTr, face_type, face_geom);
      mask |= FaceElementTransformations::HAVE_FACE;
   }

   FaceElemTr.SetConfigurationMask(mask);

   // This check can be useful for internal debugging, however it will fail on
   // periodic boundary faces, so we keep it disabled in general.
#if 0
#ifdef MFEM_DEBUG
   double dist = FaceElemTr.CheckConsistency();
   if (dist >= 1e-12)
   {
      mfem::out << "\nInternal error: face id = " << FaceNo
                << ", dist = " << dist << ", rank = " << MyRank << '\n';
      FaceElemTr.CheckConsistency(1); // print coordinates
      MFEM_ABORT("internal error");
   }
#endif
#endif

   return &FaceElemTr;
}

int ParMesh::GetNSharedFaces() const
{
   if (Conforming())
   {
      switch (Dim)
      {
         case 1:  return svert_lvert.Size();
         case 2:  return sedge_ledge.Size();
         default: return sface_lface.Size();
      }
   }
   else
   {
      MFEM_ASSERT(Dim > 1, "");
      const NCMesh::NCList &shared = pncmesh->GetSharedList(Dim-1);
      return shared.conforming.Size() + shared.slaves.Size();
   }
}

int ParMesh::GetSharedFace(int sface) const
{
   if (Conforming())
   {
      switch (Dim)
      {
         case 1:  return svert_lvert[sface];
         case 2:  return sedge_ledge[sface];
         default: return sface_lface[sface];
      }
   }
   else
   {
      MFEM_ASSERT(Dim > 1, "");
      const NCMesh::NCList &shared = pncmesh->GetSharedList(Dim-1);
      int csize = (int) shared.conforming.Size();
      return sface < csize
             ? shared.conforming[sface].index
             : shared.slaves[sface - csize].index;
   }
}
<<<<<<< HEAD
/*
=======

int ParMesh::GetNFbyType(FaceType type) const
{
   MFEM_VERIFY(have_face_nbr_data,
               "ExchangeFaceNbrData() should be called before using GetNFbyType");
   return Mesh::GetNFbyType(type);
}

// shift cyclically 3 integers a, b, c, so that the smallest of
// order[a], order[b], order[c] is first
static inline
void Rotate3Indirect(int &a, int &b, int &c,
                     const Array<std::int64_t> &order)
{
   if (order[a] < order[b])
   {
      if (order[a] > order[c])
      {
         ShiftRight(a, b, c);
      }
   }
   else
   {
      if (order[b] < order[c])
      {
         ShiftRight(c, b, a);
      }
      else
      {
         ShiftRight(a, b, c);
      }
   }
}

>>>>>>> e7be9bb9
void ParMesh::ReorientTetMesh()
{
   if (Dim != 3 || !(meshgen & 1))
   {
      return;
   }

   ResetLazyData();

   DSTable *old_v_to_v = NULL;
   Table *old_elem_vert = NULL;

   if (Nodes)
   {
      PrepareNodeReorder(&old_v_to_v, &old_elem_vert);
   }

   // create a GroupCommunicator over shared vertices
   GroupCommunicator svert_comm(gtopo);
   {
      // initialize svert_comm
      Table &gr_svert = svert_comm.GroupLDofTable();
      // gr_svert differs from group_svert - the latter does not store gr. 0
      gr_svert.SetDims(GetNGroups(), svert_lvert.Size());
      gr_svert.GetI()[0] = 0;
      for (int gr = 1; gr <= GetNGroups(); gr++)
      {
         gr_svert.GetI()[gr] = group_svert.GetI()[gr-1];
      }
      for (int k = 0; k < svert_lvert.Size(); k++)
      {
         gr_svert.GetJ()[k] = group_svert.GetJ()[k];
      }
      svert_comm.Finalize();
   }

   // communicate the local index of each shared vertex from the group master to
   // other ranks in the group
   Array<int> svert_master_rank(svert_lvert.Size());
   Array<int> svert_master_index(svert_lvert);
   {
      for (int i = 0; i < group_svert.Size(); i++)
      {
         int rank = gtopo.GetGroupMasterRank(i+1);
         for (int j = 0; j < group_svert.RowSize(i); j++)
         {
            svert_master_rank[group_svert.GetRow(i)[j]] = rank;
         }
      }
      svert_comm.Bcast(svert_master_index);
   }

   // the pairs (master rank, master local index) define a globally consistent
   // vertex ordering
   Array<std::int64_t> glob_vert_order(vertices.Size());
   {
      Array<int> lvert_svert(vertices.Size());
      lvert_svert = -1;
      for (int i = 0; i < svert_lvert.Size(); i++)
      {
         lvert_svert[svert_lvert[i]] = i;
      }

      for (int i = 0; i < vertices.Size(); i++)
      {
         int s = lvert_svert[i];
         if (s >= 0)
         {
            glob_vert_order[i] =
               (std::int64_t(svert_master_rank[s]) << 32) + svert_master_index[s];
         }
         else
         {
            glob_vert_order[i] = (std::int64_t(MyRank) << 32) + i;
         }
      }
   }

   // rotate tetrahedra so that vertex zero is the lowest (global) index vertex,
   // vertex 1 is the second lowest (global) index and vertices 2 and 3 preserve
   // positive orientation of the element
   for (int i = 0; i < NumOfElements; i++)
   {
      if (GetElementType(i) == Element::TETRAHEDRON)
      {
         int *v = elements[i]->GetVertices();

         Rotate3Indirect(v[0], v[1], v[2], glob_vert_order);

         if (glob_vert_order[v[0]] < glob_vert_order[v[3]])
         {
            Rotate3Indirect(v[1], v[2], v[3], glob_vert_order);
         }
         else
         {
            ShiftRight(v[0], v[1], v[3]);
         }
      }
   }

   // rotate also boundary triangles
   for (int i = 0; i < NumOfBdrElements; i++)
   {
      if (GetBdrElementType(i) == Element::TRIANGLE)
      {
         int *v = boundary[i]->GetVertices();

         Rotate3Indirect(v[0], v[1], v[2], glob_vert_order);
      }
   }

   const bool check_consistency = true;
   if (check_consistency)
   {
      // create a GroupCommunicator on the shared triangles
      GroupCommunicator stria_comm(gtopo);
      {
         // initialize stria_comm
         Table &gr_stria = stria_comm.GroupLDofTable();
         // gr_stria differs from group_stria - the latter does not store gr. 0
         gr_stria.SetDims(GetNGroups(), shared_trias.Size());
         gr_stria.GetI()[0] = 0;
         for (int gr = 1; gr <= GetNGroups(); gr++)
         {
            gr_stria.GetI()[gr] = group_stria.GetI()[gr-1];
         }
         for (int k = 0; k < shared_trias.Size(); k++)
         {
            gr_stria.GetJ()[k] = group_stria.GetJ()[k];
         }
         stria_comm.Finalize();
      }
      Array<int> stria_flag(shared_trias.Size());
      for (int i = 0; i < stria_flag.Size(); i++)
      {
         const int *v = shared_trias[i].v;
         if (glob_vert_order[v[0]] < glob_vert_order[v[1]])
         {
            stria_flag[i] = (glob_vert_order[v[0]] < glob_vert_order[v[2]]) ? 0 : 2;
         }
         else // v[1] < v[0]
         {
            stria_flag[i] = (glob_vert_order[v[1]] < glob_vert_order[v[2]]) ? 1 : 2;
         }
      }

      Array<int> stria_master_flag(stria_flag);
      stria_comm.Bcast(stria_master_flag);
      for (int i = 0; i < stria_flag.Size(); i++)
      {
         const int *v = shared_trias[i].v;
         MFEM_VERIFY(stria_flag[i] == stria_master_flag[i],
                     "inconsistent vertex ordering found, shared triangle "
                     << i << ": ("
                     << v[0] << ", " << v[1] << ", " << v[2] << "), "
                     << "local flag: " << stria_flag[i]
                     << ", master flag: " << stria_master_flag[i]);
      }
   }

   // rotate shared triangle faces
   for (int i = 0; i < shared_trias.Size(); i++)
   {
      int *v = shared_trias[i].v;

      Rotate3Indirect(v[0], v[1], v[2], glob_vert_order);
   }

   // finalize
   if (!Nodes)
   {
      GetElementToFaceTable();
      GenerateFaces();
      if (el_to_edge)
      {
         NumOfEdges = GetElementToEdgeTable(*el_to_edge, be_to_edge);
      }
   }
   else
   {
      DoNodeReorder(old_v_to_v, old_elem_vert);
      delete old_elem_vert;
      delete old_v_to_v;
   }

   // the local edge and face numbering is changed therefore we need to
   // update sedge_ledge and sface_lface.
   FinalizeParTopo();
}
*/
void ParMesh::LocalRefinement(const Array<int> &marked_el, int type)
{
   if (pncmesh)
   {
      MFEM_ABORT("Local and nonconforming refinements cannot be mixed.");
   }

   DeleteFaceNbrData();

   InitRefinementTransforms();

   if (Dim == 3)
   {
      int uniform_refinement = 0;
      if (type < 0)
      {
         type = -type;
         uniform_refinement = 1;
      }

      // 1. Hash table of vertex to vertex connections corresponding to refined
      //    edges.
      HashTable<Hashed2> v_to_v;

      // 2. Do the red refinement.
      switch (type)
      {
         case 1:
            for (int i = 0; i < marked_el.Size(); i++)
            {
               Bisection(marked_el[i], v_to_v);
            }
            break;
         case 2:
            for (int i = 0; i < marked_el.Size(); i++)
            {
               Bisection(marked_el[i], v_to_v);

               Bisection(NumOfElements - 1, v_to_v);
               Bisection(marked_el[i], v_to_v);
            }
            break;
         case 3:
            for (int i = 0; i < marked_el.Size(); i++)
            {
               Bisection(marked_el[i], v_to_v);

               int j = NumOfElements - 1;
               Bisection(j, v_to_v);
               Bisection(NumOfElements - 1, v_to_v);
               Bisection(j, v_to_v);

               Bisection(marked_el[i], v_to_v);
               Bisection(NumOfElements-1, v_to_v);
               Bisection(marked_el[i], v_to_v);
            }
            break;
      }

      // 3. Do the green refinement (to get conforming mesh).
      int need_refinement;
      int max_faces_in_group = 0;
      // face_splittings identify how the shared faces have been split
      Array<unsigned> *face_splittings = new Array<unsigned>[GetNGroups()-1];
      for (int i = 0; i < GetNGroups()-1; i++)
      {
         const int faces_in_group = GroupNTriangles(i+1);
         face_splittings[i].Reserve(faces_in_group);
         if (faces_in_group > max_faces_in_group)
         {
            max_faces_in_group = faces_in_group;
         }
      }
      int neighbor;
      Array<unsigned> iBuf(max_faces_in_group);

      MPI_Request *requests = new MPI_Request[GetNGroups()-1];
      MPI_Status  status;

#ifdef MFEM_DEBUG_PARMESH_LOCALREF
      int ref_loops_all = 0, ref_loops_par = 0;
#endif
      do
      {
         need_refinement = 0;
         for (int i = 0; i < NumOfElements; i++)
         {
            if (elements[i]->NeedRefinement(v_to_v))
            {
               need_refinement = 1;
               Bisection(i, v_to_v);
            }
         }
#ifdef MFEM_DEBUG_PARMESH_LOCALREF
         ref_loops_all++;
#endif

         if (uniform_refinement)
         {
            continue;
         }

         // if the mesh is locally conforming start making it globally
         // conforming
         if (need_refinement == 0)
         {
#ifdef MFEM_DEBUG_PARMESH_LOCALREF
            ref_loops_par++;
#endif
            // MPI_Barrier(MyComm);
            const int tag = 293;

            // (a) send the type of interface splitting
            int req_count = 0;
            for (int i = 0; i < GetNGroups()-1; i++)
            {
               const int *group_faces = group_stria.GetRow(i);
               const int faces_in_group = group_stria.RowSize(i);
               // it is enough to communicate through the faces
               if (faces_in_group == 0) { continue; }

               face_splittings[i].SetSize(0);
               for (int j = 0; j < faces_in_group; j++)
               {
                  GetFaceSplittings(shared_trias[group_faces[j]].v, v_to_v,
                                    face_splittings[i]);
               }
               const int *nbs = gtopo.GetGroup(i+1);
               neighbor = gtopo.GetNeighborRank(nbs[0] ? nbs[0] : nbs[1]);
               MPI_Isend(face_splittings[i], face_splittings[i].Size(),
                         MPI_UNSIGNED, neighbor, tag, MyComm,
                         &requests[req_count++]);
            }

            // (b) receive the type of interface splitting
            for (int i = 0; i < GetNGroups()-1; i++)
            {
               const int *group_faces = group_stria.GetRow(i);
               const int faces_in_group = group_stria.RowSize(i);
               if (faces_in_group == 0) { continue; }

               const int *nbs = gtopo.GetGroup(i+1);
               neighbor = gtopo.GetNeighborRank(nbs[0] ? nbs[0] : nbs[1]);
               MPI_Probe(neighbor, tag, MyComm, &status);
               int count;
               MPI_Get_count(&status, MPI_UNSIGNED, &count);
               iBuf.SetSize(count);
               MPI_Recv(iBuf, count, MPI_UNSIGNED, neighbor, tag, MyComm,
                        MPI_STATUS_IGNORE);

               for (int j = 0, pos = 0; j < faces_in_group; j++)
               {
                  const int *v = shared_trias[group_faces[j]].v;
                  need_refinement |= DecodeFaceSplittings(v_to_v, v, iBuf, pos);
               }
            }

            int nr = need_refinement;
            MPI_Allreduce(&nr, &need_refinement, 1, MPI_INT, MPI_LOR, MyComm);

            MPI_Waitall(req_count, requests, MPI_STATUSES_IGNORE);
         }
      }
      while (need_refinement == 1);

#ifdef MFEM_DEBUG_PARMESH_LOCALREF
      {
         int i = ref_loops_all;
         MPI_Reduce(&i, &ref_loops_all, 1, MPI_INT, MPI_MAX, 0, MyComm);
         if (MyRank == 0)
         {
            mfem::out << "\n\nParMesh::LocalRefinement : max. ref_loops_all = "
                      << ref_loops_all << ", ref_loops_par = " << ref_loops_par
                      << '\n' << endl;
         }
      }
#endif

      delete [] requests;
      iBuf.DeleteAll();
      delete [] face_splittings;

      // 4. Update the boundary elements.
      do
      {
         need_refinement = 0;
         for (int i = 0; i < NumOfBdrElements; i++)
         {
            if (boundary[i]->NeedRefinement(v_to_v))
            {
               need_refinement = 1;
               BdrBisection(i, v_to_v);
            }
         }
      }
      while (need_refinement == 1);

      if (NumOfBdrElements != boundary.Size())
      {
         mfem_error("ParMesh::LocalRefinement :"
                    " (NumOfBdrElements != boundary.Size())");
      }

      ResetLazyData();

      const int old_nv = NumOfVertices;
      NumOfVertices = vertices.Size();

      RefineGroups(old_nv, v_to_v);

      // 5. Update the groups after refinement.
      if (el_to_face != NULL)
      {
         GetElementToFaceTable();
         GenerateFaces();
      }

      // 6. Update element-to-edge relations.
      if (el_to_edge != NULL)
      {
         NumOfEdges = GetElementToEdgeTable(*el_to_edge, be_to_edge);
      }
   } //  'if (Dim == 3)'


   if (Dim == 2)
   {
      int uniform_refinement = 0;
      if (type < 0)
      {
         // type = -type; // not used
         uniform_refinement = 1;
      }

      // 1. Get table of vertex to vertex connections.
      DSTable v_to_v(NumOfVertices);
      GetVertexToVertexTable(v_to_v);

      // 2. Get edge to element connections in arrays edge1 and edge2
      int nedges  = v_to_v.NumberOfEntries();
      int *edge1  = new int[nedges];
      int *edge2  = new int[nedges];
      int *middle = new int[nedges];

      for (int i = 0; i < nedges; i++)
      {
         edge1[i] = edge2[i] = middle[i] = -1;
      }

      for (int i = 0; i < NumOfElements; i++)
      {
         int *v = elements[i]->GetVertices();
         for (int j = 0; j < 3; j++)
         {
            int ind = v_to_v(v[j], v[(j+1)%3]);
            (edge1[ind] == -1) ? (edge1[ind] = i) : (edge2[ind] = i);
         }
      }

      // 3. Do the red refinement.
      for (int i = 0; i < marked_el.Size(); i++)
      {
         RedRefinement(marked_el[i], v_to_v, edge1, edge2, middle);
      }

      // 4. Do the green refinement (to get conforming mesh).
      int need_refinement;
      int edges_in_group, max_edges_in_group = 0;
      // edge_splittings identify how the shared edges have been split
      int **edge_splittings = new int*[GetNGroups()-1];
      for (int i = 0; i < GetNGroups()-1; i++)
      {
         edges_in_group = GroupNEdges(i+1);
         edge_splittings[i] = new int[edges_in_group];
         if (edges_in_group > max_edges_in_group)
         {
            max_edges_in_group = edges_in_group;
         }
      }
      int neighbor, *iBuf = new int[max_edges_in_group];

      Array<int> group_edges;

      MPI_Request request;
      MPI_Status  status;
      Vertex V;
      V(2) = 0.0;

#ifdef MFEM_DEBUG_PARMESH_LOCALREF
      int ref_loops_all = 0, ref_loops_par = 0;
#endif
      do
      {
         need_refinement = 0;
         for (int i = 0; i < nedges; i++)
         {
            if (middle[i] != -1 && edge1[i] != -1)
            {
               need_refinement = 1;
               GreenRefinement(edge1[i], v_to_v, edge1, edge2, middle);
            }
         }
#ifdef MFEM_DEBUG_PARMESH_LOCALREF
         ref_loops_all++;
#endif

         if (uniform_refinement)
         {
            continue;
         }

         // if the mesh is locally conforming start making it globally
         // conforming
         if (need_refinement == 0)
         {
#ifdef MFEM_DEBUG_PARMESH_LOCALREF
            ref_loops_par++;
#endif
            // MPI_Barrier(MyComm);

            // (a) send the type of interface splitting
            for (int i = 0; i < GetNGroups()-1; i++)
            {
               group_sedge.GetRow(i, group_edges);
               edges_in_group = group_edges.Size();
               // it is enough to communicate through the edges
               if (edges_in_group != 0)
               {
                  for (int j = 0; j < edges_in_group; j++)
                  {
                     edge_splittings[i][j] =
                        GetEdgeSplittings(shared_edges[group_edges[j]], v_to_v,
                                          middle);
                  }
                  const int *nbs = gtopo.GetGroup(i+1);
                  if (nbs[0] == 0)
                  {
                     neighbor = gtopo.GetNeighborRank(nbs[1]);
                  }
                  else
                  {
                     neighbor = gtopo.GetNeighborRank(nbs[0]);
                  }
                  MPI_Isend(edge_splittings[i], edges_in_group, MPI_INT,
                            neighbor, 0, MyComm, &request);
               }
            }

            // (b) receive the type of interface splitting
            for (int i = 0; i < GetNGroups()-1; i++)
            {
               group_sedge.GetRow(i, group_edges);
               edges_in_group = group_edges.Size();
               if (edges_in_group != 0)
               {
                  const int *nbs = gtopo.GetGroup(i+1);
                  if (nbs[0] == 0)
                  {
                     neighbor = gtopo.GetNeighborRank(nbs[1]);
                  }
                  else
                  {
                     neighbor = gtopo.GetNeighborRank(nbs[0]);
                  }
                  MPI_Recv(iBuf, edges_in_group, MPI_INT, neighbor,
                           MPI_ANY_TAG, MyComm, &status);

                  for (int j = 0; j < edges_in_group; j++)
                  {
                     if (iBuf[j] == 1 && edge_splittings[i][j] == 0)
                     {
                        int *v = shared_edges[group_edges[j]]->GetVertices();
                        int ii = v_to_v(v[0], v[1]);
#ifdef MFEM_DEBUG_PARMESH_LOCALREF
                        if (middle[ii] != -1)
                        {
                           mfem_error("ParMesh::LocalRefinement (triangles) : "
                                      "Oops!");
                        }
#endif
                        need_refinement = 1;
                        middle[ii] = NumOfVertices++;
                        for (int c = 0; c < 2; c++)
                        {
                           V(c) = 0.5 * (vertices[v[0]](c) + vertices[v[1]](c));
                        }
                        vertices.Append(V);
                     }
                  }
               }
            }

            int nr = need_refinement;
            MPI_Allreduce(&nr, &need_refinement, 1, MPI_INT, MPI_LOR, MyComm);
         }
      }
      while (need_refinement == 1);

#ifdef MFEM_DEBUG_PARMESH_LOCALREF
      {
         int i = ref_loops_all;
         MPI_Reduce(&i, &ref_loops_all, 1, MPI_INT, MPI_MAX, 0, MyComm);
         if (MyRank == 0)
         {
            mfem::out << "\n\nParMesh::LocalRefinement : max. ref_loops_all = "
                      << ref_loops_all << ", ref_loops_par = " << ref_loops_par
                      << '\n' << endl;
         }
      }
#endif

      for (int i = 0; i < GetNGroups()-1; i++)
      {
         delete [] edge_splittings[i];
      }
      delete [] edge_splittings;

      delete [] iBuf;

      // 5. Update the boundary elements.
      int v1[2], v2[2], bisect, temp;
      temp = NumOfBdrElements;
      for (int i = 0; i < temp; i++)
      {
         int *v = boundary[i]->GetVertices();
         bisect = v_to_v(v[0], v[1]);
         if (middle[bisect] != -1)
         {
            // the element was refined (needs updating)
            if (boundary[i]->GetType() == Element::SEGMENT)
            {
               v1[0] =           v[0]; v1[1] = middle[bisect];
               v2[0] = middle[bisect]; v2[1] =           v[1];

               boundary[i]->SetVertices(v1);
               boundary.Append(new Segment(v2, boundary[i]->GetAttribute()));
            }
            else
            {
               mfem_error("Only bisection of segment is implemented for bdr"
                          " elem.");
            }
         }
      }
      NumOfBdrElements = boundary.Size();

      ResetLazyData();

      // 5a. Update the groups after refinement.
      RefineGroups(v_to_v, middle);

      // 6. Free the allocated memory.
      delete [] edge1;
      delete [] edge2;
      delete [] middle;

      if (el_to_edge != NULL)
      {
         NumOfEdges = GetElementToEdgeTable(*el_to_edge, be_to_edge);
         GenerateFaces();
      }
   } //  'if (Dim == 2)'

   if (Dim == 1) // --------------------------------------------------------
   {
      int cne = NumOfElements, cnv = NumOfVertices;
      NumOfVertices += marked_el.Size();
      NumOfElements += marked_el.Size();
      vertices.SetSize(NumOfVertices);
      elements.SetSize(NumOfElements);
      CoarseFineTr.embeddings.SetSize(NumOfElements);

      for (int j = 0; j < marked_el.Size(); j++)
      {
         int i = marked_el[j];
         Segment *c_seg = (Segment *)elements[i];
         int *vert = c_seg->GetVertices(), attr = c_seg->GetAttribute();
         int new_v = cnv + j, new_e = cne + j;
         AverageVertices(vert, 2, new_v);
         elements[new_e] = new Segment(new_v, vert[1], attr);
         vert[1] = new_v;

         CoarseFineTr.embeddings[i] = Embedding(i, Geometry::SEGMENT, 1);
         CoarseFineTr.embeddings[new_e] = Embedding(i, Geometry::SEGMENT, 2);
      }

      static double seg_children[3*2] = { 0.0,1.0, 0.0,0.5, 0.5,1.0 };
      CoarseFineTr.point_matrices[Geometry::SEGMENT].
      UseExternalData(seg_children, 1, 2, 3);

      GenerateFaces();
   } // end of 'if (Dim == 1)'

   last_operation = Mesh::REFINE;
   sequence++;

   UpdateNodes();

#ifdef MFEM_DEBUG
   CheckElementOrientation(false);
   CheckBdrElementOrientation(false);
#endif
}

void ParMesh::NonconformingRefinement(const Array<Refinement> &refinements,
                                      int nc_limit)
{
   if (NURBSext)
   {
      MFEM_ABORT("NURBS meshes are not supported. Please project the "
                 "NURBS to Nodes first with SetCurvature().");
   }

   if (!pncmesh)
   {
      MFEM_ABORT("Can't convert conforming ParMesh to nonconforming ParMesh "
                 "(you need to initialize the ParMesh from a nonconforming "
                 "serial Mesh)");
   }

   DeleteFaceNbrData();

   // NOTE: no check of !refinements.Size(), in parallel we would have to reduce

   // do the refinements
   pncmesh->MarkCoarseLevel();
   pncmesh->Refine(refinements);

   if (nc_limit > 0)
   {
      pncmesh->LimitNCLevel(nc_limit);
   }

   // create a second mesh containing the finest elements from 'pncmesh'
   ParMesh* pmesh2 = new ParMesh(*pncmesh);
   pncmesh->OnMeshUpdated(pmesh2);

   attributes.Copy(pmesh2->attributes);
   bdr_attributes.Copy(pmesh2->bdr_attributes);

   // now swap the meshes, the second mesh will become the old coarse mesh
   // and this mesh will be the new fine mesh
   Mesh::Swap(*pmesh2, false);

   delete pmesh2; // NOTE: old face neighbors destroyed here

   pncmesh->GetConformingSharedStructures(*this);

   GenerateNCFaceInfo();

   last_operation = Mesh::REFINE;
   sequence++;

   UpdateNodes();
}

bool ParMesh::NonconformingDerefinement(Array<double> &elem_error,
                                        double threshold, int nc_limit, int op)
{
   MFEM_VERIFY(pncmesh, "Only supported for non-conforming meshes.");
   MFEM_VERIFY(!NURBSext, "Derefinement of NURBS meshes is not supported. "
               "Project the NURBS to Nodes first.");

   const Table &dt = pncmesh->GetDerefinementTable();

   pncmesh->SynchronizeDerefinementData(elem_error, dt);

   Array<int> level_ok;
   if (nc_limit > 0)
   {
      pncmesh->CheckDerefinementNCLevel(dt, level_ok, nc_limit);
   }

   Array<int> derefs;
   for (int i = 0; i < dt.Size(); i++)
   {
      if (nc_limit > 0 && !level_ok[i]) { continue; }

      double error =
         AggregateError(elem_error, dt.GetRow(i), dt.RowSize(i), op);

      if (error < threshold) { derefs.Append(i); }
   }

   long glob_size = ReduceInt(derefs.Size());
   if (!glob_size) { return false; }

   // Destroy face-neighbor data only when actually de-refining.
   DeleteFaceNbrData();

   pncmesh->Derefine(derefs);

   ParMesh* mesh2 = new ParMesh(*pncmesh);
   pncmesh->OnMeshUpdated(mesh2);

   attributes.Copy(mesh2->attributes);
   bdr_attributes.Copy(mesh2->bdr_attributes);

   Mesh::Swap(*mesh2, false);
   delete mesh2;

   pncmesh->GetConformingSharedStructures(*this);

   GenerateNCFaceInfo();

   last_operation = Mesh::DEREFINE;
   sequence++;

   UpdateNodes();

   return true;
}


void ParMesh::Rebalance()
{
   RebalanceImpl(NULL); // default SFC-based partition
}

void ParMesh::Rebalance(const Array<int> &partition)
{
   RebalanceImpl(&partition);
}

void ParMesh::RebalanceImpl(const Array<int> *partition)
{
   if (Conforming())
   {
      MFEM_ABORT("Load balancing is currently not supported for conforming"
                 " meshes.");
   }

   if (Nodes)
   {
      // check that Nodes use a parallel FE space, so we can call UpdateNodes()
      MFEM_VERIFY(dynamic_cast<ParFiniteElementSpace*>(Nodes->FESpace())
                  != NULL, "internal error");
   }

   DeleteFaceNbrData();

   pncmesh->Rebalance(partition);

   ParMesh* pmesh2 = new ParMesh(*pncmesh);
   pncmesh->OnMeshUpdated(pmesh2);

   attributes.Copy(pmesh2->attributes);
   bdr_attributes.Copy(pmesh2->bdr_attributes);

   Mesh::Swap(*pmesh2, false);
   delete pmesh2;

   pncmesh->GetConformingSharedStructures(*this);

   GenerateNCFaceInfo();

   last_operation = Mesh::REBALANCE;
   sequence++;

   UpdateNodes();
}

void ParMesh::RefineGroups(const DSTable &v_to_v, int *middle)
{
   // Refine groups after LocalRefinement in 2D (triangle meshes)

   MFEM_ASSERT(Dim == 2 && meshgen == 1, "internal error");

   Array<int> group_verts, group_edges;

   // To update the groups after a refinement, we observe that:
   // - every (new and old) vertex, edge and face belongs to exactly one group
   // - the refinement does not create new groups
   // - a new vertex appears only as the middle of a refined edge
   // - a face can be refined 2, 3 or 4 times producing new edges and faces

   int *I_group_svert, *J_group_svert;
   int *I_group_sedge, *J_group_sedge;

   I_group_svert = Memory<int>(GetNGroups()+1);
   I_group_sedge = Memory<int>(GetNGroups()+1);

   I_group_svert[0] = I_group_svert[1] = 0;
   I_group_sedge[0] = I_group_sedge[1] = 0;

   // overestimate the size of the J arrays
   J_group_svert = Memory<int>(group_svert.Size_of_connections() +
                               group_sedge.Size_of_connections());
   J_group_sedge = Memory<int>(2*group_sedge.Size_of_connections());

   for (int group = 0; group < GetNGroups()-1; group++)
   {
      // Get the group shared objects
      group_svert.GetRow(group, group_verts);
      group_sedge.GetRow(group, group_edges);

      // Check which edges have been refined
      for (int i = 0; i < group_sedge.RowSize(group); i++)
      {
         int *v = shared_edges[group_edges[i]]->GetVertices();
         const int ind = middle[v_to_v(v[0], v[1])];
         if (ind != -1)
         {
            // add a vertex
            group_verts.Append(svert_lvert.Append(ind)-1);
            // update the edges
            const int attr = shared_edges[group_edges[i]]->GetAttribute();
            shared_edges.Append(new Segment(v[1], ind, attr));
            group_edges.Append(sedge_ledge.Append(-1)-1);
            v[1] = ind;
         }
      }

      I_group_svert[group+1] = I_group_svert[group] + group_verts.Size();
      I_group_sedge[group+1] = I_group_sedge[group] + group_edges.Size();

      int *J;
      J = J_group_svert+I_group_svert[group];
      for (int i = 0; i < group_verts.Size(); i++)
      {
         J[i] = group_verts[i];
      }
      J = J_group_sedge+I_group_sedge[group];
      for (int i = 0; i < group_edges.Size(); i++)
      {
         J[i] = group_edges[i];
      }
   }

   FinalizeParTopo();

   group_svert.SetIJ(I_group_svert, J_group_svert);
   group_sedge.SetIJ(I_group_sedge, J_group_sedge);
}

void ParMesh::RefineGroups(int old_nv, const HashTable<Hashed2> &v_to_v)
{
   // Refine groups after LocalRefinement in 3D (tetrahedral meshes)

   MFEM_ASSERT(Dim == 3 && meshgen == 1, "internal error");

   Array<int> group_verts, group_edges, group_trias;

   // To update the groups after a refinement, we observe that:
   // - every (new and old) vertex, edge and face belongs to exactly one group
   // - the refinement does not create new groups
   // - a new vertex appears only as the middle of a refined edge
   // - a face can be refined multiple times producing new edges and faces

   Array<Segment *> sedge_stack;
   Array<Vert3> sface_stack;

   Array<int> I_group_svert, J_group_svert;
   Array<int> I_group_sedge, J_group_sedge;
   Array<int> I_group_stria, J_group_stria;

   I_group_svert.SetSize(GetNGroups());
   I_group_sedge.SetSize(GetNGroups());
   I_group_stria.SetSize(GetNGroups());

   I_group_svert[0] = 0;
   I_group_sedge[0] = 0;
   I_group_stria[0] = 0;

   for (int group = 0; group < GetNGroups()-1; group++)
   {
      // Get the group shared objects
      group_svert.GetRow(group, group_verts);
      group_sedge.GetRow(group, group_edges);
      group_stria.GetRow(group, group_trias);

      // Check which edges have been refined
      for (int i = 0; i < group_sedge.RowSize(group); i++)
      {
         int *v = shared_edges[group_edges[i]]->GetVertices();
         int ind = v_to_v.FindId(v[0], v[1]);
         if (ind == -1) { continue; }

         // This shared edge is refined: walk the whole refinement tree
         const int attr = shared_edges[group_edges[i]]->GetAttribute();
         do
         {
            ind += old_nv;
            // Add new shared vertex
            group_verts.Append(svert_lvert.Append(ind)-1);
            // Put the right sub-edge on top of the stack
            sedge_stack.Append(new Segment(ind, v[1], attr));
            // The left sub-edge replaces the original edge
            v[1] = ind;
            ind = v_to_v.FindId(v[0], ind);
         }
         while (ind != -1);
         // Process all edges in the edge stack
         do
         {
            Segment *se = sedge_stack.Last();
            v = se->GetVertices();
            ind = v_to_v.FindId(v[0], v[1]);
            if (ind == -1)
            {
               // The edge 'se' is not refined
               sedge_stack.DeleteLast();
               // Add new shared edge
               shared_edges.Append(se);
               group_edges.Append(sedge_ledge.Append(-1)-1);
            }
            else
            {
               // The edge 'se' is refined
               ind += old_nv;
               // Add new shared vertex
               group_verts.Append(svert_lvert.Append(ind)-1);
               // Put the left sub-edge on top of the stack
               sedge_stack.Append(new Segment(v[0], ind, attr));
               // The right sub-edge replaces the original edge
               v[0] = ind;
            }
         }
         while (sedge_stack.Size() > 0);
      }

      // Check which triangles have been refined
      for (int i = 0; i < group_stria.RowSize(group); i++)
      {
         int *v = shared_trias[group_trias[i]].v;
         int ind = v_to_v.FindId(v[0], v[1]);
         if (ind == -1) { continue; }

         // This shared face is refined: walk the whole refinement tree
         const int edge_attr = 1;
         do
         {
            ind += old_nv;
            // Add the refinement edge to the edge stack
            sedge_stack.Append(new Segment(v[2], ind, edge_attr));
            // Put the right sub-triangle on top of the face stack
            sface_stack.Append(Vert3(v[1], v[2], ind));
            // The left sub-triangle replaces the original one
            v[1] = v[0]; v[0] = v[2]; v[2] = ind;
            ind = v_to_v.FindId(v[0], v[1]);
         }
         while (ind != -1);
         // Process all faces (triangles) in the face stack
         do
         {
            Vert3 &st = sface_stack.Last();
            v = st.v;
            ind = v_to_v.FindId(v[0], v[1]);
            if (ind == -1)
            {
               // The triangle 'st' is not refined
               // Add new shared face
               shared_trias.Append(st);
               group_trias.Append(sface_lface.Append(-1)-1);
               sface_stack.DeleteLast();
            }
            else
            {
               // The triangle 'st' is refined
               ind += old_nv;
               // Add the refinement edge to the edge stack
               sedge_stack.Append(new Segment(v[2], ind, edge_attr));
               // Put the left sub-triangle on top of the face stack
               sface_stack.Append(Vert3(v[2], v[0], ind));
               // Note that the above Append() may invalidate 'v'
               v = sface_stack[sface_stack.Size()-2].v;
               // The right sub-triangle replaces the original one
               v[0] = v[1]; v[1] = v[2]; v[2] = ind;
            }
         }
         while (sface_stack.Size() > 0);
         // Process all edges in the edge stack (same code as above)
         do
         {
            Segment *se = sedge_stack.Last();
            v = se->GetVertices();
            ind = v_to_v.FindId(v[0], v[1]);
            if (ind == -1)
            {
               // The edge 'se' is not refined
               sedge_stack.DeleteLast();
               // Add new shared edge
               shared_edges.Append(se);
               group_edges.Append(sedge_ledge.Append(-1)-1);
            }
            else
            {
               // The edge 'se' is refined
               ind += old_nv;
               // Add new shared vertex
               group_verts.Append(svert_lvert.Append(ind)-1);
               // Put the left sub-edge on top of the stack
               sedge_stack.Append(new Segment(v[0], ind, edge_attr));
               // The right sub-edge replaces the original edge
               v[0] = ind;
            }
         }
         while (sedge_stack.Size() > 0);
      }

      I_group_svert[group+1] = I_group_svert[group] + group_verts.Size();
      I_group_sedge[group+1] = I_group_sedge[group] + group_edges.Size();
      I_group_stria[group+1] = I_group_stria[group] + group_trias.Size();

      J_group_svert.Append(group_verts);
      J_group_sedge.Append(group_edges);
      J_group_stria.Append(group_trias);
   }

   FinalizeParTopo();

   group_svert.SetIJ(I_group_svert, J_group_svert);
   group_sedge.SetIJ(I_group_sedge, J_group_sedge);
   group_stria.SetIJ(I_group_stria, J_group_stria);
   I_group_svert.LoseData(); J_group_svert.LoseData();
   I_group_sedge.LoseData(); J_group_sedge.LoseData();
   I_group_stria.LoseData(); J_group_stria.LoseData();
}

void ParMesh::UniformRefineGroups2D(int old_nv)
{
   Array<int> sverts, sedges;

   int *I_group_svert, *J_group_svert;
   int *I_group_sedge, *J_group_sedge;

   I_group_svert = Memory<int>(GetNGroups());
   I_group_sedge = Memory<int>(GetNGroups());

   I_group_svert[0] = 0;
   I_group_sedge[0] = 0;

   // compute the size of the J arrays
   J_group_svert = Memory<int>(group_svert.Size_of_connections() +
                               group_sedge.Size_of_connections());
   J_group_sedge = Memory<int>(2*group_sedge.Size_of_connections());

   for (int group = 0; group < GetNGroups()-1; group++)
   {
      // Get the group shared objects
      group_svert.GetRow(group, sverts);
      group_sedge.GetRow(group, sedges);

      // Process all the edges
      for (int i = 0; i < group_sedge.RowSize(group); i++)
      {
         int *v = shared_edges[sedges[i]]->GetVertices();
         const int ind = old_nv + sedge_ledge[sedges[i]];
         // add a vertex
         sverts.Append(svert_lvert.Append(ind)-1);
         // update the edges
         const int attr = shared_edges[sedges[i]]->GetAttribute();
         shared_edges.Append(new Segment(v[1], ind, attr));
         sedges.Append(sedge_ledge.Append(-1)-1);
         v[1] = ind;
      }

      I_group_svert[group+1] = I_group_svert[group] + sverts.Size();
      I_group_sedge[group+1] = I_group_sedge[group] + sedges.Size();

      sverts.CopyTo(J_group_svert + I_group_svert[group]);
      sedges.CopyTo(J_group_sedge + I_group_sedge[group]);
   }

   FinalizeParTopo();

   group_svert.SetIJ(I_group_svert, J_group_svert);
   group_sedge.SetIJ(I_group_sedge, J_group_sedge);
}

void ParMesh::UniformRefineGroups3D(int old_nv, int old_nedges,
                                    const DSTable &old_v_to_v,
                                    const STable3D &old_faces,
                                    Array<int> *f2qf)
{
   // f2qf can be NULL if all faces are quads or there are no quad faces

   Array<int> group_verts, group_edges, group_trias, group_quads;

   int *I_group_svert, *J_group_svert;
   int *I_group_sedge, *J_group_sedge;
   int *I_group_stria, *J_group_stria;
   int *I_group_squad, *J_group_squad;

   I_group_svert = Memory<int>(GetNGroups());
   I_group_sedge = Memory<int>(GetNGroups());
   I_group_stria = Memory<int>(GetNGroups());
   I_group_squad = Memory<int>(GetNGroups());

   I_group_svert[0] = 0;
   I_group_sedge[0] = 0;
   I_group_stria[0] = 0;
   I_group_squad[0] = 0;

   // compute the size of the J arrays
   J_group_svert = Memory<int>(group_svert.Size_of_connections() +
                               group_sedge.Size_of_connections() +
                               group_squad.Size_of_connections());
   J_group_sedge = Memory<int>(2*group_sedge.Size_of_connections() +
                               3*group_stria.Size_of_connections() +
                               4*group_squad.Size_of_connections());
   J_group_stria = Memory<int>(4*group_stria.Size_of_connections());
   J_group_squad = Memory<int>(4*group_squad.Size_of_connections());

   const int oface = old_nv + old_nedges;

   for (int group = 0; group < GetNGroups()-1; group++)
   {
      // Get the group shared objects
      group_svert.GetRow(group, group_verts);
      group_sedge.GetRow(group, group_edges);
      group_stria.GetRow(group, group_trias);
      group_squad.GetRow(group, group_quads);

      // Process the edges that have been refined
      for (int i = 0; i < group_sedge.RowSize(group); i++)
      {
         int *v = shared_edges[group_edges[i]]->GetVertices();
         const int ind = old_nv + old_v_to_v(v[0], v[1]);
         // add a vertex
         group_verts.Append(svert_lvert.Append(ind)-1);
         // update the edges
         const int attr = shared_edges[group_edges[i]]->GetAttribute();
         shared_edges.Append(new Segment(v[1], ind, attr));
         group_edges.Append(sedge_ledge.Append(-1)-1);
         v[1] = ind; // v[0] remains the same
      }

      // Process the triangles that have been refined
      for (int i = 0; i < group_stria.RowSize(group); i++)
      {
         int m[3];
         const int stria = group_trias[i];
         int *v = shared_trias[stria].v;
         // add the refinement edges
         m[0] = old_nv + old_v_to_v(v[0], v[1]);
         m[1] = old_nv + old_v_to_v(v[1], v[2]);
         m[2] = old_nv + old_v_to_v(v[2], v[0]);
         const int edge_attr = 1;
         shared_edges.Append(new Segment(m[0], m[1], edge_attr));
         group_edges.Append(sedge_ledge.Append(-1)-1);
         shared_edges.Append(new Segment(m[1], m[2], edge_attr));
         group_edges.Append(sedge_ledge.Append(-1)-1);
         shared_edges.Append(new Segment(m[0], m[2], edge_attr));
         group_edges.Append(sedge_ledge.Append(-1)-1);
         // update faces
         const int nst = shared_trias.Size();
         shared_trias.SetSize(nst+3);
         // The above SetSize() may invalidate 'v'
         v = shared_trias[stria].v;
         shared_trias[nst+0].Set(m[1],m[2],m[0]);
         shared_trias[nst+1].Set(m[0],v[1],m[1]);
         shared_trias[nst+2].Set(m[2],m[1],v[2]);
         v[1] = m[0]; v[2] = m[2]; // v[0] remains the same
         group_trias.Append(nst+0);
         group_trias.Append(nst+1);
         group_trias.Append(nst+2);
         // sface_lface is set later
      }

      // Process the quads that have been refined
      for (int i = 0; i < group_squad.RowSize(group); i++)
      {
         int m[5];
         const int squad = group_quads[i];
         int *v = shared_quads[squad].v;
         const int olf = old_faces(v[0], v[1], v[2], v[3]);
         // f2qf can be NULL if all faces are quads
         m[0] = oface + (f2qf ? (*f2qf)[olf] : olf);
         // add a vertex
         group_verts.Append(svert_lvert.Append(m[0])-1);
         // add the refinement edges
         m[1] = old_nv + old_v_to_v(v[0], v[1]);
         m[2] = old_nv + old_v_to_v(v[1], v[2]);
         m[3] = old_nv + old_v_to_v(v[2], v[3]);
         m[4] = old_nv + old_v_to_v(v[3], v[0]);
         const int edge_attr = 1;
         shared_edges.Append(new Segment(m[1], m[0], edge_attr));
         group_edges.Append(sedge_ledge.Append(-1)-1);
         shared_edges.Append(new Segment(m[2], m[0], edge_attr));
         group_edges.Append(sedge_ledge.Append(-1)-1);
         shared_edges.Append(new Segment(m[3], m[0], edge_attr));
         group_edges.Append(sedge_ledge.Append(-1)-1);
         shared_edges.Append(new Segment(m[4], m[0], edge_attr));
         group_edges.Append(sedge_ledge.Append(-1)-1);
         // update faces
         const int nsq = shared_quads.Size();
         shared_quads.SetSize(nsq+3);
         // The above SetSize() may invalidate 'v'
         v = shared_quads[squad].v;
         shared_quads[nsq+0].Set(m[1],v[1],m[2],m[0]);
         shared_quads[nsq+1].Set(m[0],m[2],v[2],m[3]);
         shared_quads[nsq+2].Set(m[4],m[0],m[3],v[3]);
         v[1] = m[1]; v[2] = m[0]; v[3] = m[4]; // v[0] remains the same
         group_quads.Append(nsq+0);
         group_quads.Append(nsq+1);
         group_quads.Append(nsq+2);
         // sface_lface is set later
      }

      I_group_svert[group+1] = I_group_svert[group] + group_verts.Size();
      I_group_sedge[group+1] = I_group_sedge[group] + group_edges.Size();
      I_group_stria[group+1] = I_group_stria[group] + group_trias.Size();
      I_group_squad[group+1] = I_group_squad[group] + group_quads.Size();

      group_verts.CopyTo(J_group_svert + I_group_svert[group]);
      group_edges.CopyTo(J_group_sedge + I_group_sedge[group]);
      group_trias.CopyTo(J_group_stria + I_group_stria[group]);
      group_quads.CopyTo(J_group_squad + I_group_squad[group]);
   }

   FinalizeParTopo();

   group_svert.SetIJ(I_group_svert, J_group_svert);
   group_sedge.SetIJ(I_group_sedge, J_group_sedge);
   group_stria.SetIJ(I_group_stria, J_group_stria);
   group_squad.SetIJ(I_group_squad, J_group_squad);
}

void ParMesh::UniformRefinement2D()
{
   DeleteFaceNbrData();

   const int old_nv = NumOfVertices;

   // call Mesh::UniformRefinement2D so that it won't update the nodes
   {
      const bool update_nodes = false;
      Mesh::UniformRefinement2D_base(update_nodes);
   }

   // update the groups
   UniformRefineGroups2D(old_nv);

   UpdateNodes();

#ifdef MFEM_DEBUG
   // If there are no Nodes, the orientation is checked in the call to
   // UniformRefinement2D_base() above.
   if (Nodes) { CheckElementOrientation(false); }
#endif
}

void ParMesh::UniformRefinement3D()
{
   DeleteFaceNbrData();

   const int old_nv = NumOfVertices;
   const int old_nedges = NumOfEdges;

   DSTable v_to_v(NumOfVertices);
   GetVertexToVertexTable(v_to_v);
   STable3D *faces_tbl = GetFacesTable();

   // call Mesh::UniformRefinement3D_base so that it won't update the nodes
   Array<int> f2qf;
   {
      const bool update_nodes = false;
      UniformRefinement3D_base(&f2qf, &v_to_v, update_nodes);
      // Note: for meshes that have triangular faces, v_to_v is modified by the
      //       above call to return different edge indices - this is used when
      //       updating the groups. This is needed by ReorientTetMesh().
   }

   // update the groups
   UniformRefineGroups3D(old_nv, old_nedges, v_to_v, *faces_tbl,
                         f2qf.Size() ? &f2qf : NULL);
   delete faces_tbl;

   UpdateNodes();
}

void ParMesh::NURBSUniformRefinement()
{
   if (MyRank == 0)
   {
      mfem::out << "\nParMesh::NURBSUniformRefinement : Not supported yet!\n";
   }
}

void ParMesh::PrintXG(std::ostream &os) const
{
   MFEM_ASSERT(Dim == spaceDim, "2D manifolds not supported");
   if (Dim == 3 && meshgen == 1)
   {
      int i, j, nv;
      const int *ind;

      os << "NETGEN_Neutral_Format\n";
      // print the vertices
      os << NumOfVertices << '\n';
      for (i = 0; i < NumOfVertices; i++)
      {
         for (j = 0; j < Dim; j++)
         {
            os << " " << vertices[i](j);
         }
         os << '\n';
      }

      // print the elements
      os << NumOfElements << '\n';
      for (i = 0; i < NumOfElements; i++)
      {
         nv = elements[i]->GetNVertices();
         ind = elements[i]->GetVertices();
         os << elements[i]->GetAttribute();
         for (j = 0; j < nv; j++)
         {
            os << " " << ind[j]+1;
         }
         os << '\n';
      }

      // print the boundary + shared faces information
      os << NumOfBdrElements + sface_lface.Size() << '\n';
      // boundary
      for (i = 0; i < NumOfBdrElements; i++)
      {
         nv = boundary[i]->GetNVertices();
         ind = boundary[i]->GetVertices();
         os << boundary[i]->GetAttribute();
         for (j = 0; j < nv; j++)
         {
            os << " " << ind[j]+1;
         }
         os << '\n';
      }
      // shared faces
      const int sf_attr =
         MyRank + 1 + (bdr_attributes.Size() > 0 ? bdr_attributes.Max() : 0);
      for (i = 0; i < shared_trias.Size(); i++)
      {
         ind = shared_trias[i].v;
         os << sf_attr;
         for (j = 0; j < 3; j++)
         {
            os << ' ' << ind[j]+1;
         }
         os << '\n';
      }
      // There are no quad shared faces
   }

   if (Dim == 3 && meshgen == 2)
   {
      int i, j, nv;
      const int *ind;

      os << "TrueGrid\n"
         << "1 " << NumOfVertices << " " << NumOfElements
         << " 0 0 0 0 0 0 0\n"
         << "0 0 0 1 0 0 0 0 0 0 0\n"
         << "0 0 " << NumOfBdrElements+sface_lface.Size()
         << " 0 0 0 0 0 0 0 0 0 0 0 0 0\n"
         << "0.0 0.0 0.0 0 0 0.0 0.0 0 0.0\n"
         << "0 0 0 0 0 0 0 0 0 0 0 0 0 0 0 0\n";

      // print the vertices
      for (i = 0; i < NumOfVertices; i++)
      {
         os << i+1 << " 0.0 " << vertices[i](0) << " " << vertices[i](1)
            << " " << vertices[i](2) << " 0.0\n";
      }

      // print the elements
      for (i = 0; i < NumOfElements; i++)
      {
         nv = elements[i]->GetNVertices();
         ind = elements[i]->GetVertices();
         os << i+1 << " " << elements[i]->GetAttribute();
         for (j = 0; j < nv; j++)
         {
            os << " " << ind[j]+1;
         }
         os << '\n';
      }

      // print the boundary information
      for (i = 0; i < NumOfBdrElements; i++)
      {
         nv = boundary[i]->GetNVertices();
         ind = boundary[i]->GetVertices();
         os << boundary[i]->GetAttribute();
         for (j = 0; j < nv; j++)
         {
            os << " " << ind[j]+1;
         }
         os << " 1.0 1.0 1.0 1.0\n";
      }

      // print the shared faces information
      const int sf_attr =
         MyRank + 1 + (bdr_attributes.Size() > 0 ? bdr_attributes.Max() : 0);
      // There are no shared triangle faces
      for (i = 0; i < shared_quads.Size(); i++)
      {
         ind = shared_quads[i].v;
         os << sf_attr;
         for (j = 0; j < 4; j++)
         {
            os << ' ' << ind[j]+1;
         }
         os << " 1.0 1.0 1.0 1.0\n";
      }
   }

   if (Dim == 2)
   {
      int i, j, attr;
      Array<int> v;

      os << "areamesh2\n\n";

      // print the boundary + shared edges information
      os << NumOfBdrElements + shared_edges.Size() << '\n';
      // boundary
      for (i = 0; i < NumOfBdrElements; i++)
      {
         attr = boundary[i]->GetAttribute();
         boundary[i]->GetVertices(v);
         os << attr << "     ";
         for (j = 0; j < v.Size(); j++)
         {
            os << v[j] + 1 << "   ";
         }
         os << '\n';
      }
      // shared edges
      for (i = 0; i < shared_edges.Size(); i++)
      {
         attr = shared_edges[i]->GetAttribute();
         shared_edges[i]->GetVertices(v);
         os << attr << "     ";
         for (j = 0; j < v.Size(); j++)
         {
            os << v[j] + 1 << "   ";
         }
         os << '\n';
      }

      // print the elements
      os << NumOfElements << '\n';
      for (i = 0; i < NumOfElements; i++)
      {
         attr = elements[i]->GetAttribute();
         elements[i]->GetVertices(v);

         os << attr << "   ";
         if ((j = GetElementType(i)) == Element::TRIANGLE)
         {
            os << 3 << "   ";
         }
         else if (j == Element::QUADRILATERAL)
         {
            os << 4 << "   ";
         }
         else if (j == Element::SEGMENT)
         {
            os << 2 << "   ";
         }
         for (j = 0; j < v.Size(); j++)
         {
            os << v[j] + 1 << "  ";
         }
         os << '\n';
      }

      // print the vertices
      os << NumOfVertices << '\n';
      for (i = 0; i < NumOfVertices; i++)
      {
         for (j = 0; j < Dim; j++)
         {
            os << vertices[i](j) << " ";
         }
         os << '\n';
      }
   }
   os.flush();
}

bool ParMesh::WantSkipSharedMaster(const NCMesh::Master &master) const
{
   // In 2D, this is a workaround for a CPU boundary rendering artifact. We need
   // to skip a shared master edge if one of its slaves has the same rank.

   const NCMesh::NCList &list = pncmesh->GetEdgeList();
   for (int i = master.slaves_begin; i < master.slaves_end; i++)
   {
      if (!pncmesh->IsGhost(1, list.slaves[i].index)) { return true; }
   }
   return false;
}

void ParMesh::Print(std::ostream &os) const
{
   bool print_shared = true;
   int shared_bdr_attr;
   Array<int> nc_shared_faces;

   if (NURBSext)
   {
      Printer(os); // does not print shared boundary
      return;
   }

   const Array<int>* s2l_face;
   if (!pncmesh)
   {
      s2l_face = ((Dim == 1) ? &svert_lvert :
                  ((Dim == 2) ? &sedge_ledge : &sface_lface));
   }
   else
   {
      s2l_face = &nc_shared_faces;
      if (Dim >= 2)
      {
         // get a list of all shared non-ghost faces
         const NCMesh::NCList& sfaces =
            (Dim == 3) ? pncmesh->GetSharedFaces() : pncmesh->GetSharedEdges();
         const int nfaces = GetNumFaces();
         for (int i = 0; i < sfaces.conforming.Size(); i++)
         {
            int index = sfaces.conforming[i].index;
            if (index < nfaces) { nc_shared_faces.Append(index); }
         }
         for (int i = 0; i < sfaces.masters.Size(); i++)
         {
            if (Dim == 2 && WantSkipSharedMaster(sfaces.masters[i])) { continue; }
            int index = sfaces.masters[i].index;
            if (index < nfaces) { nc_shared_faces.Append(index); }
         }
         for (int i = 0; i < sfaces.slaves.Size(); i++)
         {
            int index = sfaces.slaves[i].index;
            if (index < nfaces) { nc_shared_faces.Append(index); }
         }
      }
   }

   os << "MFEM mesh v1.0\n";

   // optional
   os <<
      "\n#\n# MFEM Geometry Types (see mesh/geom.hpp):\n#\n"
      "# POINT       = 0\n"
      "# SEGMENT     = 1\n"
      "# TRIANGLE    = 2\n"
      "# SQUARE      = 3\n"
      "# TETRAHEDRON = 4\n"
      "# CUBE        = 5\n"
      "# PRISM       = 6\n"
      "#\n";

   os << "\ndimension\n" << Dim
      << "\n\nelements\n" << NumOfElements << '\n';
   for (int i = 0; i < NumOfElements; i++)
   {
      PrintElement(elements[i], os);
   }

   int num_bdr_elems = NumOfBdrElements;
   if (print_shared && Dim > 1)
   {
      num_bdr_elems += s2l_face->Size();
   }
   os << "\nboundary\n" << num_bdr_elems << '\n';
   for (int i = 0; i < NumOfBdrElements; i++)
   {
      PrintElement(boundary[i], os);
   }

   if (print_shared && Dim > 1)
   {
      if (bdr_attributes.Size())
      {
         shared_bdr_attr = bdr_attributes.Max() + MyRank + 1;
      }
      else
      {
         shared_bdr_attr = MyRank + 1;
      }
      for (int i = 0; i < s2l_face->Size(); i++)
      {
         // Modify the attributes of the faces (not used otherwise?)
         faces[(*s2l_face)[i]]->SetAttribute(shared_bdr_attr);
         PrintElement(faces[(*s2l_face)[i]], os);
      }
   }
   os << "\nvertices\n" << NumOfVertices << '\n';
   if (Nodes == NULL)
   {
      os << spaceDim << '\n';
      for (int i = 0; i < NumOfVertices; i++)
      {
         os << vertices[i](0);
         for (int j = 1; j < spaceDim; j++)
         {
            os << ' ' << vertices[i](j);
         }
         os << '\n';
      }
      os.flush();
   }
   else
   {
      os << "\nnodes\n";
      Nodes->Save(os);
   }
}

void ParMesh::Save(const char *fname, int precision) const
{
   ostringstream fname_with_suffix;
   fname_with_suffix << fname << "." << setfill('0') << setw(6) << MyRank;
   ofstream ofs(fname_with_suffix.str().c_str());
   ofs.precision(precision);
   Print(ofs);
}

#ifdef MFEM_USE_ADIOS2
void ParMesh::Print(adios2stream &os) const
{
   Mesh::Print(os);
}
#endif

static void dump_element(const Element* elem, Array<int> &data)
{
   data.Append(elem->GetGeometryType());

   int nv = elem->GetNVertices();
   const int *v = elem->GetVertices();
   for (int i = 0; i < nv; i++)
   {
      data.Append(v[i]);
   }
}

void ParMesh::PrintAsOne(std::ostream &os) const
{
   int i, j, k, p, nv_ne[2], &nv = nv_ne[0], &ne = nv_ne[1], vc;
   const int *v;
   MPI_Status status;
   Array<double> vert;
   Array<int> ints;

   if (MyRank == 0)
   {
      os << "MFEM mesh v1.0\n";

      // optional
      os <<
         "\n#\n# MFEM Geometry Types (see mesh/geom.hpp):\n#\n"
         "# POINT       = 0\n"
         "# SEGMENT     = 1\n"
         "# TRIANGLE    = 2\n"
         "# SQUARE      = 3\n"
         "# TETRAHEDRON = 4\n"
         "# CUBE        = 5\n"
         "# PRISM       = 6\n"
         "#\n";

      os << "\ndimension\n" << Dim;
   }

   nv = NumOfElements;
   MPI_Reduce(&nv, &ne, 1, MPI_INT, MPI_SUM, 0, MyComm);
   if (MyRank == 0)
   {
      os << "\n\nelements\n" << ne << '\n';
      for (i = 0; i < NumOfElements; i++)
      {
         // processor number + 1 as attribute and geometry type
         os << 1 << ' ' << elements[i]->GetGeometryType();
         // vertices
         nv = elements[i]->GetNVertices();
         v  = elements[i]->GetVertices();
         for (j = 0; j < nv; j++)
         {
            os << ' ' << v[j];
         }
         os << '\n';
      }
      vc = NumOfVertices;
      for (p = 1; p < NRanks; p++)
      {
         MPI_Recv(nv_ne, 2, MPI_INT, p, 444, MyComm, &status);
         ints.SetSize(ne);
         if (ne)
         {
            MPI_Recv(&ints[0], ne, MPI_INT, p, 445, MyComm, &status);
         }
         for (i = 0; i < ne; )
         {
            // processor number + 1 as attribute and geometry type
            os << p+1 << ' ' << ints[i];
            // vertices
            k = Geometries.GetVertices(ints[i++])->GetNPoints();
            for (j = 0; j < k; j++)
            {
               os << ' ' << vc + ints[i++];
            }
            os << '\n';
         }
         vc += nv;
      }
   }
   else
   {
      // for each element send its geometry type and its vertices
      ne = 0;
      for (i = 0; i < NumOfElements; i++)
      {
         ne += 1 + elements[i]->GetNVertices();
      }
      nv = NumOfVertices;
      MPI_Send(nv_ne, 2, MPI_INT, 0, 444, MyComm);

      ints.Reserve(ne);
      ints.SetSize(0);
      for (i = 0; i < NumOfElements; i++)
      {
         dump_element(elements[i], ints);
      }
      MFEM_ASSERT(ints.Size() == ne, "");
      if (ne)
      {
         MPI_Send(&ints[0], ne, MPI_INT, 0, 445, MyComm);
      }
   }

   // boundary + shared boundary
   ne = NumOfBdrElements;
   if (!pncmesh)
   {
      ne += GetNSharedFaces();
   }
   else if (Dim > 1)
   {
      const NCMesh::NCList &list = pncmesh->GetSharedList(Dim - 1);
      ne += list.conforming.Size() + list.masters.Size() + list.slaves.Size();
      // In addition to the number returned by GetNSharedFaces(), include the
      // the master shared faces as well.
   }
   ints.Reserve(ne * (1 + 2*(Dim-1))); // just an upper bound
   ints.SetSize(0);

   // for each boundary and shared boundary element send its geometry type
   // and its vertices
   ne = 0;
   for (i = j = 0; i < NumOfBdrElements; i++)
   {
      dump_element(boundary[i], ints); ne++;
   }
   if (!pncmesh)
   {
      switch (Dim)
      {
         case 1:
            for (i = 0; i < svert_lvert.Size(); i++)
            {
               ints.Append(Geometry::POINT);
               ints.Append(svert_lvert[i]);
               ne++;
            }
            break;

         case 2:
            for (i = 0; i < shared_edges.Size(); i++)
            {
               dump_element(shared_edges[i], ints); ne++;
            }
            break;

         case 3:
            for (i = 0; i < shared_trias.Size(); i++)
            {
               ints.Append(Geometry::TRIANGLE);
               ints.Append(shared_trias[i].v, 3);
               ne++;
            }
            for (i = 0; i < shared_quads.Size(); i++)
            {
               ints.Append(Geometry::SQUARE);
               ints.Append(shared_quads[i].v, 4);
               ne++;
            }
            break;

         default:
            MFEM_ABORT("invalid dimension: " << Dim);
      }
   }
   else if (Dim > 1)
   {
      const NCMesh::NCList &list = pncmesh->GetSharedList(Dim - 1);
      const int nfaces = GetNumFaces();
      for (i = 0; i < list.conforming.Size(); i++)
      {
         int index = list.conforming[i].index;
         if (index < nfaces) { dump_element(faces[index], ints); ne++; }
      }
      for (i = 0; i < list.masters.Size(); i++)
      {
         int index = list.masters[i].index;
         if (index < nfaces) { dump_element(faces[index], ints); ne++; }
      }
      for (i = 0; i < list.slaves.Size(); i++)
      {
         int index = list.slaves[i].index;
         if (index < nfaces) { dump_element(faces[index], ints); ne++; }
      }
   }

   MPI_Reduce(&ne, &k, 1, MPI_INT, MPI_SUM, 0, MyComm);
   if (MyRank == 0)
   {
      os << "\nboundary\n" << k << '\n';
      vc = 0;
      for (p = 0; p < NRanks; p++)
      {
         if (p)
         {
            MPI_Recv(nv_ne, 2, MPI_INT, p, 446, MyComm, &status);
            ints.SetSize(ne);
            if (ne)
            {
               MPI_Recv(ints.GetData(), ne, MPI_INT, p, 447, MyComm, &status);
            }
         }
         else
         {
            ne = ints.Size();
            nv = NumOfVertices;
         }
         for (i = 0; i < ne; )
         {
            // processor number + 1 as bdr. attr. and bdr. geometry type
            os << p+1 << ' ' << ints[i];
            k = Geometries.NumVerts[ints[i++]];
            // vertices
            for (j = 0; j < k; j++)
            {
               os << ' ' << vc + ints[i++];
            }
            os << '\n';
         }
         vc += nv;
      }
   }
   else
   {
      nv = NumOfVertices;
      ne = ints.Size();
      MPI_Send(nv_ne, 2, MPI_INT, 0, 446, MyComm);
      if (ne)
      {
         MPI_Send(ints.GetData(), ne, MPI_INT, 0, 447, MyComm);
      }
   }

   // vertices / nodes
   MPI_Reduce(&NumOfVertices, &nv, 1, MPI_INT, MPI_SUM, 0, MyComm);
   if (MyRank == 0)
   {
      os << "\nvertices\n" << nv << '\n';
   }
   if (Nodes == NULL)
   {
      if (MyRank == 0)
      {
         os << spaceDim << '\n';
         for (i = 0; i < NumOfVertices; i++)
         {
            os << vertices[i](0);
            for (j = 1; j < spaceDim; j++)
            {
               os << ' ' << vertices[i](j);
            }
            os << '\n';
         }
         for (p = 1; p < NRanks; p++)
         {
            MPI_Recv(&nv, 1, MPI_INT, p, 448, MyComm, &status);
            vert.SetSize(nv*spaceDim);
            if (nv)
            {
               MPI_Recv(&vert[0], nv*spaceDim, MPI_DOUBLE, p, 449, MyComm, &status);
            }
            for (i = 0; i < nv; i++)
            {
               os << vert[i*spaceDim];
               for (j = 1; j < spaceDim; j++)
               {
                  os << ' ' << vert[i*spaceDim+j];
               }
               os << '\n';
            }
         }
         os.flush();
      }
      else
      {
         MPI_Send(&NumOfVertices, 1, MPI_INT, 0, 448, MyComm);
         vert.SetSize(NumOfVertices*spaceDim);
         for (i = 0; i < NumOfVertices; i++)
         {
            for (j = 0; j < spaceDim; j++)
            {
               vert[i*spaceDim+j] = vertices[i](j);
            }
         }
         if (NumOfVertices)
         {
            MPI_Send(&vert[0], NumOfVertices*spaceDim, MPI_DOUBLE, 0, 449, MyComm);
         }
      }
   }
   else
   {
      if (MyRank == 0)
      {
         os << "\nnodes\n";
      }
      ParGridFunction *pnodes = dynamic_cast<ParGridFunction *>(Nodes);
      if (pnodes)
      {
         pnodes->SaveAsOne(os);
      }
      else
      {
         ParFiniteElementSpace *pfes =
            dynamic_cast<ParFiniteElementSpace *>(Nodes->FESpace());
         if (pfes)
         {
            // create a wrapper ParGridFunction
            ParGridFunction ParNodes(pfes, Nodes);
            ParNodes.SaveAsOne(os);
         }
         else
         {
            mfem_error("ParMesh::PrintAsOne : Nodes have no parallel info!");
         }
      }
   }
}

void ParMesh::SaveAsOne(const char *fname, int precision) const
{
   ofstream ofs;
   if (MyRank == 0)
   {
      ofs.open(fname);
      ofs.precision(precision);
   }
   PrintAsOne(ofs);
}

void ParMesh::PrintAsOneXG(std::ostream &os)
{
   MFEM_ASSERT(Dim == spaceDim, "2D Manifolds not supported.");
   if (Dim == 3 && meshgen == 1)
   {
      int i, j, k, nv, ne, p;
      const int *ind, *v;
      MPI_Status status;
      Array<double> vert;
      Array<int> ints;

      if (MyRank == 0)
      {
         os << "NETGEN_Neutral_Format\n";
         // print the vertices
         ne = NumOfVertices;
         MPI_Reduce(&ne, &nv, 1, MPI_INT, MPI_SUM, 0, MyComm);
         os << nv << '\n';
         for (i = 0; i < NumOfVertices; i++)
         {
            for (j = 0; j < Dim; j++)
            {
               os << " " << vertices[i](j);
            }
            os << '\n';
         }
         for (p = 1; p < NRanks; p++)
         {
            MPI_Recv(&nv, 1, MPI_INT, p, 444, MyComm, &status);
            vert.SetSize(Dim*nv);
            MPI_Recv(&vert[0], Dim*nv, MPI_DOUBLE, p, 445, MyComm, &status);
            for (i = 0; i < nv; i++)
            {
               for (j = 0; j < Dim; j++)
               {
                  os << " " << vert[Dim*i+j];
               }
               os << '\n';
            }
         }

         // print the elements
         nv = NumOfElements;
         MPI_Reduce(&nv, &ne, 1, MPI_INT, MPI_SUM, 0, MyComm);
         os << ne << '\n';
         for (i = 0; i < NumOfElements; i++)
         {
            nv = elements[i]->GetNVertices();
            ind = elements[i]->GetVertices();
            os << 1;
            for (j = 0; j < nv; j++)
            {
               os << " " << ind[j]+1;
            }
            os << '\n';
         }
         k = NumOfVertices;
         for (p = 1; p < NRanks; p++)
         {
            MPI_Recv(&nv, 1, MPI_INT, p, 444, MyComm, &status);
            MPI_Recv(&ne, 1, MPI_INT, p, 446, MyComm, &status);
            ints.SetSize(4*ne);
            MPI_Recv(&ints[0], 4*ne, MPI_INT, p, 447, MyComm, &status);
            for (i = 0; i < ne; i++)
            {
               os << p+1;
               for (j = 0; j < 4; j++)
               {
                  os << " " << k+ints[i*4+j]+1;
               }
               os << '\n';
            }
            k += nv;
         }
         // print the boundary + shared faces information
         nv = NumOfBdrElements + sface_lface.Size();
         MPI_Reduce(&nv, &ne, 1, MPI_INT, MPI_SUM, 0, MyComm);
         os << ne << '\n';
         // boundary
         for (i = 0; i < NumOfBdrElements; i++)
         {
            nv = boundary[i]->GetNVertices();
            ind = boundary[i]->GetVertices();
            os << 1;
            for (j = 0; j < nv; j++)
            {
               os << " " << ind[j]+1;
            }
            os << '\n';
         }
         // shared faces
         const int sf_attr =
            MyRank + 1 + (bdr_attributes.Size() > 0 ? bdr_attributes.Max() : 0);
         for (i = 0; i < shared_trias.Size(); i++)
         {
            ind = shared_trias[i].v;
            os << sf_attr;
            for (j = 0; j < 3; j++)
            {
               os << ' ' << ind[j]+1;
            }
            os << '\n';
         }
         // There are no quad shared faces
         k = NumOfVertices;
         for (p = 1; p < NRanks; p++)
         {
            MPI_Recv(&nv, 1, MPI_INT, p, 444, MyComm, &status);
            MPI_Recv(&ne, 1, MPI_INT, p, 446, MyComm, &status);
            ints.SetSize(3*ne);
            MPI_Recv(&ints[0], 3*ne, MPI_INT, p, 447, MyComm, &status);
            for (i = 0; i < ne; i++)
            {
               os << p+1;
               for (j = 0; j < 3; j++)
               {
                  os << ' ' << k+ints[i*3+j]+1;
               }
               os << '\n';
            }
            k += nv;
         }
      }
      else
      {
         ne = NumOfVertices;
         MPI_Reduce(&ne, &nv, 1, MPI_INT, MPI_SUM, 0, MyComm);
         MPI_Send(&NumOfVertices, 1, MPI_INT, 0, 444, MyComm);
         vert.SetSize(Dim*NumOfVertices);
         for (i = 0; i < NumOfVertices; i++)
            for (j = 0; j < Dim; j++)
            {
               vert[Dim*i+j] = vertices[i](j);
            }
         MPI_Send(&vert[0], Dim*NumOfVertices, MPI_DOUBLE,
                  0, 445, MyComm);
         // elements
         ne = NumOfElements;
         MPI_Reduce(&ne, &nv, 1, MPI_INT, MPI_SUM, 0, MyComm);
         MPI_Send(&NumOfVertices, 1, MPI_INT, 0, 444, MyComm);
         MPI_Send(&NumOfElements, 1, MPI_INT, 0, 446, MyComm);
         ints.SetSize(NumOfElements*4);
         for (i = 0; i < NumOfElements; i++)
         {
            v = elements[i]->GetVertices();
            for (j = 0; j < 4; j++)
            {
               ints[4*i+j] = v[j];
            }
         }
         MPI_Send(&ints[0], 4*NumOfElements, MPI_INT, 0, 447, MyComm);
         // boundary + shared faces
         nv = NumOfBdrElements + sface_lface.Size();
         MPI_Reduce(&nv, &ne, 1, MPI_INT, MPI_SUM, 0, MyComm);
         MPI_Send(&NumOfVertices, 1, MPI_INT, 0, 444, MyComm);
         ne = NumOfBdrElements + sface_lface.Size();
         MPI_Send(&ne, 1, MPI_INT, 0, 446, MyComm);
         ints.SetSize(3*ne);
         for (i = 0; i < NumOfBdrElements; i++)
         {
            v = boundary[i]->GetVertices();
            for (j = 0; j < 3; j++)
            {
               ints[3*i+j] = v[j];
            }
         }
         for ( ; i < ne; i++)
         {
            v = shared_trias[i-NumOfBdrElements].v; // tet mesh
            for (j = 0; j < 3; j++)
            {
               ints[3*i+j] = v[j];
            }
         }
         MPI_Send(&ints[0], 3*ne, MPI_INT, 0, 447, MyComm);
      }
   }

   if (Dim == 3 && meshgen == 2)
   {
      int i, j, k, nv, ne, p;
      const int *ind, *v;
      MPI_Status status;
      Array<double> vert;
      Array<int> ints;

      int TG_nv, TG_ne, TG_nbe;

      if (MyRank == 0)
      {
         MPI_Reduce(&NumOfVertices, &TG_nv, 1, MPI_INT, MPI_SUM, 0, MyComm);
         MPI_Reduce(&NumOfElements, &TG_ne, 1, MPI_INT, MPI_SUM, 0, MyComm);
         nv = NumOfBdrElements + sface_lface.Size();
         MPI_Reduce(&nv, &TG_nbe, 1, MPI_INT, MPI_SUM, 0, MyComm);

         os << "TrueGrid\n"
            << "1 " << TG_nv << " " << TG_ne << " 0 0 0 0 0 0 0\n"
            << "0 0 0 1 0 0 0 0 0 0 0\n"
            << "0 0 " << TG_nbe << " 0 0 0 0 0 0 0 0 0 0 0 0 0\n"
            << "0.0 0.0 0.0 0 0 0.0 0.0 0 0.0\n"
            << "0 0 0 0 0 0 0 0 0 0 0 0 0 0 0 0\n";

         // print the vertices
         nv = TG_nv;
         for (i = 0; i < NumOfVertices; i++)
         {
            os << i+1 << " 0.0 " << vertices[i](0) << " " << vertices[i](1)
               << " " << vertices[i](2) << " 0.0\n";
         }
         for (p = 1; p < NRanks; p++)
         {
            MPI_Recv(&nv, 1, MPI_INT, p, 444, MyComm, &status);
            vert.SetSize(Dim*nv);
            MPI_Recv(&vert[0], Dim*nv, MPI_DOUBLE, p, 445, MyComm, &status);
            for (i = 0; i < nv; i++)
            {
               os << i+1 << " 0.0 " << vert[Dim*i] << " " << vert[Dim*i+1]
                  << " " << vert[Dim*i+2] << " 0.0\n";
            }
         }

         // print the elements
         ne = TG_ne;
         for (i = 0; i < NumOfElements; i++)
         {
            nv = elements[i]->GetNVertices();
            ind = elements[i]->GetVertices();
            os << i+1 << " " << 1;
            for (j = 0; j < nv; j++)
            {
               os << " " << ind[j]+1;
            }
            os << '\n';
         }
         k = NumOfVertices;
         for (p = 1; p < NRanks; p++)
         {
            MPI_Recv(&nv, 1, MPI_INT, p, 444, MyComm, &status);
            MPI_Recv(&ne, 1, MPI_INT, p, 446, MyComm, &status);
            ints.SetSize(8*ne);
            MPI_Recv(&ints[0], 8*ne, MPI_INT, p, 447, MyComm, &status);
            for (i = 0; i < ne; i++)
            {
               os << i+1 << " " << p+1;
               for (j = 0; j < 8; j++)
               {
                  os << " " << k+ints[i*8+j]+1;
               }
               os << '\n';
            }
            k += nv;
         }

         // print the boundary + shared faces information
         ne = TG_nbe;
         // boundary
         for (i = 0; i < NumOfBdrElements; i++)
         {
            nv = boundary[i]->GetNVertices();
            ind = boundary[i]->GetVertices();
            os << 1;
            for (j = 0; j < nv; j++)
            {
               os << " " << ind[j]+1;
            }
            os << " 1.0 1.0 1.0 1.0\n";
         }
         // shared faces
         const int sf_attr =
            MyRank + 1 + (bdr_attributes.Size() > 0 ? bdr_attributes.Max() : 0);
         // There are no shared triangle faces
         for (i = 0; i < shared_quads.Size(); i++)
         {
            ind = shared_quads[i].v;
            os << sf_attr;
            for (j = 0; j < 4; j++)
            {
               os << ' ' << ind[j]+1;
            }
            os << " 1.0 1.0 1.0 1.0\n";
         }
         k = NumOfVertices;
         for (p = 1; p < NRanks; p++)
         {
            MPI_Recv(&nv, 1, MPI_INT, p, 444, MyComm, &status);
            MPI_Recv(&ne, 1, MPI_INT, p, 446, MyComm, &status);
            ints.SetSize(4*ne);
            MPI_Recv(&ints[0], 4*ne, MPI_INT, p, 447, MyComm, &status);
            for (i = 0; i < ne; i++)
            {
               os << p+1;
               for (j = 0; j < 4; j++)
               {
                  os << " " << k+ints[i*4+j]+1;
               }
               os << " 1.0 1.0 1.0 1.0\n";
            }
            k += nv;
         }
      }
      else
      {
         MPI_Reduce(&NumOfVertices, &TG_nv, 1, MPI_INT, MPI_SUM, 0, MyComm);
         MPI_Reduce(&NumOfElements, &TG_ne, 1, MPI_INT, MPI_SUM, 0, MyComm);
         nv = NumOfBdrElements + sface_lface.Size();
         MPI_Reduce(&nv, &TG_nbe, 1, MPI_INT, MPI_SUM, 0, MyComm);

         MPI_Send(&NumOfVertices, 1, MPI_INT, 0, 444, MyComm);
         vert.SetSize(Dim*NumOfVertices);
         for (i = 0; i < NumOfVertices; i++)
            for (j = 0; j < Dim; j++)
            {
               vert[Dim*i+j] = vertices[i](j);
            }
         MPI_Send(&vert[0], Dim*NumOfVertices, MPI_DOUBLE, 0, 445, MyComm);
         // elements
         MPI_Send(&NumOfVertices, 1, MPI_INT, 0, 444, MyComm);
         MPI_Send(&NumOfElements, 1, MPI_INT, 0, 446, MyComm);
         ints.SetSize(NumOfElements*8);
         for (i = 0; i < NumOfElements; i++)
         {
            v = elements[i]->GetVertices();
            for (j = 0; j < 8; j++)
            {
               ints[8*i+j] = v[j];
            }
         }
         MPI_Send(&ints[0], 8*NumOfElements, MPI_INT, 0, 447, MyComm);
         // boundary + shared faces
         MPI_Send(&NumOfVertices, 1, MPI_INT, 0, 444, MyComm);
         ne = NumOfBdrElements + sface_lface.Size();
         MPI_Send(&ne, 1, MPI_INT, 0, 446, MyComm);
         ints.SetSize(4*ne);
         for (i = 0; i < NumOfBdrElements; i++)
         {
            v = boundary[i]->GetVertices();
            for (j = 0; j < 4; j++)
            {
               ints[4*i+j] = v[j];
            }
         }
         for ( ; i < ne; i++)
         {
            v = shared_quads[i-NumOfBdrElements].v; // hex mesh
            for (j = 0; j < 4; j++)
            {
               ints[4*i+j] = v[j];
            }
         }
         MPI_Send(&ints[0], 4*ne, MPI_INT, 0, 447, MyComm);
      }
   }

   if (Dim == 2)
   {
      int i, j, k, attr, nv, ne, p;
      Array<int> v;
      MPI_Status status;
      Array<double> vert;
      Array<int> ints;

      if (MyRank == 0)
      {
         os << "areamesh2\n\n";

         // print the boundary + shared edges information
         nv = NumOfBdrElements + shared_edges.Size();
         MPI_Reduce(&nv, &ne, 1, MPI_INT, MPI_SUM, 0, MyComm);
         os << ne << '\n';
         // boundary
         for (i = 0; i < NumOfBdrElements; i++)
         {
            attr = boundary[i]->GetAttribute();
            boundary[i]->GetVertices(v);
            os << attr << "     ";
            for (j = 0; j < v.Size(); j++)
            {
               os << v[j] + 1 << "   ";
            }
            os << '\n';
         }
         // shared edges
         for (i = 0; i < shared_edges.Size(); i++)
         {
            attr = shared_edges[i]->GetAttribute();
            shared_edges[i]->GetVertices(v);
            os << attr << "     ";
            for (j = 0; j < v.Size(); j++)
            {
               os << v[j] + 1 << "   ";
            }
            os << '\n';
         }
         k = NumOfVertices;
         for (p = 1; p < NRanks; p++)
         {
            MPI_Recv(&nv, 1, MPI_INT, p, 444, MyComm, &status);
            MPI_Recv(&ne, 1, MPI_INT, p, 446, MyComm, &status);
            ints.SetSize(2*ne);
            MPI_Recv(&ints[0], 2*ne, MPI_INT, p, 447, MyComm, &status);
            for (i = 0; i < ne; i++)
            {
               os << p+1;
               for (j = 0; j < 2; j++)
               {
                  os << " " << k+ints[i*2+j]+1;
               }
               os << '\n';
            }
            k += nv;
         }

         // print the elements
         nv = NumOfElements;
         MPI_Reduce(&nv, &ne, 1, MPI_INT, MPI_SUM, 0, MyComm);
         os << ne << '\n';
         for (i = 0; i < NumOfElements; i++)
         {
            // attr = elements[i]->GetAttribute(); // not used
            elements[i]->GetVertices(v);
            os << 1 << "   " << 3 << "   ";
            for (j = 0; j < v.Size(); j++)
            {
               os << v[j] + 1 << "  ";
            }
            os << '\n';
         }
         k = NumOfVertices;
         for (p = 1; p < NRanks; p++)
         {
            MPI_Recv(&nv, 1, MPI_INT, p, 444, MyComm, &status);
            MPI_Recv(&ne, 1, MPI_INT, p, 446, MyComm, &status);
            ints.SetSize(3*ne);
            MPI_Recv(&ints[0], 3*ne, MPI_INT, p, 447, MyComm, &status);
            for (i = 0; i < ne; i++)
            {
               os << p+1 << " " << 3;
               for (j = 0; j < 3; j++)
               {
                  os << " " << k+ints[i*3+j]+1;
               }
               os << '\n';
            }
            k += nv;
         }

         // print the vertices
         ne = NumOfVertices;
         MPI_Reduce(&ne, &nv, 1, MPI_INT, MPI_SUM, 0, MyComm);
         os << nv << '\n';
         for (i = 0; i < NumOfVertices; i++)
         {
            for (j = 0; j < Dim; j++)
            {
               os << vertices[i](j) << " ";
            }
            os << '\n';
         }
         for (p = 1; p < NRanks; p++)
         {
            MPI_Recv(&nv, 1, MPI_INT, p, 444, MyComm, &status);
            vert.SetSize(Dim*nv);
            MPI_Recv(&vert[0], Dim*nv, MPI_DOUBLE, p, 445, MyComm, &status);
            for (i = 0; i < nv; i++)
            {
               for (j = 0; j < Dim; j++)
               {
                  os << " " << vert[Dim*i+j];
               }
               os << '\n';
            }
         }
      }
      else
      {
         // boundary + shared faces
         nv = NumOfBdrElements + shared_edges.Size();
         MPI_Reduce(&nv, &ne, 1, MPI_INT, MPI_SUM, 0, MyComm);
         MPI_Send(&NumOfVertices, 1, MPI_INT, 0, 444, MyComm);
         ne = NumOfBdrElements + shared_edges.Size();
         MPI_Send(&ne, 1, MPI_INT, 0, 446, MyComm);
         ints.SetSize(2*ne);
         for (i = 0; i < NumOfBdrElements; i++)
         {
            boundary[i]->GetVertices(v);
            for (j = 0; j < 2; j++)
            {
               ints[2*i+j] = v[j];
            }
         }
         for ( ; i < ne; i++)
         {
            shared_edges[i-NumOfBdrElements]->GetVertices(v);
            for (j = 0; j < 2; j++)
            {
               ints[2*i+j] = v[j];
            }
         }
         MPI_Send(&ints[0], 2*ne, MPI_INT, 0, 447, MyComm);
         // elements
         ne = NumOfElements;
         MPI_Reduce(&ne, &nv, 1, MPI_INT, MPI_SUM, 0, MyComm);
         MPI_Send(&NumOfVertices, 1, MPI_INT, 0, 444, MyComm);
         MPI_Send(&NumOfElements, 1, MPI_INT, 0, 446, MyComm);
         ints.SetSize(NumOfElements*3);
         for (i = 0; i < NumOfElements; i++)
         {
            elements[i]->GetVertices(v);
            for (j = 0; j < 3; j++)
            {
               ints[3*i+j] = v[j];
            }
         }
         MPI_Send(&ints[0], 3*NumOfElements, MPI_INT, 0, 447, MyComm);
         // vertices
         ne = NumOfVertices;
         MPI_Reduce(&ne, &nv, 1, MPI_INT, MPI_SUM, 0, MyComm);
         MPI_Send(&NumOfVertices, 1, MPI_INT, 0, 444, MyComm);
         vert.SetSize(Dim*NumOfVertices);
         for (i = 0; i < NumOfVertices; i++)
            for (j = 0; j < Dim; j++)
            {
               vert[Dim*i+j] = vertices[i](j);
            }
         MPI_Send(&vert[0], Dim*NumOfVertices, MPI_DOUBLE,
                  0, 445, MyComm);
      }
   }
}

void ParMesh::GetBoundingBox(Vector &gp_min, Vector &gp_max, int ref)
{
   int sdim;
   Vector p_min, p_max;

   this->Mesh::GetBoundingBox(p_min, p_max, ref);

   sdim = SpaceDimension();

   gp_min.SetSize(sdim);
   gp_max.SetSize(sdim);

   MPI_Allreduce(p_min.GetData(), gp_min, sdim, MPI_DOUBLE, MPI_MIN, MyComm);
   MPI_Allreduce(p_max.GetData(), gp_max, sdim, MPI_DOUBLE, MPI_MAX, MyComm);
}

void ParMesh::GetCharacteristics(double &gh_min, double &gh_max,
                                 double &gk_min, double &gk_max)
{
   double h_min, h_max, kappa_min, kappa_max;

   this->Mesh::GetCharacteristics(h_min, h_max, kappa_min, kappa_max);

   MPI_Allreduce(&h_min, &gh_min, 1, MPI_DOUBLE, MPI_MIN, MyComm);
   MPI_Allreduce(&h_max, &gh_max, 1, MPI_DOUBLE, MPI_MAX, MyComm);
   MPI_Allreduce(&kappa_min, &gk_min, 1, MPI_DOUBLE, MPI_MIN, MyComm);
   MPI_Allreduce(&kappa_max, &gk_max, 1, MPI_DOUBLE, MPI_MAX, MyComm);
}

void ParMesh::PrintInfo(std::ostream &os)
{
   int i;
   DenseMatrix J(Dim);
   double h_min, h_max, kappa_min, kappa_max, h, kappa;

   if (MyRank == 0)
   {
      os << "Parallel Mesh Stats:" << '\n';
   }

   for (i = 0; i < NumOfElements; i++)
   {
      GetElementJacobian(i, J);
      h = pow(fabs(J.Weight()), 1.0/double(Dim));
      kappa = (Dim == spaceDim) ?
              J.CalcSingularvalue(0) / J.CalcSingularvalue(Dim-1) : -1.0;
      if (i == 0)
      {
         h_min = h_max = h;
         kappa_min = kappa_max = kappa;
      }
      else
      {
         if (h < h_min) { h_min = h; }
         if (h > h_max) { h_max = h; }
         if (kappa < kappa_min) { kappa_min = kappa; }
         if (kappa > kappa_max) { kappa_max = kappa; }
      }
   }

   double gh_min, gh_max, gk_min, gk_max;
   MPI_Reduce(&h_min, &gh_min, 1, MPI_DOUBLE, MPI_MIN, 0, MyComm);
   MPI_Reduce(&h_max, &gh_max, 1, MPI_DOUBLE, MPI_MAX, 0, MyComm);
   MPI_Reduce(&kappa_min, &gk_min, 1, MPI_DOUBLE, MPI_MIN, 0, MyComm);
   MPI_Reduce(&kappa_max, &gk_max, 1, MPI_DOUBLE, MPI_MAX, 0, MyComm);

   // TODO: collect and print stats by geometry

   long ldata[5]; // vert, edge, face, elem, neighbors;
   long mindata[5], maxdata[5], sumdata[5];

   // count locally owned vertices, edges, and faces
   ldata[0] = GetNV();
   ldata[1] = GetNEdges();
   ldata[2] = GetNFaces();
   ldata[3] = GetNE();
   ldata[4] = gtopo.GetNumNeighbors()-1;
   for (int gr = 1; gr < GetNGroups(); gr++)
   {
      if (!gtopo.IAmMaster(gr)) // we are not the master
      {
         ldata[0] -= group_svert.RowSize(gr-1);
         ldata[1] -= group_sedge.RowSize(gr-1);
         ldata[2] -= group_stria.RowSize(gr-1);
         ldata[2] -= group_squad.RowSize(gr-1);
      }
   }

   MPI_Reduce(ldata, mindata, 5, MPI_LONG, MPI_MIN, 0, MyComm);
   MPI_Reduce(ldata, sumdata, 5, MPI_LONG, MPI_SUM, 0, MyComm);
   MPI_Reduce(ldata, maxdata, 5, MPI_LONG, MPI_MAX, 0, MyComm);

   if (MyRank == 0)
   {
      os << '\n'
         << "           "
         << setw(12) << "minimum"
         << setw(12) << "average"
         << setw(12) << "maximum"
         << setw(12) << "total" << '\n';
      os << " vertices  "
         << setw(12) << mindata[0]
         << setw(12) << sumdata[0]/NRanks
         << setw(12) << maxdata[0]
         << setw(12) << sumdata[0] << '\n';
      os << " edges     "
         << setw(12) << mindata[1]
         << setw(12) << sumdata[1]/NRanks
         << setw(12) << maxdata[1]
         << setw(12) << sumdata[1] << '\n';
      if (Dim == 3)
      {
         os << " faces     "
            << setw(12) << mindata[2]
            << setw(12) << sumdata[2]/NRanks
            << setw(12) << maxdata[2]
            << setw(12) << sumdata[2] << '\n';
      }
      os << " elements  "
         << setw(12) << mindata[3]
         << setw(12) << sumdata[3]/NRanks
         << setw(12) << maxdata[3]
         << setw(12) << sumdata[3] << '\n';
      os << " neighbors "
         << setw(12) << mindata[4]
         << setw(12) << sumdata[4]/NRanks
         << setw(12) << maxdata[4] << '\n';
      os << '\n'
         << "       "
         << setw(12) << "minimum"
         << setw(12) << "maximum" << '\n';
      os << " h     "
         << setw(12) << gh_min
         << setw(12) << gh_max << '\n';
      os << " kappa "
         << setw(12) << gk_min
         << setw(12) << gk_max << '\n';
      os << std::flush;
   }
}

long ParMesh::ReduceInt(int value) const
{
   long local = value, global;
   MPI_Allreduce(&local, &global, 1, MPI_LONG, MPI_SUM, MyComm);
   return global;
}

void ParMesh::ParPrint(ostream &os) const
{
   if (NURBSext)
   {
      // TODO: NURBS meshes.
      Print(os); // use the serial MFEM v1.0 format for now
      return;
   }

   if (Nonconforming())
   {
      // the NC mesh format works both in serial and in parallel
      Printer(os);
      return;
   }

   // Write out serial mesh.  Tell serial mesh to deliniate the end of it's
   // output with 'mfem_serial_mesh_end' instead of 'mfem_mesh_end', as we will
   // be adding additional parallel mesh information.
   Printer(os, "mfem_serial_mesh_end");

   // write out group topology info.
   gtopo.Save(os);

   os << "\ntotal_shared_vertices " << svert_lvert.Size() << '\n';
   if (Dim >= 2)
   {
      os << "total_shared_edges " << shared_edges.Size() << '\n';
   }
   if (Dim >= 3)
   {
      os << "total_shared_faces " << sface_lface.Size() << '\n';
   }
   for (int gr = 1; gr < GetNGroups(); gr++)
   {
      {
         const int  nv = group_svert.RowSize(gr-1);
         const int *sv = group_svert.GetRow(gr-1);
         os << "\n# group " << gr << "\nshared_vertices " << nv << '\n';
         for (int i = 0; i < nv; i++)
         {
            os << svert_lvert[sv[i]] << '\n';
         }
      }
      if (Dim >= 2)
      {
         const int  ne = group_sedge.RowSize(gr-1);
         const int *se = group_sedge.GetRow(gr-1);
         os << "\nshared_edges " << ne << '\n';
         for (int i = 0; i < ne; i++)
         {
            const int *v = shared_edges[se[i]]->GetVertices();
            os << v[0] << ' ' << v[1] << '\n';
         }
      }
      if (Dim >= 3)
      {
         const int  nt = group_stria.RowSize(gr-1);
         const int *st = group_stria.GetRow(gr-1);
         const int  nq = group_squad.RowSize(gr-1);
         const int *sq = group_squad.GetRow(gr-1);
         os << "\nshared_faces " << nt+nq << '\n';
         for (int i = 0; i < nt; i++)
         {
            os << Geometry::TRIANGLE;
            const int *v = shared_trias[st[i]].v;
            for (int j = 0; j < 3; j++) { os << ' ' << v[j]; }
            os << '\n';
         }
         for (int i = 0; i < nq; i++)
         {
            os << Geometry::SQUARE;
            const int *v = shared_quads[sq[i]].v;
            for (int j = 0; j < 4; j++) { os << ' ' << v[j]; }
            os << '\n';
         }
      }
   }

   // Write out section end tag for mesh.
   os << "\nmfem_mesh_end" << endl;
}

void ParMesh::PrintVTU(std::string pathname,
                       VTKFormat format,
                       bool high_order_output,
                       int compression_level,
                       bool bdr)
{
   int pad_digits_rank = 6;
   DataCollection::create_directory(pathname, this, MyRank);

   std::string::size_type pos = pathname.find_last_of('/');
   std::string fname
      = (pos == std::string::npos) ? pathname : pathname.substr(pos+1);

   if (MyRank == 0)
   {
      std::string pvtu_name = pathname + "/" + fname + ".pvtu";
      std::ofstream os(pvtu_name);

      std::string data_type = (format == VTKFormat::BINARY32) ? "Float32" : "Float64";
      std::string data_format = (format == VTKFormat::ASCII) ? "ascii" : "binary";

      os << "<?xml version=\"1.0\"?>\n";
      os << "<VTKFile type=\"PUnstructuredGrid\"";
      os << " version =\"0.1\" byte_order=\"" << VTKByteOrder() << "\">\n";
      os << "<PUnstructuredGrid GhostLevel=\"0\">\n";

      os << "<PPoints>\n";
      os << "\t<PDataArray type=\"" << data_type << "\" ";
      os << " Name=\"Points\" NumberOfComponents=\"3\""
         << " format=\"" << data_format << "\"/>\n";
      os << "</PPoints>\n";

      os << "<PCells>\n";
      os << "\t<PDataArray type=\"Int32\" ";
      os << " Name=\"connectivity\" NumberOfComponents=\"1\""
         << " format=\"" << data_format << "\"/>\n";
      os << "\t<PDataArray type=\"Int32\" ";
      os << " Name=\"offsets\"      NumberOfComponents=\"1\""
         << " format=\"" << data_format << "\"/>\n";
      os << "\t<PDataArray type=\"UInt8\" ";
      os << " Name=\"types\"        NumberOfComponents=\"1\""
         << " format=\"" << data_format << "\"/>\n";
      os << "</PCells>\n";

      os << "<PCellData>\n";
      os << "\t<PDataArray type=\"Int32\" Name=\"" << "attribute"
         << "\" NumberOfComponents=\"1\""
         << " format=\"" << data_format << "\"/>\n";
      os << "</PCellData>\n";

      for (int ii=0; ii<NRanks; ii++)
      {
         std::string piece = fname + ".proc"
                             + to_padded_string(ii, pad_digits_rank) + ".vtu";
         os << "<Piece Source=\"" << piece << "\"/>\n";
      }

      os << "</PUnstructuredGrid>\n";
      os << "</VTKFile>\n";
      os.close();
   }

   std::string vtu_fname = pathname + "/" + fname + ".proc"
                           + to_padded_string(MyRank, pad_digits_rank);
   Mesh::PrintVTU(vtu_fname, format, high_order_output, compression_level, bdr);
}

int ParMesh::FindPoints(DenseMatrix& point_mat, Array<int>& elem_id,
                        Array<IntegrationPoint>& ip, bool warn,
                        InverseElementTransformation *inv_trans)
{
   const int npts = point_mat.Width();
   if (npts == 0) { return 0; }

   const bool no_warn = false;
   Mesh::FindPoints(point_mat, elem_id, ip, no_warn, inv_trans);

   // If multiple processors find the same point, we need to choose only one of
   // the processors to mark that point as found.
   // Here, we choose the processor with the minimal rank.

   Array<int> my_point_rank(npts), glob_point_rank(npts);
   for (int k = 0; k < npts; k++)
   {
      my_point_rank[k] = (elem_id[k] == -1) ? NRanks : MyRank;
   }

   MPI_Allreduce(my_point_rank.GetData(), glob_point_rank.GetData(), npts,
                 MPI_INT, MPI_MIN, MyComm);

   int pts_found = 0;
   for (int k = 0; k < npts; k++)
   {
      if (glob_point_rank[k] == NRanks) { elem_id[k] = -1; }
      else
      {
         pts_found++;
         if (glob_point_rank[k] != MyRank) { elem_id[k] = -2; }
      }
   }
   if (warn && pts_found != npts && MyRank == 0)
   {
      MFEM_WARNING((npts-pts_found) << " points were not found");
   }
   return pts_found;
}

static void PrintVertex(const Vertex &v, int space_dim, ostream &os)
{
   os << v(0);
   for (int d = 1; d < space_dim; d++)
   {
      os << ' ' << v(d);
   }
}

void ParMesh::PrintSharedEntities(const char *fname_prefix) const
{
   stringstream out_name;
   out_name << fname_prefix << '_' << setw(5) << setfill('0') << MyRank
            << ".shared_entities";
   ofstream os(out_name.str().c_str());
   os.precision(16);

   gtopo.Save(out);

   os << "\ntotal_shared_vertices " << svert_lvert.Size() << '\n';
   if (Dim >= 2)
   {
      os << "total_shared_edges " << shared_edges.Size() << '\n';
   }
   if (Dim >= 3)
   {
      os << "total_shared_faces " << sface_lface.Size() << '\n';
   }
   for (int gr = 1; gr < GetNGroups(); gr++)
   {
      {
         const int  nv = group_svert.RowSize(gr-1);
         const int *sv = group_svert.GetRow(gr-1);
         os << "\n# group " << gr << "\n\nshared_vertices " << nv << '\n';
         for (int i = 0; i < nv; i++)
         {
            const int lvi = svert_lvert[sv[i]];
            // os << lvi << '\n';
            PrintVertex(vertices[lvi], spaceDim, os);
            os << '\n';
         }
      }
      if (Dim >= 2)
      {
         const int  ne = group_sedge.RowSize(gr-1);
         const int *se = group_sedge.GetRow(gr-1);
         os << "\nshared_edges " << ne << '\n';
         for (int i = 0; i < ne; i++)
         {
            const int *v = shared_edges[se[i]]->GetVertices();
            // os << v[0] << ' ' << v[1] << '\n';
            PrintVertex(vertices[v[0]], spaceDim, os);
            os << " | ";
            PrintVertex(vertices[v[1]], spaceDim, os);
            os << '\n';
         }
      }
      if (Dim >= 3)
      {
         const int  nt = group_stria.RowSize(gr-1);
         const int *st = group_stria.GetRow(gr-1);
         const int  nq = group_squad.RowSize(gr-1);
         const int *sq = group_squad.GetRow(gr-1);
         os << "\nshared_faces " << nt+nq << '\n';
         for (int i = 0; i < nt; i++)
         {
            const int *v = shared_trias[st[i]].v;
#if 0
            os << Geometry::TRIANGLE;
            for (int j = 0; j < 3; j++) { os << ' ' << v[j]; }
            os << '\n';
#endif
            for (int j = 0; j < 3; j++)
            {
               PrintVertex(vertices[v[j]], spaceDim, os);
               (j < 2) ? os << " | " : os << '\n';
            }
         }
         for (int i = 0; i < nq; i++)
         {
            const int *v = shared_quads[sq[i]].v;
#if 0
            os << Geometry::SQUARE;
            for (int j = 0; j < 4; j++) { os << ' ' << v[j]; }
            os << '\n';
#endif
            for (int j = 0; j < 4; j++)
            {
               PrintVertex(vertices[v[j]], spaceDim, os);
               (j < 3) ? os << " | " : os << '\n';
            }
         }
      }
   }
}

void ParMesh::GetGlobalVertexIndices(Array<HYPRE_BigInt> &gi) const
{
   H1_FECollection fec(1, Dim); // Order 1, mesh dimension (not spatial dimension).
   ParMesh *pm = const_cast<ParMesh *>(this);
   ParFiniteElementSpace fespace(pm, &fec);

   gi.SetSize(GetNV());

   Array<int> dofs;
   for (int i=0; i<GetNV(); ++i)
   {
      fespace.GetVertexDofs(i, dofs);
      gi[i] = fespace.GetGlobalTDofNumber(dofs[0]);
   }
}

void ParMesh::GetGlobalEdgeIndices(Array<HYPRE_BigInt> &gi) const
{
   if (Dim == 1)
   {
      GetGlobalVertexIndices(gi);
      return;
   }

   ND_FECollection fec(1, Dim); // Order 1, mesh dimension (not spatial dimension).
   ParMesh *pm = const_cast<ParMesh *>(this);
   ParFiniteElementSpace fespace(pm, &fec);

   gi.SetSize(GetNEdges());

   Array<int> dofs;
   for (int i=0; i<GetNEdges(); ++i)
   {
      fespace.GetEdgeDofs(i, dofs);
      const int ldof = (dofs[0] >= 0) ? dofs[0] : -1 - dofs[0];
      gi[i] = fespace.GetGlobalTDofNumber(ldof);
   }
}

void ParMesh::GetGlobalFaceIndices(Array<HYPRE_BigInt> &gi) const
{
   if (Dim == 2)
   {
      GetGlobalEdgeIndices(gi);
      return;
   }
   else if (Dim == 1)
   {
      GetGlobalVertexIndices(gi);
      return;
   }

   RT_FECollection fec(0, Dim); // Order 0, mesh dimension (not spatial dimension).
   ParMesh *pm = const_cast<ParMesh *>(this);
   ParFiniteElementSpace fespace(pm, &fec);

   gi.SetSize(GetNFaces());

   Array<int> dofs;
   for (int i=0; i<GetNFaces(); ++i)
   {
      fespace.GetFaceDofs(i, dofs);
      const int ldof = (dofs[0] >= 0) ? dofs[0] : -1 - dofs[0];
      gi[i] = fespace.GetGlobalTDofNumber(ldof);
   }
}

void ParMesh::GetGlobalElementIndices(Array<HYPRE_BigInt> &gi) const
{
   ComputeGlobalElementOffset();

   const HYPRE_BigInt offset = glob_elem_offset; // Cast from long to HYPRE_BigInt

   gi.SetSize(GetNE());
   for (int i=0; i<GetNE(); ++i)
   {
      gi[i] = offset + i;
   }
}

void ParMesh::Swap(ParMesh &other)
{
   Mesh::Swap(other, true);

   mfem::Swap(MyComm, other.MyComm);
   mfem::Swap(NRanks, other.NRanks);
   mfem::Swap(MyRank, other.MyRank);

   mfem::Swap(glob_elem_offset, other.glob_elem_offset);
   mfem::Swap(glob_offset_sequence, other.glob_offset_sequence);

   gtopo.Swap(other.gtopo);

   group_svert.Swap(other.group_svert);
   group_sedge.Swap(other.group_sedge);
   group_stria.Swap(other.group_stria);
   group_squad.Swap(other.group_squad);

   mfem::Swap(shared_edges, other.shared_edges);
   mfem::Swap(shared_trias, other.shared_trias);
   mfem::Swap(shared_quads, other.shared_quads);
   mfem::Swap(svert_lvert, other.svert_lvert);
   mfem::Swap(sedge_ledge, other.sedge_ledge);
   mfem::Swap(sface_lface, other.sface_lface);

   // Swap face-neighbor data
   mfem::Swap(have_face_nbr_data, other.have_face_nbr_data);
   mfem::Swap(face_nbr_group, other.face_nbr_group);
   mfem::Swap(face_nbr_elements_offset, other.face_nbr_elements_offset);
   mfem::Swap(face_nbr_vertices_offset, other.face_nbr_vertices_offset);
   mfem::Swap(face_nbr_elements, other.face_nbr_elements);
   mfem::Swap(face_nbr_vertices, other.face_nbr_vertices);
   mfem::Swap(send_face_nbr_elements, other.send_face_nbr_elements);
   mfem::Swap(send_face_nbr_vertices, other.send_face_nbr_vertices);

   // Nodes, NCMesh, and NURBSExtension are taken care of by Mesh::Swap
   mfem::Swap(pncmesh, other.pncmesh);
}

void ParMesh::Destroy()
{
   delete pncmesh;
   ncmesh = pncmesh = NULL;

   DeleteFaceNbrData();

   for (int i = 0; i < shared_edges.Size(); i++)
   {
      FreeElement(shared_edges[i]);
   }
   shared_edges.DeleteAll();

   delete face_nbr_el_to_face;
   face_nbr_el_to_face = NULL;
}

ParMesh::~ParMesh()
{
   ParMesh::Destroy();

   // The Mesh destructor is called automatically
}

}

#endif<|MERGE_RESOLUTION|>--- conflicted
+++ resolved
@@ -3062,9 +3062,6 @@
              : shared.slaves[sface - csize].index;
    }
 }
-<<<<<<< HEAD
-/*
-=======
 
 int ParMesh::GetNFbyType(FaceType type) const
 {
@@ -3099,7 +3096,6 @@
    }
 }
 
->>>>>>> e7be9bb9
 void ParMesh::ReorientTetMesh()
 {
    if (Dim != 3 || !(meshgen & 1))
@@ -3289,7 +3285,7 @@
    // update sedge_ledge and sface_lface.
    FinalizeParTopo();
 }
-*/
+
 void ParMesh::LocalRefinement(const Array<int> &marked_el, int type)
 {
    if (pncmesh)
