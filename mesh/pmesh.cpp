// Copyright (c) 2010-2021, Lawrence Livermore National Security, LLC. Produced
// at the Lawrence Livermore National Laboratory. All Rights reserved. See files
// LICENSE and NOTICE for details. LLNL-CODE-806117.
//
// This file is part of the MFEM library. For more information and source code
// availability visit https://mfem.org.
//
// MFEM is free software; you can redistribute it and/or modify it under the
// terms of the BSD-3 license. We welcome feedback and contributions, see file
// CONTRIBUTING.md for details.

#include "../config/config.hpp"

#ifdef MFEM_USE_MPI

#include "mesh_headers.hpp"
#include "../fem/fem.hpp"
#include "../general/sets.hpp"
#include "../general/sort_pairs.hpp"
#include "../general/text.hpp"
#include "../general/globals.hpp"

#include <iostream>
#include <fstream>

using namespace std;

namespace mfem
{

ParMesh::ParMesh(const ParMesh &pmesh, bool copy_nodes)
   : Mesh(pmesh, false),
     group_svert(pmesh.group_svert),
     group_sedge(pmesh.group_sedge),
     group_stria(pmesh.group_stria),
     group_squad(pmesh.group_squad),
     glob_elem_offset(-1),
     glob_offset_sequence(-1),
     gtopo(pmesh.gtopo)
{
   MyComm = pmesh.MyComm;
   NRanks = pmesh.NRanks;
   MyRank = pmesh.MyRank;

   // Duplicate the shared_edges
   shared_edges.SetSize(pmesh.shared_edges.Size());
   for (int i = 0; i < shared_edges.Size(); i++)
   {
      shared_edges[i] = pmesh.shared_edges[i]->Duplicate(this);
   }

   shared_trias = pmesh.shared_trias;
   shared_quads = pmesh.shared_quads;

   // Copy the shared-to-local index Arrays
   pmesh.svert_lvert.Copy(svert_lvert);
   pmesh.sedge_ledge.Copy(sedge_ledge);
   sface_lface = pmesh.sface_lface;

   // Do not copy face-neighbor data (can be generated if needed)
   have_face_nbr_data = false;

   // If pmesh has a ParNURBSExtension, it was copied by the Mesh copy ctor, so
   // there is no need to do anything here.

   // Copy ParNCMesh, if present
   if (pmesh.pncmesh)
   {
      pncmesh = new ParNCMesh(*pmesh.pncmesh);
      pncmesh->OnMeshUpdated(this);
   }
   else
   {
      pncmesh = NULL;
   }
   ncmesh = pncmesh;

   // Copy the Nodes as a ParGridFunction, including the FiniteElementCollection
   // and the FiniteElementSpace (as a ParFiniteElementSpace)
   if (pmesh.Nodes && copy_nodes)
   {
      FiniteElementSpace *fes = pmesh.Nodes->FESpace();
      const FiniteElementCollection *fec = fes->FEColl();
      FiniteElementCollection *fec_copy =
         FiniteElementCollection::New(fec->Name());
      ParFiniteElementSpace *pfes_copy =
         new ParFiniteElementSpace(*fes, *this, fec_copy);
      Nodes = new ParGridFunction(pfes_copy);
      Nodes->MakeOwner(fec_copy);
      *Nodes = *pmesh.Nodes;
      own_nodes = 1;
   }
}

ParMesh::ParMesh(MPI_Comm comm, Mesh &mesh, int *partitioning_,
                 int part_method)
   : glob_elem_offset(-1)
   , glob_offset_sequence(-1)
   , gtopo(comm)
{
   int *partitioning = NULL;
   Array<bool> activeBdrElem;

   MyComm = comm;
   MPI_Comm_size(MyComm, &NRanks);
   MPI_Comm_rank(MyComm, &MyRank);

   if (mesh.Nonconforming())
   {
      if (partitioning_)
      {
         partitioning = partitioning_;
      }
      ncmesh = pncmesh = new ParNCMesh(comm, *mesh.ncmesh, partitioning);
      if (!partitioning)
      {
         partitioning = new int[mesh.GetNE()];
         for (int i = 0; i < mesh.GetNE(); i++)
         {
            partitioning[i] = pncmesh->InitialPartition(i);
         }
      }

      pncmesh->Prune();

      Mesh::InitFromNCMesh(*pncmesh);
      pncmesh->OnMeshUpdated(this);

      pncmesh->GetConformingSharedStructures(*this);

      // SetMeshGen(); // called by Mesh::InitFromNCMesh(...) above
      meshgen = mesh.meshgen; // copy the global 'meshgen'

      mesh.attributes.Copy(attributes);
      mesh.bdr_attributes.Copy(bdr_attributes);

      GenerateNCFaceInfo();
   }
   else // mesh.Conforming()
   {
      Dim = mesh.Dim;
      spaceDim = mesh.spaceDim;

      ncmesh = pncmesh = NULL;

      if (partitioning_)
      {
         partitioning = partitioning_;
      }
      else
      {
         partitioning = mesh.GeneratePartitioning(NRanks, part_method);
      }

      // re-enumerate the partitions to better map to actual processor
      // interconnect topology !?

      Array<int> vert_global_local;
      NumOfVertices = BuildLocalVertices(mesh, partitioning, vert_global_local);
      NumOfElements = BuildLocalElements(mesh, partitioning, vert_global_local);

      Table *edge_element = NULL;
      NumOfBdrElements = BuildLocalBoundary(mesh, partitioning,
                                            vert_global_local,
                                            activeBdrElem, edge_element);

      SetMeshGen();
      meshgen = mesh.meshgen; // copy the global 'meshgen'

      mesh.attributes.Copy(attributes);
      mesh.bdr_attributes.Copy(bdr_attributes);

      NumOfEdges = NumOfFaces = 0;

      if (Dim > 1)
      {
         el_to_edge = new Table;
         NumOfEdges = Mesh::GetElementToEdgeTable(*el_to_edge, be_to_edge);
      }

      STable3D *faces_tbl = NULL;
      if (Dim == 3)
      {
         faces_tbl = GetElementToFaceTable(1);
      }

      GenerateFaces();

      ListOfIntegerSets  groups;
      {
         // the first group is the local one
         IntegerSet group;
         group.Recreate(1, &MyRank);
         groups.Insert(group);
      }

      MFEM_ASSERT(mesh.GetNFaces() == 0 || Dim >= 3, "");

      Array<int> face_group(mesh.GetNFaces());
      Table *vert_element = mesh.GetVertexToElementTable(); // we must delete this

      FindSharedFaces(mesh, partitioning, face_group, groups);
      int nsedges = FindSharedEdges(mesh, partitioning, edge_element, groups);
      int nsvert = FindSharedVertices(partitioning, vert_element, groups);

      // build the group communication topology
      gtopo.Create(groups, 822);

      // fill out group_sface, group_sedge, group_svert
      int ngroups = groups.Size()-1, nstris, nsquads;
      BuildFaceGroup(ngroups, mesh, face_group, nstris, nsquads);
      BuildEdgeGroup(ngroups, *edge_element);
      BuildVertexGroup(ngroups, *vert_element);

      // build shared_faces and sface_lface mapping
      BuildSharedFaceElems(nstris, nsquads, mesh, partitioning, faces_tbl,
                           face_group, vert_global_local);
      delete faces_tbl;

      // build shared_edges and sedge_ledge mapping
      BuildSharedEdgeElems(nsedges, mesh, vert_global_local, edge_element);
      delete edge_element;

      // build svert_lvert mapping
      BuildSharedVertMapping(nsvert, vert_element, vert_global_local);
      delete vert_element;

      SetMeshGen();
      meshgen = mesh.meshgen; // copy the global 'meshgen'
   }

   if (mesh.NURBSext)
   {
      MFEM_ASSERT(mesh.GetNodes() &&
                  mesh.GetNodes()->FESpace()->GetNURBSext() == mesh.NURBSext,
                  "invalid NURBS mesh");
      NURBSext = new ParNURBSExtension(comm, mesh.NURBSext, partitioning,
                                       activeBdrElem);
   }

   if (mesh.GetNodes()) // curved mesh
   {
      if (!NURBSext)
      {
         Nodes = new ParGridFunction(this, mesh.GetNodes());
      }
      else
      {
         const FiniteElementSpace *glob_fes = mesh.GetNodes()->FESpace();
         FiniteElementCollection *nfec =
            FiniteElementCollection::New(glob_fes->FEColl()->Name());
         ParFiniteElementSpace *pfes =
            new ParFiniteElementSpace(this, nfec, glob_fes->GetVDim(),
                                      glob_fes->GetOrdering());
         Nodes = new ParGridFunction(pfes);
         Nodes->MakeOwner(nfec); // Nodes will own nfec and pfes
      }
      own_nodes = 1;

      Array<int> gvdofs, lvdofs;
      Vector lnodes;
      int element_counter = 0;
      for (int i = 0; i < mesh.GetNE(); i++)
      {
         if (partitioning[i] == MyRank)
         {
            Nodes->FESpace()->GetElementVDofs(element_counter, lvdofs);
            mesh.GetNodes()->FESpace()->GetElementVDofs(i, gvdofs);
            mesh.GetNodes()->GetSubVector(gvdofs, lnodes);
            Nodes->SetSubVector(lvdofs, lnodes);
            element_counter++;
         }
      }

      // set meaningful values to 'vertices' even though we have Nodes,
      // for compatibility (e.g., Mesh::GetVertex())
      SetVerticesFromNodes(Nodes);
   }

   if (partitioning != partitioning_)
   {
      delete [] partitioning;
   }

   have_face_nbr_data = false;
}


int ParMesh::BuildLocalVertices(const mfem::Mesh &mesh,
                                const int* partitioning,
                                Array<int> &vert_global_local)
{
   vert_global_local.SetSize(mesh.GetNV());
   vert_global_local = -1;

   int vert_counter = 0;
   for (int i = 0; i < mesh.GetNE(); i++)
   {
      if (partitioning[i] == MyRank)
      {
         Array<int> vert;
         mesh.GetElementVertices(i, vert);
         for (int j = 0; j < vert.Size(); j++)
         {
            if (vert_global_local[vert[j]] < 0)
            {
               vert_global_local[vert[j]] = vert_counter++;
            }
         }
      }
   }

   // re-enumerate the local vertices to preserve the global ordering
   vert_counter = 0;
   for (int i = 0; i < vert_global_local.Size(); i++)
   {
      if (vert_global_local[i] >= 0)
      {
         vert_global_local[i] = vert_counter++;
      }
   }

   vertices.SetSize(vert_counter);

   for (int i = 0; i < vert_global_local.Size(); i++)
   {
      if (vert_global_local[i] >= 0)
      {
         vertices[vert_global_local[i]].SetCoords(mesh.SpaceDimension(),
                                                  mesh.GetVertex(i));
      }
   }

   return vert_counter;
}

int ParMesh::BuildLocalElements(const Mesh& mesh, const int* partitioning,
                                const Array<int>& vert_global_local)
{
   int nelems = 0;
   for (int i = 0; i < mesh.GetNE(); i++)
   {
      if (partitioning[i] == MyRank) { nelems++; }
   }

   elements.SetSize(nelems);

   // Determine elements, enumerating the local elements to preserve the global
   // order. This is used, e.g. by the ParGridFunction ctor that takes a global
   // GridFunction as input parameter.
   int element_counter = 0;
   for (int i = 0; i < mesh.GetNE(); i++)
   {
      if (partitioning[i] == MyRank)
      {
         elements[element_counter] = mesh.GetElement(i)->Duplicate(this);
         int *v = elements[element_counter]->GetVertices();
         int nv = elements[element_counter]->GetNVertices();
         for (int j = 0; j < nv; j++)
         {
            v[j] = vert_global_local[v[j]];
         }
         element_counter++;
      }
   }

   return element_counter;
}

int ParMesh::BuildLocalBoundary(const Mesh& mesh, const int* partitioning,
                                const Array<int>& vert_global_local,
                                Array<bool>& activeBdrElem,
                                Table*& edge_element)
{
   int nbdry = 0;

   if (mesh.NURBSext)
   {
      activeBdrElem.SetSize(mesh.GetNBE());
      activeBdrElem = false;
   }
   // build boundary elements
   if (Dim == 3)
   {
      for (int i = 0; i < mesh.GetNBE(); i++)
      {
         int face, o, el1, el2;
         mesh.GetBdrElementFace(i, &face, &o);
         mesh.GetFaceElements(face, &el1, &el2);
         if (partitioning[(o % 2 == 0 || el2 < 0) ? el1 : el2] == MyRank)
         {
            nbdry++;
            if (mesh.NURBSext)
            {
               activeBdrElem[i] = true;
            }
         }
      }

      int bdrelem_counter = 0;
      boundary.SetSize(nbdry);
      for (int i = 0; i < mesh.GetNBE(); i++)
      {
         int face, o, el1, el2;
         mesh.GetBdrElementFace(i, &face, &o);
         mesh.GetFaceElements(face, &el1, &el2);
         if (partitioning[(o % 2 == 0 || el2 < 0) ? el1 : el2] == MyRank)
         {
            boundary[bdrelem_counter] = mesh.GetBdrElement(i)->Duplicate(this);
            int *v = boundary[bdrelem_counter]->GetVertices();
            int nv = boundary[bdrelem_counter]->GetNVertices();
            for (int j = 0; j < nv; j++)
            {
               v[j] = vert_global_local[v[j]];
            }
            bdrelem_counter++;
         }
      }
   }
   else if (Dim == 2)
   {
      edge_element = new Table;
      Transpose(mesh.ElementToEdgeTable(), *edge_element, mesh.GetNEdges());

      for (int i = 0; i < mesh.GetNBE(); i++)
      {
         int edge = mesh.GetBdrElementEdgeIndex(i);
         int el1 = edge_element->GetRow(edge)[0];
         if (partitioning[el1] == MyRank)
         {
            nbdry++;
            if (mesh.NURBSext)
            {
               activeBdrElem[i] = true;
            }
         }
      }

      int bdrelem_counter = 0;
      boundary.SetSize(nbdry);
      for (int i = 0; i < mesh.GetNBE(); i++)
      {
         int edge = mesh.GetBdrElementEdgeIndex(i);
         int el1 = edge_element->GetRow(edge)[0];
         if (partitioning[el1] == MyRank)
         {
            boundary[bdrelem_counter] = mesh.GetBdrElement(i)->Duplicate(this);
            int *v = boundary[bdrelem_counter]->GetVertices();
            int nv = boundary[bdrelem_counter]->GetNVertices();
            for (int j = 0; j < nv; j++)
            {
               v[j] = vert_global_local[v[j]];
            }
            bdrelem_counter++;
         }
      }
   }
   else if (Dim == 1)
   {
      for (int i = 0; i < mesh.GetNBE(); i++)
      {
         int vert = mesh.boundary[i]->GetVertices()[0];
         int el1, el2;
         mesh.GetFaceElements(vert, &el1, &el2);
         if (partitioning[el1] == MyRank)
         {
            nbdry++;
         }
      }

      int bdrelem_counter = 0;
      boundary.SetSize(nbdry);
      for (int i = 0; i < mesh.GetNBE(); i++)
      {
         int vert = mesh.boundary[i]->GetVertices()[0];
         int el1, el2;
         mesh.GetFaceElements(vert, &el1, &el2);
         if (partitioning[el1] == MyRank)
         {
            boundary[bdrelem_counter] = mesh.GetBdrElement(i)->Duplicate(this);
            int *v = boundary[bdrelem_counter]->GetVertices();
            v[0] = vert_global_local[v[0]];
            bdrelem_counter++;
         }
      }
   }

   return nbdry;
}

void ParMesh::FindSharedFaces(const Mesh &mesh, const int *partitioning,
                              Array<int> &face_group,
                              ListOfIntegerSets &groups)
{
   IntegerSet group;

   // determine shared faces
   face_group.SetSize(mesh.GetNFaces());
   for (int i = 0; i < face_group.Size(); i++)
   {
      int el[2];
      face_group[i] = -1;
      mesh.GetFaceElements(i, &el[0], &el[1]);
      if (el[1] >= 0)
      {
         el[0] = partitioning[el[0]];
         el[1] = partitioning[el[1]];
         if ((el[0] == MyRank && el[1] != MyRank) ||
             (el[0] != MyRank && el[1] == MyRank))
         {
            group.Recreate(2, el);
            face_group[i] = groups.Insert(group) - 1;
         }
      }
   }
}

int ParMesh::FindSharedEdges(const Mesh &mesh, const int *partitioning,
                             Table*& edge_element,
                             ListOfIntegerSets& groups)
{
   IntegerSet group;

   // determine shared edges
   int sedge_counter = 0;
   if (!edge_element)
   {
      edge_element = new Table;
      if (Dim == 1)
      {
         edge_element->SetDims(0,0);
      }
      else
      {
         Transpose(mesh.ElementToEdgeTable(), *edge_element, mesh.GetNEdges());
      }
   }

   for (int i = 0; i < edge_element->Size(); i++)
   {
      int me = 0, others = 0;
      for (int j = edge_element->GetI()[i]; j < edge_element->GetI()[i+1]; j++)
      {
         int k = edge_element->GetJ()[j];
         int rank = partitioning[k];
         edge_element->GetJ()[j] = rank;
         if (rank == MyRank)
         {
            me = 1;
         }
         else
         {
            others = 1;
         }
      }

      if (me && others)
      {
         sedge_counter++;
         group.Recreate(edge_element->RowSize(i), edge_element->GetRow(i));
         edge_element->GetRow(i)[0] = groups.Insert(group) - 1;
      }
      else
      {
         edge_element->GetRow(i)[0] = -1;
      }
   }

   return sedge_counter;
}

int ParMesh::FindSharedVertices(const int *partitioning, Table *vert_element,
                                ListOfIntegerSets &groups)
{
   IntegerSet group;

   // determine shared vertices
   int svert_counter = 0;
   for (int i = 0; i < vert_element->Size(); i++)
   {
      int me = 0, others = 0;
      for (int j = vert_element->GetI()[i]; j < vert_element->GetI()[i+1]; j++)
      {
         vert_element->GetJ()[j] = partitioning[vert_element->GetJ()[j]];
         if (vert_element->GetJ()[j] == MyRank)
         {
            me = 1;
         }
         else
         {
            others = 1;
         }
      }

      if (me && others)
      {
         svert_counter++;
         group.Recreate(vert_element->RowSize(i), vert_element->GetRow(i));
         vert_element->GetI()[i] = groups.Insert(group) - 1;
      }
      else
      {
         vert_element->GetI()[i] = -1;
      }
   }
   return svert_counter;
}

void ParMesh::BuildFaceGroup(int ngroups, const Mesh &mesh,
                             const Array<int> &face_group,
                             int &nstria, int &nsquad)
{
   // build group_stria and group_squad
   group_stria.MakeI(ngroups);
   group_squad.MakeI(ngroups);

   for (int i = 0; i < face_group.Size(); i++)
   {
      if (face_group[i] >= 0)
      {
         if (mesh.GetFace(i)->GetType() == Element::TRIANGLE)
         {
            group_stria.AddAColumnInRow(face_group[i]);
         }
         else
         {
            group_squad.AddAColumnInRow(face_group[i]);
         }
      }
   }

   group_stria.MakeJ();
   group_squad.MakeJ();

   nstria = nsquad = 0;
   for (int i = 0; i < face_group.Size(); i++)
   {
      if (face_group[i] >= 0)
      {
         if (mesh.GetFace(i)->GetType() == Element::TRIANGLE)
         {
            group_stria.AddConnection(face_group[i], nstria++);
         }
         else
         {
            group_squad.AddConnection(face_group[i], nsquad++);
         }
      }
   }

   group_stria.ShiftUpI();
   group_squad.ShiftUpI();
}

void ParMesh::BuildEdgeGroup(int ngroups, const Table &edge_element)
{
   group_sedge.MakeI(ngroups);

   for (int i = 0; i < edge_element.Size(); i++)
   {
      if (edge_element.GetRow(i)[0] >= 0)
      {
         group_sedge.AddAColumnInRow(edge_element.GetRow(i)[0]);
      }
   }

   group_sedge.MakeJ();

   int sedge_counter = 0;
   for (int i = 0; i < edge_element.Size(); i++)
   {
      if (edge_element.GetRow(i)[0] >= 0)
      {
         group_sedge.AddConnection(edge_element.GetRow(i)[0], sedge_counter++);
      }
   }

   group_sedge.ShiftUpI();
}

void ParMesh::BuildVertexGroup(int ngroups, const Table &vert_element)
{
   group_svert.MakeI(ngroups);

   for (int i = 0; i < vert_element.Size(); i++)
   {
      if (vert_element.GetI()[i] >= 0)
      {
         group_svert.AddAColumnInRow(vert_element.GetI()[i]);
      }
   }

   group_svert.MakeJ();

   int svert_counter = 0;
   for (int i = 0; i < vert_element.Size(); i++)
   {
      if (vert_element.GetI()[i] >= 0)
      {
         group_svert.AddConnection(vert_element.GetI()[i], svert_counter++);
      }
   }

   group_svert.ShiftUpI();
}

void ParMesh::BuildSharedFaceElems(int ntri_faces, int nquad_faces,
                                   const Mesh& mesh, int *partitioning,
                                   const STable3D *faces_tbl,
                                   const Array<int> &face_group,
                                   const Array<int> &vert_global_local)
{
   shared_trias.SetSize(ntri_faces);
   shared_quads.SetSize(nquad_faces);
   sface_lface. SetSize(ntri_faces + nquad_faces);

   if (Dim < 3) { return; }

   int stria_counter = 0;
   int squad_counter = 0;
   for (int i = 0; i < face_group.Size(); i++)
   {
      if (face_group[i] < 0) { continue; }

      const Element *face = mesh.GetFace(i);
      const int *fv = face->GetVertices();
      switch (face->GetType())
      {
         case Element::TRIANGLE:
         {
            shared_trias[stria_counter].Set(fv);
            int *v = shared_trias[stria_counter].v;
            for (int j = 0; j < 3; j++)
            {
               v[j] = vert_global_local[v[j]];
            }
            const int lface = (*faces_tbl)(v[0], v[1], v[2]);
            sface_lface[stria_counter] = lface;
            if (meshgen == 1) // Tet-only mesh
            {
               Tetrahedron *tet = dynamic_cast<Tetrahedron *>
                                  (elements[faces_info[lface].Elem1No]);
               // mark the shared face for refinement by reorienting
               // it according to the refinement flag in the tetrahedron
               // to which this shared face belongs to.
               if (tet->GetRefinementFlag())
               {
                  tet->GetMarkedFace(faces_info[lface].Elem1Inf/64, v);
                  // flip the shared face in the processor that owns the
                  // second element (in 'mesh')
                  int gl_el1, gl_el2;
                  mesh.GetFaceElements(i, &gl_el1, &gl_el2);
                  if (MyRank == partitioning[gl_el2])
                  {
                     std::swap(v[0], v[1]);
                  }
               }
            }
            stria_counter++;
            break;
         }

         case Element::QUADRILATERAL:
         {
            shared_quads[squad_counter].Set(fv);
            int *v = shared_quads[squad_counter].v;
            for (int j = 0; j < 4; j++)
            {
               v[j] = vert_global_local[v[j]];
            }
            sface_lface[shared_trias.Size() + squad_counter] =
               (*faces_tbl)(v[0], v[1], v[2], v[3]);
            squad_counter++;
            break;
         }

         default:
            MFEM_ABORT("unknown face type: " << face->GetType());
            break;
      }
   }
}

void ParMesh::BuildSharedEdgeElems(int nedges, Mesh& mesh,
                                   const Array<int>& vert_global_local,
                                   const Table* edge_element)
{
   // The passed in mesh is still the global mesh.  "this" mesh is the
   // local partitioned mesh.

   shared_edges.SetSize(nedges);
   sedge_ledge. SetSize(nedges);

   {
      DSTable v_to_v(NumOfVertices);
      GetVertexToVertexTable(v_to_v);

      int sedge_counter = 0;
      for (int i = 0; i < edge_element->Size(); i++)
      {
         if (edge_element->GetRow(i)[0] >= 0)
         {
            Array<int> vert;
            mesh.GetEdgeVertices(i, vert);

            shared_edges[sedge_counter] =
               new Segment(vert_global_local[vert[0]],
                           vert_global_local[vert[1]], 1);

            sedge_ledge[sedge_counter] = v_to_v(vert_global_local[vert[0]],
                                                vert_global_local[vert[1]]);

            MFEM_VERIFY(sedge_ledge[sedge_counter] >= 0, "Error in v_to_v.");

            sedge_counter++;
         }
      }
   }
}

void ParMesh::BuildSharedVertMapping(int nvert,
                                     const mfem::Table *vert_element,
                                     const Array<int> &vert_global_local)
{
   // build svert_lvert
   svert_lvert.SetSize(nvert);

   int svert_counter = 0;
   for (int i = 0; i < vert_element->Size(); i++)
   {
      if (vert_element->GetI()[i] >= 0)
      {
         svert_lvert[svert_counter++] = vert_global_local[i];
      }
   }
}


// protected method, used by Nonconforming(De)Refinement and Rebalance
ParMesh::ParMesh(const ParNCMesh &pncmesh)
   : MyComm(pncmesh.MyComm)
   , NRanks(pncmesh.NRanks)
   , MyRank(pncmesh.MyRank)
   , glob_elem_offset(-1)
   , glob_offset_sequence(-1)
   , gtopo(MyComm)
   , pncmesh(NULL)
{
   Mesh::InitFromNCMesh(pncmesh);
   ReduceMeshGen();
   have_face_nbr_data = false;
}

void ParMesh::ComputeGlobalElementOffset() const
{
   if (glob_offset_sequence != sequence) // mesh has changed
   {
      long local_elems = NumOfElements;
      MPI_Scan(&local_elems, &glob_elem_offset, 1, MPI_LONG, MPI_SUM, MyComm);
      glob_elem_offset -= local_elems;

      glob_offset_sequence = sequence; // don't recalculate until refinement etc.
   }
}

void ParMesh::ReduceMeshGen()
{
   int loc_meshgen = meshgen;
   MPI_Allreduce(&loc_meshgen, &meshgen, 1, MPI_INT, MPI_BOR, MyComm);
}

void ParMesh::FinalizeParTopo()
{
   // Determine sedge_ledge
   sedge_ledge.SetSize(shared_edges.Size());
   if (shared_edges.Size())
   {
      DSTable v_to_v(NumOfVertices);
      GetVertexToVertexTable(v_to_v);
      for (int se = 0; se < shared_edges.Size(); se++)
      {
         const int *v = shared_edges[se]->GetVertices();
         const int l_edge = v_to_v(v[0], v[1]);
         MFEM_ASSERT(l_edge >= 0, "invalid shared edge");
         sedge_ledge[se] = l_edge;
      }
   }

   // Determine sface_lface
   const int nst = shared_trias.Size();
   sface_lface.SetSize(nst + shared_quads.Size());
   if (sface_lface.Size())
   {
      STable3D *faces_tbl = GetFacesTable();
      for (int st = 0; st < nst; st++)
      {
         const int *v = shared_trias[st].v;
         sface_lface[st] = (*faces_tbl)(v[0], v[1], v[2]);
      }
      for (int sq = 0; sq < shared_quads.Size(); sq++)
      {
         const int *v = shared_quads[sq].v;
         sface_lface[nst+sq] = (*faces_tbl)(v[0], v[1], v[2], v[3]);
      }
      delete faces_tbl;
   }
}

ParMesh::ParMesh(MPI_Comm comm, istream &input, bool refine)
   : glob_elem_offset(-1)
   , glob_offset_sequence(-1)
   , gtopo(comm)
{
   MyComm = comm;
   MPI_Comm_size(MyComm, &NRanks);
   MPI_Comm_rank(MyComm, &MyRank);

   have_face_nbr_data = false;
   pncmesh = NULL;

   const int gen_edges = 1;

   Load(input, gen_edges, refine, true);
}

void ParMesh::Load(istream &input, int generate_edges, int refine,
                   bool fix_orientation)
{
   ParMesh::Destroy();

   // Tell Loader() to read up to 'mfem_serial_mesh_end' instead of
   // 'mfem_mesh_end', as we have additional parallel mesh data to load in from
   // the stream.
   Loader(input, generate_edges, "mfem_serial_mesh_end");

   ReduceMeshGen(); // determine the global 'meshgen'

   if (Conforming())
   {
      LoadSharedEntities(input);
   }
   else
   {
      // the ParNCMesh instance was already constructed in 'Loader'
      pncmesh = dynamic_cast<ParNCMesh*>(ncmesh);
      MFEM_ASSERT(pncmesh, "internal error");

      // in the NC case we don't need to load extra data from the file,
      // as the shared entities can be constructed from the ghost layer
      pncmesh->GetConformingSharedStructures(*this);
   }

   Finalize(refine, fix_orientation);

   EnsureParNodes();

   // note: attributes and bdr_attributes are local lists

   // TODO: NURBS meshes?
}

void ParMesh::LoadSharedEntities(istream &input)
{
   string ident;
   skip_comment_lines(input, '#');

   // read the group topology
   input >> ident;
   MFEM_VERIFY(ident == "communication_groups",
               "input stream is not a parallel MFEM mesh");
   gtopo.Load(input);

   skip_comment_lines(input, '#');

   // read and set the sizes of svert_lvert, group_svert
   {
      int num_sverts;
      input >> ident >> num_sverts;
      MFEM_VERIFY(ident == "total_shared_vertices", "invalid mesh file");
      svert_lvert.SetSize(num_sverts);
      group_svert.SetDims(GetNGroups()-1, num_sverts);
   }
   // read and set the sizes of sedge_ledge, group_sedge
   if (Dim >= 2)
   {
      skip_comment_lines(input, '#');
      int num_sedges;
      input >> ident >> num_sedges;
      MFEM_VERIFY(ident == "total_shared_edges", "invalid mesh file");
      sedge_ledge.SetSize(num_sedges);
      shared_edges.SetSize(num_sedges);
      group_sedge.SetDims(GetNGroups()-1, num_sedges);
   }
   else
   {
      group_sedge.SetSize(GetNGroups()-1, 0);   // create empty group_sedge
   }
   // read and set the sizes of sface_lface, group_{stria,squad}
   if (Dim >= 3)
   {
      skip_comment_lines(input, '#');
      int num_sface;
      input >> ident >> num_sface;
      MFEM_VERIFY(ident == "total_shared_faces", "invalid mesh file");
      sface_lface.SetSize(num_sface);
      group_stria.MakeI(GetNGroups()-1);
      group_squad.MakeI(GetNGroups()-1);
   }
   else
   {
      group_stria.SetSize(GetNGroups()-1, 0);   // create empty group_stria
      group_squad.SetSize(GetNGroups()-1, 0);   // create empty group_squad
   }

   // read, group by group, the contents of group_svert, svert_lvert,
   // group_sedge, shared_edges, group_{stria,squad}, shared_{trias,quads}
   int svert_counter = 0, sedge_counter = 0;
   for (int gr = 1; gr < GetNGroups(); gr++)
   {
      skip_comment_lines(input, '#');
#if 0
      // implementation prior to prism-dev merge
      int g;
      input >> ident >> g; // group
      if (g != gr)
      {
         mfem::err << "ParMesh::ParMesh : expecting group " << gr
                   << ", read group " << g << endl;
         mfem_error();
      }
#endif
      {
         int nv;
         input >> ident >> nv; // shared_vertices (in this group)
         MFEM_VERIFY(ident == "shared_vertices", "invalid mesh file");
         nv += svert_counter;
         MFEM_VERIFY(nv <= group_svert.Size_of_connections(),
                     "incorrect number of total_shared_vertices");
         group_svert.GetI()[gr] = nv;
         for ( ; svert_counter < nv; svert_counter++)
         {
            group_svert.GetJ()[svert_counter] = svert_counter;
            input >> svert_lvert[svert_counter];
         }
      }
      if (Dim >= 2)
      {
         int ne, v[2];
         input >> ident >> ne; // shared_edges (in this group)
         MFEM_VERIFY(ident == "shared_edges", "invalid mesh file");
         ne += sedge_counter;
         MFEM_VERIFY(ne <= group_sedge.Size_of_connections(),
                     "incorrect number of total_shared_edges");
         group_sedge.GetI()[gr] = ne;
         for ( ; sedge_counter < ne; sedge_counter++)
         {
            group_sedge.GetJ()[sedge_counter] = sedge_counter;
            input >> v[0] >> v[1];
            shared_edges[sedge_counter] = new Segment(v[0], v[1], 1);
         }
      }
      if (Dim >= 3)
      {
         int nf, tstart = shared_trias.Size(), qstart = shared_quads.Size();
         input >> ident >> nf; // shared_faces (in this group)
         for (int i = 0; i < nf; i++)
         {
            int geom, *v;
            input >> geom;
            switch (geom)
            {
               case Geometry::TRIANGLE:
                  shared_trias.SetSize(shared_trias.Size()+1);
                  v = shared_trias.Last().v;
                  for (int i = 0; i < 3; i++) { input >> v[i]; }
                  break;
               case Geometry::SQUARE:
                  shared_quads.SetSize(shared_quads.Size()+1);
                  v = shared_quads.Last().v;
                  for (int i = 0; i < 4; i++) { input >> v[i]; }
                  break;
               default:
                  MFEM_ABORT("invalid shared face geometry: " << geom);
            }
         }
         group_stria.AddColumnsInRow(gr-1, shared_trias.Size()-tstart);
         group_squad.AddColumnsInRow(gr-1, shared_quads.Size()-qstart);
      }
   }
   if (Dim >= 3)
   {
      MFEM_VERIFY(shared_trias.Size() + shared_quads.Size()
                  == sface_lface.Size(),
                  "incorrect number of total_shared_faces");
      // Define the J arrays of group_stria and group_squad -- they just contain
      // consecutive numbers starting from 0 up to shared_trias.Size()-1 and
      // shared_quads.Size()-1, respectively.
      group_stria.MakeJ();
      for (int i = 0; i < shared_trias.Size(); i++)
      {
         group_stria.GetJ()[i] = i;
      }
      group_squad.MakeJ();
      for (int i = 0; i < shared_quads.Size(); i++)
      {
         group_squad.GetJ()[i] = i;
      }
   }
}

ParMesh::ParMesh(ParMesh *orig_mesh, int ref_factor, int ref_type)
   : Mesh(orig_mesh, ref_factor, ref_type),
     MyComm(orig_mesh->GetComm()),
     NRanks(orig_mesh->GetNRanks()),
     MyRank(orig_mesh->GetMyRank()),
     glob_elem_offset(-1),
     glob_offset_sequence(-1),
     gtopo(orig_mesh->gtopo),
     have_face_nbr_data(false),
     pncmesh(NULL)
{
   // Need to initialize:
   // - shared_edges, shared_{trias,quads}
   // - group_svert, group_sedge, group_{stria,squad}
   // - svert_lvert, sedge_ledge, sface_lface

   meshgen = orig_mesh->meshgen; // copy the global 'meshgen'

   H1_FECollection rfec(ref_factor, Dim, ref_type);
   ParFiniteElementSpace rfes(orig_mesh, &rfec);

   // count the number of entries in each row of group_s{vert,edge,face}
   group_svert.MakeI(GetNGroups()-1); // exclude the local group 0
   group_sedge.MakeI(GetNGroups()-1);
   group_stria.MakeI(GetNGroups()-1);
   group_squad.MakeI(GetNGroups()-1);
   for (int gr = 1; gr < GetNGroups(); gr++)
   {
      // orig vertex -> vertex
      group_svert.AddColumnsInRow(gr-1, orig_mesh->GroupNVertices(gr));
      // orig edge -> (ref_factor-1) vertices and (ref_factor) edges
      const int orig_ne = orig_mesh->GroupNEdges(gr);
      group_svert.AddColumnsInRow(gr-1, (ref_factor-1)*orig_ne);
      group_sedge.AddColumnsInRow(gr-1, ref_factor*orig_ne);
      // orig face -> (?) vertices, (?) edges, and (?) faces
      const int orig_nt = orig_mesh->GroupNTriangles(gr);
      if (orig_nt > 0)
      {
         const Geometry::Type geom = Geometry::TRIANGLE;
         const int nvert = Geometry::NumVerts[geom];
         RefinedGeometry &RG =
            *GlobGeometryRefiner.Refine(geom, ref_factor, ref_factor);

         // count internal vertices
         group_svert.AddColumnsInRow(gr-1, orig_nt*rfec.DofForGeometry(geom));
         // count internal edges
         group_sedge.AddColumnsInRow(gr-1, orig_nt*(RG.RefEdges.Size()/2-
                                                    RG.NumBdrEdges));
         // count refined faces
         group_stria.AddColumnsInRow(gr-1, orig_nt*(RG.RefGeoms.Size()/nvert));
      }
      const int orig_nq = orig_mesh->GroupNQuadrilaterals(gr);
      if (orig_nq > 0)
      {
         const Geometry::Type geom = Geometry::SQUARE;
         const int nvert = Geometry::NumVerts[geom];
         RefinedGeometry &RG =
            *GlobGeometryRefiner.Refine(geom, ref_factor, ref_factor);

         // count internal vertices
         group_svert.AddColumnsInRow(gr-1, orig_nq*rfec.DofForGeometry(geom));
         // count internal edges
         group_sedge.AddColumnsInRow(gr-1, orig_nq*(RG.RefEdges.Size()/2-
                                                    RG.NumBdrEdges));
         // count refined faces
         group_squad.AddColumnsInRow(gr-1, orig_nq*(RG.RefGeoms.Size()/nvert));
      }
   }

   group_svert.MakeJ();
   svert_lvert.Reserve(group_svert.Size_of_connections());

   group_sedge.MakeJ();
   shared_edges.Reserve(group_sedge.Size_of_connections());
   sedge_ledge.SetSize(group_sedge.Size_of_connections());

   group_stria.MakeJ();
   group_squad.MakeJ();
   shared_trias.Reserve(group_stria.Size_of_connections());
   shared_quads.Reserve(group_squad.Size_of_connections());
   sface_lface.SetSize(shared_trias.Size() + shared_quads.Size());

   Array<int> rdofs;
   for (int gr = 1; gr < GetNGroups(); gr++)
   {
      // add shared vertices from original shared vertices
      const int orig_n_verts = orig_mesh->GroupNVertices(gr);
      for (int j = 0; j < orig_n_verts; j++)
      {
         rfes.GetVertexDofs(orig_mesh->GroupVertex(gr, j), rdofs);
         group_svert.AddConnection(gr-1, svert_lvert.Append(rdofs[0])-1);
      }

      // add refined shared edges; add shared vertices from refined shared edges
      const int orig_n_edges = orig_mesh->GroupNEdges(gr);
      if (orig_n_edges > 0)
      {
         const Geometry::Type geom = Geometry::SEGMENT;
         const int nvert = Geometry::NumVerts[geom];
         RefinedGeometry &RG = *GlobGeometryRefiner.Refine(geom, ref_factor);
         const int *c2h_map = rfec.GetDofMap(geom);

         for (int e = 0; e < orig_n_edges; e++)
         {
            rfes.GetSharedEdgeDofs(gr, e, rdofs);
            MFEM_ASSERT(rdofs.Size() == RG.RefPts.Size(), "");
            // add the internal edge 'rdofs' as shared vertices
            for (int j = 2; j < rdofs.Size(); j++)
            {
               group_svert.AddConnection(gr-1, svert_lvert.Append(rdofs[j])-1);
            }
            for (int j = 0; j < RG.RefGeoms.Size(); j += nvert)
            {
               Element *elem = NewElement(geom);
               int *v = elem->GetVertices();
               for (int k = 0; k < nvert; k++)
               {
                  int cid = RG.RefGeoms[j+k]; // local Cartesian index
                  v[k] = rdofs[c2h_map[cid]];
               }
               group_sedge.AddConnection(gr-1, shared_edges.Append(elem)-1);
            }
         }
      }
      // add refined shared faces; add shared edges and shared vertices from
      // refined shared faces
      const int orig_nt = orig_mesh->GroupNTriangles(gr);
      if (orig_nt > 0)
      {
         const Geometry::Type geom = Geometry::TRIANGLE;
         const int nvert = Geometry::NumVerts[geom];
         RefinedGeometry &RG =
            *GlobGeometryRefiner.Refine(geom, ref_factor, ref_factor);
         const int num_int_verts = rfec.DofForGeometry(geom);
         const int *c2h_map = rfec.GetDofMap(geom);

         for (int f = 0; f < orig_nt; f++)
         {
            rfes.GetSharedTriangleDofs(gr, f, rdofs);
            MFEM_ASSERT(rdofs.Size() == RG.RefPts.Size(), "");
            // add the internal face 'rdofs' as shared vertices
            for (int j = rdofs.Size()-num_int_verts; j < rdofs.Size(); j++)
            {
               group_svert.AddConnection(gr-1, svert_lvert.Append(rdofs[j])-1);
            }
            // add the internal (for the shared face) edges as shared edges
            for (int j = 2*RG.NumBdrEdges; j < RG.RefEdges.Size(); j += 2)
            {
               Element *elem = NewElement(Geometry::SEGMENT);
               int *v = elem->GetVertices();
               for (int k = 0; k < 2; k++)
               {
                  v[k] = rdofs[c2h_map[RG.RefEdges[j+k]]];
               }
               group_sedge.AddConnection(gr-1, shared_edges.Append(elem)-1);
            }
            // add refined shared faces
            for (int j = 0; j < RG.RefGeoms.Size(); j += nvert)
            {
               shared_trias.SetSize(shared_trias.Size()+1);
               int *v = shared_trias.Last().v;
               for (int k = 0; k < nvert; k++)
               {
                  int cid = RG.RefGeoms[j+k]; // local Cartesian index
                  v[k] = rdofs[c2h_map[cid]];
               }
               group_stria.AddConnection(gr-1, shared_trias.Size()-1);
            }
         }
      }
      const int orig_nq = orig_mesh->GroupNQuadrilaterals(gr);
      if (orig_nq > 0)
      {
         const Geometry::Type geom = Geometry::SQUARE;
         const int nvert = Geometry::NumVerts[geom];
         RefinedGeometry &RG =
            *GlobGeometryRefiner.Refine(geom, ref_factor, ref_factor);
         const int num_int_verts = rfec.DofForGeometry(geom);
         const int *c2h_map = rfec.GetDofMap(geom);

         for (int f = 0; f < orig_nq; f++)
         {
            rfes.GetSharedQuadrilateralDofs(gr, f, rdofs);
            MFEM_ASSERT(rdofs.Size() == RG.RefPts.Size(), "");
            // add the internal face 'rdofs' as shared vertices
            for (int j = rdofs.Size()-num_int_verts; j < rdofs.Size(); j++)
            {
               group_svert.AddConnection(gr-1, svert_lvert.Append(rdofs[j])-1);
            }
            // add the internal (for the shared face) edges as shared edges
            for (int j = 2*RG.NumBdrEdges; j < RG.RefEdges.Size(); j += 2)
            {
               Element *elem = NewElement(Geometry::SEGMENT);
               int *v = elem->GetVertices();
               for (int k = 0; k < 2; k++)
               {
                  v[k] = rdofs[c2h_map[RG.RefEdges[j+k]]];
               }
               group_sedge.AddConnection(gr-1, shared_edges.Append(elem)-1);
            }
            // add refined shared faces
            for (int j = 0; j < RG.RefGeoms.Size(); j += nvert)
            {
               shared_quads.SetSize(shared_quads.Size()+1);
               int *v = shared_quads.Last().v;
               for (int k = 0; k < nvert; k++)
               {
                  int cid = RG.RefGeoms[j+k]; // local Cartesian index
                  v[k] = rdofs[c2h_map[cid]];
               }
               group_squad.AddConnection(gr-1, shared_quads.Size()-1);
            }
         }
      }
   }
   group_svert.ShiftUpI();
   group_sedge.ShiftUpI();
   group_stria.ShiftUpI();
   group_squad.ShiftUpI();

   FinalizeParTopo();

   if (Nodes != NULL)
   {
      // This call will turn the Nodes into a ParGridFunction
      SetCurvature(1, GetNodalFESpace()->IsDGSpace(), spaceDim,
                   GetNodalFESpace()->GetOrdering());
   }
}

void ParMesh::Finalize(bool refine, bool fix_orientation)
{
   const int meshgen_save = meshgen; // Mesh::Finalize() may call SetMeshGen()

   Mesh::Finalize(refine, fix_orientation);

   meshgen = meshgen_save;
   // Note: if Mesh::Finalize() calls MarkTetMeshForRefinement() then the
   //       shared_trias have been rotated as necessary.

   // Setup secondary parallel mesh data: sedge_ledge, sface_lface
   FinalizeParTopo();
}

int ParMesh::GetLocalElementNum(long global_element_num) const
{
   ComputeGlobalElementOffset();
   long local = global_element_num - glob_elem_offset;
   if (local < 0 || local >= NumOfElements) { return -1; }
   return local;
}

long ParMesh::GetGlobalElementNum(int local_element_num) const
{
   ComputeGlobalElementOffset();
   return glob_elem_offset + local_element_num;
}

void ParMesh::DistributeAttributes(Array<int> &attr)
{
   // Determine the largest attribute number across all processors
   int max_attr = attr.Size() ? attr.Max() : 1 /*allow empty ranks*/;
   int glb_max_attr = -1;
   MPI_Allreduce(&max_attr, &glb_max_attr, 1, MPI_INT, MPI_MAX, MyComm);

   // Create marker arrays to indicate which attributes are present
   // assuming attribute numbers are in the range [1,glb_max_attr].
   bool *attr_marker = new bool[glb_max_attr];
   bool *glb_attr_marker = new bool[glb_max_attr];
   for (int i = 0; i < glb_max_attr; i++)
   {
      attr_marker[i] = false;
   }
   for (int i = 0; i < attr.Size(); i++)
   {
      attr_marker[attr[i] - 1] = true;
   }
   MPI_Allreduce(attr_marker, glb_attr_marker, glb_max_attr,
                 MPI_C_BOOL, MPI_LOR, MyComm);
   delete [] attr_marker;

   // Translate from the marker array to a unique, sorted list of attributes
   attr.SetSize(0);
   attr.Reserve(glb_max_attr);
   for (int i = 0; i < glb_max_attr; i++)
   {
      if (glb_attr_marker[i])
      {
         attr.Append(i + 1);
      }
   }
   delete [] glb_attr_marker;
}

void ParMesh::SetAttributes()
{
   // Determine the attributes occurring in local interior and boundary elements
   Mesh::SetAttributes();

   DistributeAttributes(bdr_attributes);
   if (bdr_attributes.Size() > 0 && bdr_attributes[0] <= 0)
   {
      MFEM_WARNING("Non-positive boundary element attributes found!");
   }

   DistributeAttributes(attributes);
   if (attributes.Size() > 0 && attributes[0] <= 0)
   {
      MFEM_WARNING("Non-positive element attributes found!");
   }
}

void ParMesh::GroupEdge(int group, int i, int &edge, int &o)
{
   int sedge = group_sedge.GetRow(group-1)[i];
   edge = sedge_ledge[sedge];
   int *v = shared_edges[sedge]->GetVertices();
   o = (v[0] < v[1]) ? (+1) : (-1);
}

void ParMesh::GroupTriangle(int group, int i, int &face, int &o)
{
   int stria = group_stria.GetRow(group-1)[i];
   face = sface_lface[stria];
   // face gives the base orientation
   MFEM_ASSERT(faces[face]->GetType() == Element::TRIANGLE,
               "Expecting a triangular face.");

   o = GetTriOrientation(faces[face]->GetVertices(), shared_trias[stria].v);
}

void ParMesh::GroupQuadrilateral(int group, int i, int &face, int &o)
{
   int squad = group_squad.GetRow(group-1)[i];
   face = sface_lface[shared_trias.Size()+squad];
   // face gives the base orientation
   MFEM_ASSERT(faces[face]->GetType() == Element::QUADRILATERAL,
               "Expecting a quadrilateral face.");

   o = GetQuadOrientation(faces[face]->GetVertices(), shared_quads[squad].v);
}

void ParMesh::MarkTetMeshForRefinement(DSTable &v_to_v)
{
   Array<int> order;
   GetEdgeOrdering(v_to_v, order); // local edge ordering

   // create a GroupCommunicator on the shared edges
   GroupCommunicator sedge_comm(gtopo);
   {
      // initialize sedge_comm
      Table &gr_sedge = sedge_comm.GroupLDofTable(); // differs from group_sedge
      gr_sedge.SetDims(GetNGroups(), shared_edges.Size());
      gr_sedge.GetI()[0] = 0;
      for (int gr = 1; gr <= GetNGroups(); gr++)
      {
         gr_sedge.GetI()[gr] = group_sedge.GetI()[gr-1];
      }
      for (int k = 0; k < shared_edges.Size(); k++)
      {
         gr_sedge.GetJ()[k] = group_sedge.GetJ()[k];
      }
      sedge_comm.Finalize();
   }

   Array<int> sedge_ord(shared_edges.Size());
   Array<Pair<int,int> > sedge_ord_map(shared_edges.Size());
   for (int k = 0; k < shared_edges.Size(); k++)
   {
      // sedge_ledge may be undefined -- use shared_edges and v_to_v instead
      const int sedge = group_sedge.GetJ()[k];
      const int *v = shared_edges[sedge]->GetVertices();
      sedge_ord[k] = order[v_to_v(v[0], v[1])];
   }

   sedge_comm.Bcast<int>(sedge_ord, 1);

   for (int k = 0, gr = 1; gr < GetNGroups(); gr++)
   {
      const int n = group_sedge.RowSize(gr-1);
      if (n == 0) { continue; }
      sedge_ord_map.SetSize(n);
      for (int j = 0; j < n; j++)
      {
         sedge_ord_map[j].one = sedge_ord[k+j];
         sedge_ord_map[j].two = j;
      }
      SortPairs<int, int>(sedge_ord_map, n);
      for (int j = 0; j < n; j++)
      {
         const int sedge_from = group_sedge.GetJ()[k+j];
         const int *v = shared_edges[sedge_from]->GetVertices();
         sedge_ord[k+j] = order[v_to_v(v[0], v[1])];
      }
      std::sort(&sedge_ord[k], &sedge_ord[k] + n);
      for (int j = 0; j < n; j++)
      {
         const int sedge_to = group_sedge.GetJ()[k+sedge_ord_map[j].two];
         const int *v = shared_edges[sedge_to]->GetVertices();
         order[v_to_v(v[0], v[1])] = sedge_ord[k+j];
      }
      k += n;
   }

#ifdef MFEM_DEBUG
   {
      Array<Pair<int, double> > ilen_len(order.Size());

      for (int i = 0; i < NumOfVertices; i++)
      {
         for (DSTable::RowIterator it(v_to_v, i); !it; ++it)
         {
            int j = it.Index();
            ilen_len[j].one = order[j];
            ilen_len[j].two = GetLength(i, it.Column());
         }
      }

      SortPairs<int, double>(ilen_len, order.Size());

      double d_max = 0.;
      for (int i = 1; i < order.Size(); i++)
      {
         d_max = std::max(d_max, ilen_len[i-1].two-ilen_len[i].two);
      }

#if 0
      // Debug message from every MPI rank.
      mfem::out << "proc. " << MyRank << '/' << NRanks << ": d_max = " << d_max
                << endl;
#else
      // Debug message just from rank 0.
      double glob_d_max;
      MPI_Reduce(&d_max, &glob_d_max, 1, MPI_DOUBLE, MPI_MAX, 0, MyComm);
      if (MyRank == 0)
      {
         mfem::out << "glob_d_max = " << glob_d_max << endl;
      }
#endif
   }
#endif

   // use 'order' to mark the tets, the boundary triangles, and the shared
   // triangle faces
   for (int i = 0; i < NumOfElements; i++)
   {
      if (elements[i]->GetType() == Element::TETRAHEDRON)
      {
         elements[i]->MarkEdge(v_to_v, order);
      }
   }

   for (int i = 0; i < NumOfBdrElements; i++)
   {
      if (boundary[i]->GetType() == Element::TRIANGLE)
      {
         boundary[i]->MarkEdge(v_to_v, order);
      }
   }

   for (int i = 0; i < shared_trias.Size(); i++)
   {
      Triangle::MarkEdge(shared_trias[i].v, v_to_v, order);
   }
}

// For a line segment with vertices v[0] and v[1], return a number with
// the following meaning:
// 0 - the edge was not refined
// 1 - the edge e was refined once by splitting v[0],v[1]
int ParMesh::GetEdgeSplittings(Element *edge, const DSTable &v_to_v,
                               int *middle)
{
   int m, *v = edge->GetVertices();

   if ((m = v_to_v(v[0], v[1])) != -1 && middle[m] != -1)
   {
      return 1;
   }
   else
   {
      return 0;
   }
}

void ParMesh::GetFaceSplittings(const int *fv, const HashTable<Hashed2> &v_to_v,
                                Array<unsigned> &codes)
{
   typedef Triple<int,int,int> face_t;
   Array<face_t> face_stack;

   unsigned code = 0;
   face_stack.Append(face_t(fv[0], fv[1], fv[2]));
   for (unsigned bit = 0; face_stack.Size() > 0; bit++)
   {
      if (bit == 8*sizeof(unsigned))
      {
         codes.Append(code);
         code = bit = 0;
      }

      const face_t &f = face_stack.Last();
      int mid = v_to_v.FindId(f.one, f.two);
      if (mid == -1)
      {
         // leave a 0 at bit 'bit'
         face_stack.DeleteLast();
      }
      else
      {
         code += (1 << bit); // set bit 'bit' to 1
         mid += NumOfVertices;
         face_stack.Append(face_t(f.three, f.one, mid));
         face_t &r = face_stack[face_stack.Size()-2];
         r = face_t(r.two, r.three, mid);
      }
   }
   codes.Append(code);
}

bool ParMesh::DecodeFaceSplittings(HashTable<Hashed2> &v_to_v, const int *v,
                                   const Array<unsigned> &codes, int &pos)
{
   typedef Triple<int,int,int> face_t;
   Array<face_t> face_stack;

   bool need_refinement = 0;
   face_stack.Append(face_t(v[0], v[1], v[2]));
   for (unsigned bit = 0, code = codes[pos++]; face_stack.Size() > 0; bit++)
   {
      if (bit == 8*sizeof(unsigned))
      {
         code = codes[pos++];
         bit = 0;
      }

      if ((code & (1 << bit)) == 0) { face_stack.DeleteLast(); continue; }

      const face_t &f = face_stack.Last();
      int mid = v_to_v.FindId(f.one, f.two);
      if (mid == -1)
      {
         mid = v_to_v.GetId(f.one, f.two);
         int ind[2] = { f.one, f.two };
         vertices.Append(Vertex());
         AverageVertices(ind, 2, vertices.Size()-1);
         need_refinement = 1;
      }
      mid += NumOfVertices;
      face_stack.Append(face_t(f.three, f.one, mid));
      face_t &r = face_stack[face_stack.Size()-2];
      r = face_t(r.two, r.three, mid);
   }
   return need_refinement;
}

void ParMesh::GenerateOffsets(int N, HYPRE_Int loc_sizes[],
                              Array<HYPRE_Int> *offsets[]) const
{
   if (HYPRE_AssumedPartitionCheck())
   {
      Array<HYPRE_Int> temp(N);
      MPI_Scan(loc_sizes, temp.GetData(), N, HYPRE_MPI_INT, MPI_SUM, MyComm);
      for (int i = 0; i < N; i++)
      {
         offsets[i]->SetSize(3);
         (*offsets[i])[0] = temp[i] - loc_sizes[i];
         (*offsets[i])[1] = temp[i];
      }
      MPI_Bcast(temp.GetData(), N, HYPRE_MPI_INT, NRanks-1, MyComm);
      for (int i = 0; i < N; i++)
      {
         (*offsets[i])[2] = temp[i];
         // check for overflow
         MFEM_VERIFY((*offsets[i])[0] >= 0 && (*offsets[i])[1] >= 0,
                     "overflow in offsets");
      }
   }
   else
   {
      Array<HYPRE_Int> temp(N*NRanks);
      MPI_Allgather(loc_sizes, N, HYPRE_MPI_INT, temp.GetData(), N,
                    HYPRE_MPI_INT, MyComm);
      for (int i = 0; i < N; i++)
      {
         Array<HYPRE_Int> &offs = *offsets[i];
         offs.SetSize(NRanks+1);
         offs[0] = 0;
         for (int j = 0; j < NRanks; j++)
         {
            offs[j+1] = offs[j] + temp[i+N*j];
         }
         // Check for overflow
         MFEM_VERIFY(offs[MyRank] >= 0 && offs[MyRank+1] >= 0,
                     "overflow in offsets");
      }
   }
}

void ParMesh::GetFaceNbrElementTransformation(
   int i, IsoparametricTransformation *ElTr)
{
   DenseMatrix &pointmat = ElTr->GetPointMat();
   Element *elem = face_nbr_elements[i];

   ElTr->Attribute = elem->GetAttribute();
   ElTr->ElementNo = NumOfElements + i;
   ElTr->ElementType = ElementTransformation::ELEMENT;
   ElTr->Reset();

   if (Nodes == NULL)
   {
      const int nv = elem->GetNVertices();
      const int *v = elem->GetVertices();

      pointmat.SetSize(spaceDim, nv);
      for (int k = 0; k < spaceDim; k++)
      {
         for (int j = 0; j < nv; j++)
         {
            pointmat(k, j) = face_nbr_vertices[v[j]](k);
         }
      }

      ElTr->SetFE(GetTransformationFEforElementType(elem->GetType()));
   }
   else
   {
      Array<int> vdofs;
      ParGridFunction *pNodes = dynamic_cast<ParGridFunction *>(Nodes);
      if (pNodes)
      {
         pNodes->ParFESpace()->GetFaceNbrElementVDofs(i, vdofs);
         int n = vdofs.Size()/spaceDim;
         pointmat.SetSize(spaceDim, n);
         for (int k = 0; k < spaceDim; k++)
         {
            for (int j = 0; j < n; j++)
            {
               pointmat(k,j) = (pNodes->FaceNbrData())(vdofs[n*k+j]);
            }
         }

         ElTr->SetFE(pNodes->ParFESpace()->GetFaceNbrFE(i));
      }
      else
      {
         MFEM_ABORT("Nodes are not ParGridFunction!");
      }
   }
}

double ParMesh::GetFaceNbrElementSize(int i, int type)
{
   return GetElementSize(GetFaceNbrElementTransformation(i), type);
}

void ParMesh::DeleteFaceNbrData()
{
   if (!have_face_nbr_data)
   {
      return;
   }

   have_face_nbr_data = false;
   face_nbr_group.DeleteAll();
   face_nbr_elements_offset.DeleteAll();
   face_nbr_vertices_offset.DeleteAll();
   for (int i = 0; i < face_nbr_elements.Size(); i++)
   {
      FreeElement(face_nbr_elements[i]);
   }
   face_nbr_elements.DeleteAll();
   face_nbr_vertices.DeleteAll();
   send_face_nbr_elements.Clear();
   send_face_nbr_vertices.Clear();
}

void ParMesh::SetCurvature(int order, bool discont, int space_dim, int ordering)
{
   space_dim = (space_dim == -1) ? spaceDim : space_dim;
   FiniteElementCollection* nfec;
   if (discont)
   {
      nfec = new L2_FECollection(order, Dim, BasisType::GaussLobatto);
   }
   else
   {
      nfec = new H1_FECollection(order, Dim);
   }
   ParFiniteElementSpace* nfes = new ParFiniteElementSpace(this, nfec, space_dim,
                                                           ordering);
   auto pnodes = new ParGridFunction(nfes);
   GetNodes(*pnodes);
   NewNodes(*pnodes, true);
   Nodes->MakeOwner(nfec);
}

void ParMesh::EnsureParNodes()
{
   if (Nodes && dynamic_cast<ParFiniteElementSpace*>(Nodes->FESpace()) == NULL)
   {
      ParFiniteElementSpace *pfes =
         new ParFiniteElementSpace(*Nodes->FESpace(), *this);
      ParGridFunction *new_nodes = new ParGridFunction(pfes);

      *new_nodes = *Nodes;

      if (Nodes->OwnFEC())
      {
         new_nodes->MakeOwner(Nodes->OwnFEC());
         Nodes->MakeOwner(NULL); // takes away ownership of 'fec' and 'fes'
         delete Nodes->FESpace();
      }

      delete Nodes;
      Nodes = new_nodes;
   }
}

void ParMesh::ExchangeFaceNbrData()
{
   if (have_face_nbr_data)
   {
      return;
   }

   if (Nonconforming())
   {
      // with ParNCMesh we can set up face neighbors without communication
      pncmesh->GetFaceNeighbors(*this);
      have_face_nbr_data = true;

      ExchangeFaceNbrNodes();
      return;
   }

   Table *gr_sface;
   int   *s2l_face;
   bool   del_tables = false;
   if (Dim == 1)
   {
      gr_sface = &group_svert;
      s2l_face = svert_lvert;
   }
   else if (Dim == 2)
   {
      gr_sface = &group_sedge;
      s2l_face = sedge_ledge;
   }
   else
   {
      s2l_face = sface_lface;
      if (shared_trias.Size() == sface_lface.Size())
      {
         // All shared faces are Triangular
         gr_sface = &group_stria;
      }
      else if (shared_quads.Size() == sface_lface.Size())
      {
         // All shared faced are Quadrilateral
         gr_sface = &group_squad;
      }
      else
      {
         // Shared faces contain a mixture of triangles and quads
         gr_sface = new Table;
         del_tables = true;

         // Merge the Tables group_stria and group_squad
         gr_sface->MakeI(group_stria.Size());
         for (int gr=0; gr<group_stria.Size(); gr++)
         {
            gr_sface->AddColumnsInRow(gr,
                                      group_stria.RowSize(gr) +
                                      group_squad.RowSize(gr));
         }
         gr_sface->MakeJ();
         const int nst = shared_trias.Size();
         for (int gr=0; gr<group_stria.Size(); gr++)
         {
            gr_sface->AddConnections(gr,
                                     group_stria.GetRow(gr),
                                     group_stria.RowSize(gr));
            for (int c=0; c<group_squad.RowSize(gr); c++)
            {
               gr_sface->AddConnection(gr,
                                       nst + group_squad.GetRow(gr)[c]);
            }
         }
         gr_sface->ShiftUpI();
      }
   }

   ExchangeFaceNbrData(gr_sface, s2l_face);

   if (del_tables) { delete gr_sface; }

   if ( have_face_nbr_data ) { return; }

   have_face_nbr_data = true;

   ExchangeFaceNbrNodes();
}

void ParMesh::ExchangeFaceNbrData(Table *gr_sface, int *s2l_face)
{
   int num_face_nbrs = 0;
   for (int g = 1; g < GetNGroups(); g++)
   {
      if (gr_sface->RowSize(g-1) > 0)
      {
         num_face_nbrs++;
      }
   }

   face_nbr_group.SetSize(num_face_nbrs);

   if (num_face_nbrs == 0)
   {
      have_face_nbr_data = true;
      return;
   }

   {
      // sort face-neighbors by processor rank
      Array<Pair<int, int> > rank_group(num_face_nbrs);

      for (int g = 1, counter = 0; g < GetNGroups(); g++)
      {
         if (gr_sface->RowSize(g-1) > 0)
         {
            MFEM_ASSERT(gtopo.GetGroupSize(g) == 2, "group size is not 2!");

            const int *nbs = gtopo.GetGroup(g);
            int lproc = (nbs[0]) ? nbs[0] : nbs[1];
            rank_group[counter].one = gtopo.GetNeighborRank(lproc);
            rank_group[counter].two = g;
            counter++;
         }
      }

      SortPairs<int, int>(rank_group, rank_group.Size());

      for (int fn = 0; fn < num_face_nbrs; fn++)
      {
         face_nbr_group[fn] = rank_group[fn].two;
      }
   }

   MPI_Request *requests = new MPI_Request[2*num_face_nbrs];
   MPI_Request *send_requests = requests;
   MPI_Request *recv_requests = requests + num_face_nbrs;
   MPI_Status  *statuses = new MPI_Status[num_face_nbrs];

   int *nbr_data = new int[6*num_face_nbrs];
   int *nbr_send_data = nbr_data;
   int *nbr_recv_data = nbr_data + 3*num_face_nbrs;

   Array<int> el_marker(GetNE());
   Array<int> vertex_marker(GetNV());
   el_marker = -1;
   vertex_marker = -1;

   Table send_face_nbr_elemdata, send_face_nbr_facedata;

   send_face_nbr_elements.MakeI(num_face_nbrs);
   send_face_nbr_vertices.MakeI(num_face_nbrs);
   send_face_nbr_elemdata.MakeI(num_face_nbrs);
   send_face_nbr_facedata.MakeI(num_face_nbrs);
   for (int fn = 0; fn < num_face_nbrs; fn++)
   {
      int nbr_group = face_nbr_group[fn];
      int  num_sfaces = gr_sface->RowSize(nbr_group-1);
      int *sface = gr_sface->GetRow(nbr_group-1);
      for (int i = 0; i < num_sfaces; i++)
      {
         int lface = s2l_face[sface[i]];
         int el = faces_info[lface].Elem1No;
         if (el_marker[el] != fn)
         {
            el_marker[el] = fn;
            send_face_nbr_elements.AddAColumnInRow(fn);

            const int nv = elements[el]->GetNVertices();
            const int *v = elements[el]->GetVertices();
            for (int j = 0; j < nv; j++)
               if (vertex_marker[v[j]] != fn)
               {
                  vertex_marker[v[j]] = fn;
                  send_face_nbr_vertices.AddAColumnInRow(fn);
               }

            send_face_nbr_elemdata.AddColumnsInRow(fn, nv + 2);
         }
      }
      send_face_nbr_facedata.AddColumnsInRow(fn, 2*num_sfaces);

      nbr_send_data[3*fn  ] = send_face_nbr_elements.GetI()[fn];
      nbr_send_data[3*fn+1] = send_face_nbr_vertices.GetI()[fn];
      nbr_send_data[3*fn+2] = send_face_nbr_elemdata.GetI()[fn];

      int nbr_rank = GetFaceNbrRank(fn);
      int tag = 0;

      MPI_Isend(&nbr_send_data[3*fn], 3, MPI_INT, nbr_rank, tag, MyComm,
                &send_requests[fn]);
      MPI_Irecv(&nbr_recv_data[3*fn], 3, MPI_INT, nbr_rank, tag, MyComm,
                &recv_requests[fn]);
   }
   send_face_nbr_elements.MakeJ();
   send_face_nbr_vertices.MakeJ();
   send_face_nbr_elemdata.MakeJ();
   send_face_nbr_facedata.MakeJ();
   el_marker = -1;
   vertex_marker = -1;
   const int nst = shared_trias.Size();
   for (int fn = 0; fn < num_face_nbrs; fn++)
   {
      int nbr_group = face_nbr_group[fn];
      int  num_sfaces = gr_sface->RowSize(nbr_group-1);
      int *sface = gr_sface->GetRow(nbr_group-1);
      for (int i = 0; i < num_sfaces; i++)
      {
         const int sf = sface[i];
         int lface = s2l_face[sf];
         int el = faces_info[lface].Elem1No;
         if (el_marker[el] != fn)
         {
            el_marker[el] = fn;
            send_face_nbr_elements.AddConnection(fn, el);

            const int nv = elements[el]->GetNVertices();
            const int *v = elements[el]->GetVertices();
            for (int j = 0; j < nv; j++)
               if (vertex_marker[v[j]] != fn)
               {
                  vertex_marker[v[j]] = fn;
                  send_face_nbr_vertices.AddConnection(fn, v[j]);
               }

            send_face_nbr_elemdata.AddConnection(fn, GetAttribute(el));
            send_face_nbr_elemdata.AddConnection(
               fn, GetElementBaseGeometry(el));
            send_face_nbr_elemdata.AddConnections(fn, v, nv);
         }
         send_face_nbr_facedata.AddConnection(fn, el);
         int info = faces_info[lface].Elem1Inf;
         // change the orientation in info to be relative to the shared face
         //   in 1D and 2D keep the orientation equal to 0
         if (Dim == 3)
         {
            const int *lf_v = faces[lface]->GetVertices();
            if (sf < nst) // triangle shared face
            {
               info += GetTriOrientation(shared_trias[sf].v, lf_v);
            }
            else // quad shared face
            {
               info += GetQuadOrientation(shared_quads[sf-nst].v, lf_v);
            }
         }
         send_face_nbr_facedata.AddConnection(fn, info);
      }
   }
   send_face_nbr_elements.ShiftUpI();
   send_face_nbr_vertices.ShiftUpI();
   send_face_nbr_elemdata.ShiftUpI();
   send_face_nbr_facedata.ShiftUpI();

   // convert the vertex indices in send_face_nbr_elemdata
   // convert the element indices in send_face_nbr_facedata
   for (int fn = 0; fn < num_face_nbrs; fn++)
   {
      int  num_elems  = send_face_nbr_elements.RowSize(fn);
      int *elems      = send_face_nbr_elements.GetRow(fn);
      int  num_verts  = send_face_nbr_vertices.RowSize(fn);
      int *verts      = send_face_nbr_vertices.GetRow(fn);
      int *elemdata   = send_face_nbr_elemdata.GetRow(fn);
      int  num_sfaces = send_face_nbr_facedata.RowSize(fn)/2;
      int *facedata   = send_face_nbr_facedata.GetRow(fn);

      for (int i = 0; i < num_verts; i++)
      {
         vertex_marker[verts[i]] = i;
      }

      for (int el = 0; el < num_elems; el++)
      {
         const int nv = elements[elems[el]]->GetNVertices();
         elemdata += 2; // skip the attribute and the geometry type
         for (int j = 0; j < nv; j++)
         {
            elemdata[j] = vertex_marker[elemdata[j]];
         }
         elemdata += nv;

         el_marker[elems[el]] = el;
      }

      for (int i = 0; i < num_sfaces; i++)
      {
         facedata[2*i] = el_marker[facedata[2*i]];
      }
   }

   MPI_Waitall(num_face_nbrs, recv_requests, statuses);

   Array<int> recv_face_nbr_facedata;
   Table recv_face_nbr_elemdata;

   // fill-in face_nbr_elements_offset, face_nbr_vertices_offset
   face_nbr_elements_offset.SetSize(num_face_nbrs + 1);
   face_nbr_vertices_offset.SetSize(num_face_nbrs + 1);
   recv_face_nbr_elemdata.MakeI(num_face_nbrs);
   face_nbr_elements_offset[0] = 0;
   face_nbr_vertices_offset[0] = 0;
   for (int fn = 0; fn < num_face_nbrs; fn++)
   {
      face_nbr_elements_offset[fn+1] =
         face_nbr_elements_offset[fn] + nbr_recv_data[3*fn];
      face_nbr_vertices_offset[fn+1] =
         face_nbr_vertices_offset[fn] + nbr_recv_data[3*fn+1];
      recv_face_nbr_elemdata.AddColumnsInRow(fn, nbr_recv_data[3*fn+2]);
   }
   recv_face_nbr_elemdata.MakeJ();

   MPI_Waitall(num_face_nbrs, send_requests, statuses);

   // send and receive the element data
   for (int fn = 0; fn < num_face_nbrs; fn++)
   {
      int nbr_rank = GetFaceNbrRank(fn);
      int tag = 0;

      MPI_Isend(send_face_nbr_elemdata.GetRow(fn),
                send_face_nbr_elemdata.RowSize(fn),
                MPI_INT, nbr_rank, tag, MyComm, &send_requests[fn]);

      MPI_Irecv(recv_face_nbr_elemdata.GetRow(fn),
                recv_face_nbr_elemdata.RowSize(fn),
                MPI_INT, nbr_rank, tag, MyComm, &recv_requests[fn]);
   }

   // convert the element data into face_nbr_elements
   face_nbr_elements.SetSize(face_nbr_elements_offset[num_face_nbrs]);
   while (true)
   {
      int fn;
      MPI_Waitany(num_face_nbrs, recv_requests, &fn, statuses);

      if (fn == MPI_UNDEFINED)
      {
         break;
      }

      int  vert_off      = face_nbr_vertices_offset[fn];
      int  elem_off      = face_nbr_elements_offset[fn];
      int  num_elems     = face_nbr_elements_offset[fn+1] - elem_off;
      int *recv_elemdata = recv_face_nbr_elemdata.GetRow(fn);

      for (int i = 0; i < num_elems; i++)
      {
         Element *el = NewElement(recv_elemdata[1]);
         el->SetAttribute(recv_elemdata[0]);
         recv_elemdata += 2;
         int nv = el->GetNVertices();
         for (int j = 0; j < nv; j++)
         {
            recv_elemdata[j] += vert_off;
         }
         el->SetVertices(recv_elemdata);
         recv_elemdata += nv;
         face_nbr_elements[elem_off++] = el;
      }
   }

   MPI_Waitall(num_face_nbrs, send_requests, statuses);

   // send and receive the face data
   recv_face_nbr_facedata.SetSize(
      send_face_nbr_facedata.Size_of_connections());
   for (int fn = 0; fn < num_face_nbrs; fn++)
   {
      int nbr_rank = GetFaceNbrRank(fn);
      int tag = 0;

      MPI_Isend(send_face_nbr_facedata.GetRow(fn),
                send_face_nbr_facedata.RowSize(fn),
                MPI_INT, nbr_rank, tag, MyComm, &send_requests[fn]);

      // the size of the send and receive face data is the same
      MPI_Irecv(&recv_face_nbr_facedata[send_face_nbr_facedata.GetI()[fn]],
                send_face_nbr_facedata.RowSize(fn),
                MPI_INT, nbr_rank, tag, MyComm, &recv_requests[fn]);
   }

   // transfer the received face data into faces_info
   while (true)
   {
      int fn;
      MPI_Waitany(num_face_nbrs, recv_requests, &fn, statuses);

      if (fn == MPI_UNDEFINED)
      {
         break;
      }

      int  elem_off   = face_nbr_elements_offset[fn];
      int  nbr_group  = face_nbr_group[fn];
      int  num_sfaces = gr_sface->RowSize(nbr_group-1);
      int *sface      = gr_sface->GetRow(nbr_group-1);
      int *facedata =
         &recv_face_nbr_facedata[send_face_nbr_facedata.GetI()[fn]];

      for (int i = 0; i < num_sfaces; i++)
      {
         const int sf = sface[i];
         int lface = s2l_face[sf];
         FaceInfo &face_info = faces_info[lface];
         face_info.Elem2No = -1 - (facedata[2*i] + elem_off);
         int info = facedata[2*i+1];
         // change the orientation in info to be relative to the local face
         if (Dim < 3)
         {
            info++; // orientation 0 --> orientation 1
         }
         else
         {
            int nbr_ori = info%64, nbr_v[4];
            const int *lf_v = faces[lface]->GetVertices();

            if (sf < nst) // triangle shared face
            {
               // apply the nbr_ori to sf_v to get nbr_v
               const int *perm = tri_t::Orient[nbr_ori];
               const int *sf_v = shared_trias[sf].v;
               for (int j = 0; j < 3; j++)
               {
                  nbr_v[perm[j]] = sf_v[j];
               }
               // get the orientation of nbr_v w.r.t. the local face
               nbr_ori = GetTriOrientation(lf_v, nbr_v);
            }
            else // quad shared face
            {
               // apply the nbr_ori to sf_v to get nbr_v
               const int *perm = quad_t::Orient[nbr_ori];
               const int *sf_v = shared_quads[sf-nst].v;
               for (int j = 0; j < 4; j++)
               {
                  nbr_v[perm[j]] = sf_v[j];
               }
               // get the orientation of nbr_v w.r.t. the local face
               nbr_ori = GetQuadOrientation(lf_v, nbr_v);
            }

            info = 64*(info/64) + nbr_ori;
         }
         face_info.Elem2Inf = info;
      }
   }

   MPI_Waitall(num_face_nbrs, send_requests, statuses);

   // allocate the face_nbr_vertices
   face_nbr_vertices.SetSize(face_nbr_vertices_offset[num_face_nbrs]);

   delete [] nbr_data;

   delete [] statuses;
   delete [] requests;
}

void ParMesh::ExchangeFaceNbrNodes()
{
   if (!have_face_nbr_data)
   {
      ExchangeFaceNbrData(); // calls this method at the end
   }
   else if (Nodes == NULL)
   {
      if (Nonconforming())
      {
         // with ParNCMesh we already have the vertices
         return;
      }

      int num_face_nbrs = GetNFaceNeighbors();

      if (!num_face_nbrs) { return; }

      MPI_Request *requests = new MPI_Request[2*num_face_nbrs];
      MPI_Request *send_requests = requests;
      MPI_Request *recv_requests = requests + num_face_nbrs;
      MPI_Status  *statuses = new MPI_Status[num_face_nbrs];

      // allocate buffer and copy the vertices to be sent
      Array<Vertex> send_vertices(send_face_nbr_vertices.Size_of_connections());
      for (int i = 0; i < send_vertices.Size(); i++)
      {
         send_vertices[i] = vertices[send_face_nbr_vertices.GetJ()[i]];
      }

      // send and receive the vertices
      for (int fn = 0; fn < num_face_nbrs; fn++)
      {
         int nbr_rank = GetFaceNbrRank(fn);
         int tag = 0;

         MPI_Isend(send_vertices[send_face_nbr_vertices.GetI()[fn]](),
                   3*send_face_nbr_vertices.RowSize(fn),
                   MPI_DOUBLE, nbr_rank, tag, MyComm, &send_requests[fn]);

         MPI_Irecv(face_nbr_vertices[face_nbr_vertices_offset[fn]](),
                   3*(face_nbr_vertices_offset[fn+1] -
                      face_nbr_vertices_offset[fn]),
                   MPI_DOUBLE, nbr_rank, tag, MyComm, &recv_requests[fn]);
      }

      MPI_Waitall(num_face_nbrs, recv_requests, statuses);
      MPI_Waitall(num_face_nbrs, send_requests, statuses);

      delete [] statuses;
      delete [] requests;
   }
   else
   {
      ParGridFunction *pNodes = dynamic_cast<ParGridFunction *>(Nodes);
      MFEM_VERIFY(pNodes != NULL, "Nodes are not ParGridFunction!");
      pNodes->ExchangeFaceNbrData();
   }
}

int ParMesh::GetFaceNbrRank(int fn) const
{
   if (Conforming())
   {
      int nbr_group = face_nbr_group[fn];
      const int *nbs = gtopo.GetGroup(nbr_group);
      int nbr_lproc = (nbs[0]) ? nbs[0] : nbs[1];
      int nbr_rank = gtopo.GetNeighborRank(nbr_lproc);
      return nbr_rank;
   }
   else
   {
      // NC: simplified handling of face neighbor ranks
      return face_nbr_group[fn];
   }
}

Table *ParMesh::GetFaceToAllElementTable() const
{
   const Array<int> *s2l_face;
   if (Dim == 1)
   {
      s2l_face = &svert_lvert;
   }
   else if (Dim == 2)
   {
      s2l_face = &sedge_ledge;
   }
   else
   {
      s2l_face = &sface_lface;
   }

   Table *face_elem = new Table;

   face_elem->MakeI(faces_info.Size());

   for (int i = 0; i < faces_info.Size(); i++)
   {
      if (faces_info[i].Elem2No >= 0)
      {
         face_elem->AddColumnsInRow(i, 2);
      }
      else
      {
         face_elem->AddAColumnInRow(i);
      }
   }
   for (int i = 0; i < s2l_face->Size(); i++)
   {
      face_elem->AddAColumnInRow((*s2l_face)[i]);
   }

   face_elem->MakeJ();

   for (int i = 0; i < faces_info.Size(); i++)
   {
      face_elem->AddConnection(i, faces_info[i].Elem1No);
      if (faces_info[i].Elem2No >= 0)
      {
         face_elem->AddConnection(i, faces_info[i].Elem2No);
      }
   }
   for (int i = 0; i < s2l_face->Size(); i++)
   {
      int lface = (*s2l_face)[i];
      int nbr_elem_idx = -1 - faces_info[lface].Elem2No;
      face_elem->AddConnection(lface, NumOfElements + nbr_elem_idx);
   }

   face_elem->ShiftUpI();

   return face_elem;
}

void ParMesh::GetGhostFaceTransformation(
   FaceElementTransformations* FETr, Element::Type face_type,
   Geometry::Type face_geom)
{
   // calculate composition of FETr->Loc1 and FETr->Elem1
   DenseMatrix &face_pm = FETr->GetPointMat();
   FETr->Reset();
   if (Nodes == NULL)
   {
      FETr->Elem1->Transform(FETr->Loc1.Transf.GetPointMat(), face_pm);
      FETr->SetFE(GetTransformationFEforElementType(face_type));
   }
   else
   {
      const FiniteElement* face_el =
         Nodes->FESpace()->GetTraceElement(FETr->Elem1No, face_geom);

#if 0 // TODO: handle the case of non-interpolatory Nodes
      DenseMatrix I;
      face_el->Project(Transformation.GetFE(), FETr->Loc1.Transf, I);
      MultABt(Transformation.GetPointMat(), I, pm_face);
#else
      IntegrationRule eir(face_el->GetDof());
      FETr->Loc1.Transform(face_el->GetNodes(), eir);
      Nodes->GetVectorValues(*FETr->Elem1, eir, face_pm);
#endif
      FETr->SetFE(face_el);
   }
}

FaceElementTransformations *ParMesh::
GetSharedFaceTransformations(int sf, bool fill2)
{
   int FaceNo = GetSharedFace(sf);

   FaceInfo &face_info = faces_info[FaceNo];

   bool is_slave = Nonconforming() && IsSlaveFace(face_info);
   bool is_ghost = Nonconforming() && FaceNo >= GetNumFaces();

   int mask = 0;
   FaceElemTr.SetConfigurationMask(0);
   FaceElemTr.Elem1 = NULL;
   FaceElemTr.Elem2 = NULL;

   NCFaceInfo* nc_info = NULL;
   if (is_slave) { nc_info = &nc_faces_info[face_info.NCFace]; }

   int local_face = is_ghost ? nc_info->MasterFace : FaceNo;
   Element::Type  face_type = GetFaceElementType(local_face);
   Geometry::Type face_geom = GetFaceGeometryType(local_face);

   // setup the transformation for the first element
   FaceElemTr.Elem1No = face_info.Elem1No;
   GetElementTransformation(FaceElemTr.Elem1No, &Transformation);
   FaceElemTr.Elem1 = &Transformation;
   mask |= FaceElementTransformations::HAVE_ELEM1;

   // setup the transformation for the second (neighbor) element
   int Elem2NbrNo;
   if (fill2)
   {
      Elem2NbrNo = -1 - face_info.Elem2No;
      // Store the "shifted index" for element 2 in FaceElemTr.Elem2No.
      // `Elem2NbrNo` is the index of the face neighbor (starting from 0),
      // and `FaceElemTr.Elem2No` will be offset by the number of (local)
      // elements in the mesh.
      FaceElemTr.Elem2No = NumOfElements + Elem2NbrNo;
      GetFaceNbrElementTransformation(Elem2NbrNo, &Transformation2);
      FaceElemTr.Elem2 = &Transformation2;
      mask |= FaceElementTransformations::HAVE_ELEM2;
   }
   else
   {
      FaceElemTr.Elem2No = -1;
   }

   // setup the face transformation if the face is not a ghost
   if (!is_ghost)
   {
      GetFaceTransformation(FaceNo, &FaceElemTr);
      // NOTE: The above call overwrites FaceElemTr.Loc1
      mask |= FaceElementTransformations::HAVE_FACE;
   }
   else
   {
      FaceElemTr.SetGeometryType(face_geom);
   }

   // setup Loc1 & Loc2
   int elem_type = GetElementType(face_info.Elem1No);
   GetLocalFaceTransformation(face_type, elem_type, FaceElemTr.Loc1.Transf,
                              face_info.Elem1Inf);
   mask |= FaceElementTransformations::HAVE_LOC1;

   if (fill2)
   {
      elem_type = face_nbr_elements[Elem2NbrNo]->GetType();
      GetLocalFaceTransformation(face_type, elem_type, FaceElemTr.Loc2.Transf,
                                 face_info.Elem2Inf);
      mask |= FaceElementTransformations::HAVE_LOC2;
   }

   // adjust Loc1 or Loc2 of the master face if this is a slave face
   if (is_slave)
   {
      if (is_ghost || fill2)
      {
         // is_ghost -> modify side 1, otherwise -> modify side 2:
         ApplyLocalSlaveTransformation(FaceElemTr, face_info, is_ghost);
      }
   }

   // for ghost faces we need a special version of GetFaceTransformation
   if (is_ghost)
   {
      GetGhostFaceTransformation(&FaceElemTr, face_type, face_geom);
      mask |= FaceElementTransformations::HAVE_FACE;
   }

   FaceElemTr.SetConfigurationMask(mask);

   // This check can be useful for internal debugging, however it will fail on
   // periodic boundary faces, so we keep it disabled in general.
#if 0
#ifdef MFEM_DEBUG
   double dist = FaceElemTr.CheckConsistency();
   if (dist >= 1e-12)
   {
      mfem::out << "\nInternal error: face id = " << FaceNo
                << ", dist = " << dist << ", rank = " << MyRank << '\n';
      FaceElemTr.CheckConsistency(1); // print coordinates
      MFEM_ABORT("internal error");
   }
#endif
#endif

   return &FaceElemTr;
}

int ParMesh::GetNSharedFaces() const
{
   if (Conforming())
   {
      switch (Dim)
      {
         case 1:  return svert_lvert.Size();
         case 2:  return sedge_ledge.Size();
         default: return sface_lface.Size();
      }
   }
   else
   {
      MFEM_ASSERT(Dim > 1, "");
      const NCMesh::NCList &shared = pncmesh->GetSharedList(Dim-1);
      return shared.conforming.Size() + shared.slaves.Size();
   }
}

int ParMesh::GetSharedFace(int sface) const
{
   if (Conforming())
   {
      switch (Dim)
      {
         case 1:  return svert_lvert[sface];
         case 2:  return sedge_ledge[sface];
         default: return sface_lface[sface];
      }
   }
   else
   {
      MFEM_ASSERT(Dim > 1, "");
      const NCMesh::NCList &shared = pncmesh->GetSharedList(Dim-1);
      int csize = (int) shared.conforming.Size();
      return sface < csize
             ? shared.conforming[sface].index
             : shared.slaves[sface - csize].index;
   }
}

// shift cyclically 3 integers a, b, c, so that the smallest of
// order[a], order[b], order[c] is first
static inline
void Rotate3Indirect(int &a, int &b, int &c,
                     const Array<std::int64_t> &order)
{
   if (order[a] < order[b])
   {
      if (order[a] > order[c])
      {
         ShiftRight(a, b, c);
      }
   }
   else
   {
      if (order[b] < order[c])
      {
         ShiftRight(c, b, a);
      }
      else
      {
         ShiftRight(a, b, c);
      }
   }
}

void ParMesh::ReorientTetMesh()
{
   if (Dim != 3 || !(meshgen & 1))
   {
      return;
   }

   ResetLazyData();

   DSTable *old_v_to_v = NULL;
   Table *old_elem_vert = NULL;

   if (Nodes)
   {
      PrepareNodeReorder(&old_v_to_v, &old_elem_vert);
   }

   // create a GroupCommunicator over shared vertices
   GroupCommunicator svert_comm(gtopo);
   {
      // initialize svert_comm
      Table &gr_svert = svert_comm.GroupLDofTable();
      // gr_svert differs from group_svert - the latter does not store gr. 0
      gr_svert.SetDims(GetNGroups(), svert_lvert.Size());
      gr_svert.GetI()[0] = 0;
      for (int gr = 1; gr <= GetNGroups(); gr++)
      {
         gr_svert.GetI()[gr] = group_svert.GetI()[gr-1];
      }
      for (int k = 0; k < svert_lvert.Size(); k++)
      {
         gr_svert.GetJ()[k] = group_svert.GetJ()[k];
      }
      svert_comm.Finalize();
   }

   // communicate the local index of each shared vertex from the group master to
   // other ranks in the group
   Array<int> svert_master_rank(svert_lvert.Size());
   Array<int> svert_master_index(svert_lvert);
   {
      for (int i = 0; i < group_svert.Size(); i++)
      {
         int rank = gtopo.GetGroupMasterRank(i+1);
         for (int j = 0; j < group_svert.RowSize(i); j++)
         {
            svert_master_rank[group_svert.GetRow(i)[j]] = rank;
         }
      }
      svert_comm.Bcast(svert_master_index);
   }

   // the pairs (master rank, master local index) define a globally consistent
   // vertex ordering
   Array<std::int64_t> glob_vert_order(vertices.Size());
   {
      Array<int> lvert_svert(vertices.Size());
      lvert_svert = -1;
      for (int i = 0; i < svert_lvert.Size(); i++)
      {
         lvert_svert[svert_lvert[i]] = i;
      }

      for (int i = 0; i < vertices.Size(); i++)
      {
         int s = lvert_svert[i];
         if (s >= 0)
         {
            glob_vert_order[i] =
               (std::int64_t(svert_master_rank[s]) << 32) + svert_master_index[s];
         }
         else
         {
            glob_vert_order[i] = (std::int64_t(MyRank) << 32) + i;
         }
      }
   }

   // rotate tetrahedra so that vertex zero is the lowest (global) index vertex,
   // vertex 1 is the second lowest (global) index and vertices 2 and 3 preserve
   // positive orientation of the element
   for (int i = 0; i < NumOfElements; i++)
   {
      if (GetElementType(i) == Element::TETRAHEDRON)
      {
         int *v = elements[i]->GetVertices();

         Rotate3Indirect(v[0], v[1], v[2], glob_vert_order);

         if (glob_vert_order[v[0]] < glob_vert_order[v[3]])
         {
            Rotate3Indirect(v[1], v[2], v[3], glob_vert_order);
         }
         else
         {
            ShiftRight(v[0], v[1], v[3]);
         }
      }
   }

   // rotate also boundary triangles
   for (int i = 0; i < NumOfBdrElements; i++)
   {
      if (GetBdrElementType(i) == Element::TRIANGLE)
      {
         int *v = boundary[i]->GetVertices();

         Rotate3Indirect(v[0], v[1], v[2], glob_vert_order);
      }
   }

   const bool check_consistency = true;
   if (check_consistency)
   {
      // create a GroupCommunicator on the shared triangles
      GroupCommunicator stria_comm(gtopo);
      {
         // initialize stria_comm
         Table &gr_stria = stria_comm.GroupLDofTable();
         // gr_stria differs from group_stria - the latter does not store gr. 0
         gr_stria.SetDims(GetNGroups(), shared_trias.Size());
         gr_stria.GetI()[0] = 0;
         for (int gr = 1; gr <= GetNGroups(); gr++)
         {
            gr_stria.GetI()[gr] = group_stria.GetI()[gr-1];
         }
         for (int k = 0; k < shared_trias.Size(); k++)
         {
            gr_stria.GetJ()[k] = group_stria.GetJ()[k];
         }
         stria_comm.Finalize();
      }
      Array<int> stria_flag(shared_trias.Size());
      for (int i = 0; i < stria_flag.Size(); i++)
      {
         const int *v = shared_trias[i].v;
         if (glob_vert_order[v[0]] < glob_vert_order[v[1]])
         {
            stria_flag[i] = (glob_vert_order[v[0]] < glob_vert_order[v[2]]) ? 0 : 2;
         }
         else // v[1] < v[0]
         {
            stria_flag[i] = (glob_vert_order[v[1]] < glob_vert_order[v[2]]) ? 1 : 2;
         }
      }

      Array<int> stria_master_flag(stria_flag);
      stria_comm.Bcast(stria_master_flag);
      for (int i = 0; i < stria_flag.Size(); i++)
      {
         const int *v = shared_trias[i].v;
         MFEM_VERIFY(stria_flag[i] == stria_master_flag[i],
                     "inconsistent vertex ordering found, shared triangle "
                     << i << ": ("
                     << v[0] << ", " << v[1] << ", " << v[2] << "), "
                     << "local flag: " << stria_flag[i]
                     << ", master flag: " << stria_master_flag[i]);
      }
   }

   // rotate shared triangle faces
   for (int i = 0; i < shared_trias.Size(); i++)
   {
      int *v = shared_trias[i].v;

      Rotate3Indirect(v[0], v[1], v[2], glob_vert_order);
   }

   // finalize
   if (!Nodes)
   {
      GetElementToFaceTable();
      GenerateFaces();
      if (el_to_edge)
      {
         NumOfEdges = GetElementToEdgeTable(*el_to_edge, be_to_edge);
      }
   }
   else
   {
      DoNodeReorder(old_v_to_v, old_elem_vert);
      delete old_elem_vert;
      delete old_v_to_v;
   }

   // the local edge and face numbering is changed therefore we need to
   // update sedge_ledge and sface_lface.
   FinalizeParTopo();
}

void ParMesh::LocalRefinement(const Array<int> &marked_el, int type)
{
   if (pncmesh)
   {
      MFEM_ABORT("Local and nonconforming refinements cannot be mixed.");
   }

   DeleteFaceNbrData();

   InitRefinementTransforms();

   if (Dim == 3)
   {
      int uniform_refinement = 0;
      if (type < 0)
      {
         type = -type;
         uniform_refinement = 1;
      }

      // 1. Hash table of vertex to vertex connections corresponding to refined
      //    edges.
      HashTable<Hashed2> v_to_v;

      // 2. Do the red refinement.
      switch (type)
      {
         case 1:
            for (int i = 0; i < marked_el.Size(); i++)
            {
               Bisection(marked_el[i], v_to_v);
            }
            break;
         case 2:
            for (int i = 0; i < marked_el.Size(); i++)
            {
               Bisection(marked_el[i], v_to_v);

               Bisection(NumOfElements - 1, v_to_v);
               Bisection(marked_el[i], v_to_v);
            }
            break;
         case 3:
            for (int i = 0; i < marked_el.Size(); i++)
            {
               Bisection(marked_el[i], v_to_v);

               int j = NumOfElements - 1;
               Bisection(j, v_to_v);
               Bisection(NumOfElements - 1, v_to_v);
               Bisection(j, v_to_v);

               Bisection(marked_el[i], v_to_v);
               Bisection(NumOfElements-1, v_to_v);
               Bisection(marked_el[i], v_to_v);
            }
            break;
      }

      // 3. Do the green refinement (to get conforming mesh).
      int need_refinement;
      int max_faces_in_group = 0;
      // face_splittings identify how the shared faces have been split
      Array<unsigned> *face_splittings = new Array<unsigned>[GetNGroups()-1];
      for (int i = 0; i < GetNGroups()-1; i++)
      {
         const int faces_in_group = GroupNTriangles(i+1);
         face_splittings[i].Reserve(faces_in_group);
         if (faces_in_group > max_faces_in_group)
         {
            max_faces_in_group = faces_in_group;
         }
      }
      int neighbor;
      Array<unsigned> iBuf(max_faces_in_group);

      MPI_Request *requests = new MPI_Request[GetNGroups()-1];
      MPI_Status  status;

#ifdef MFEM_DEBUG_PARMESH_LOCALREF
      int ref_loops_all = 0, ref_loops_par = 0;
#endif
      do
      {
         need_refinement = 0;
         for (int i = 0; i < NumOfElements; i++)
         {
            if (elements[i]->NeedRefinement(v_to_v))
            {
               need_refinement = 1;
               Bisection(i, v_to_v);
            }
         }
#ifdef MFEM_DEBUG_PARMESH_LOCALREF
         ref_loops_all++;
#endif

         if (uniform_refinement)
         {
            continue;
         }

         // if the mesh is locally conforming start making it globally
         // conforming
         if (need_refinement == 0)
         {
#ifdef MFEM_DEBUG_PARMESH_LOCALREF
            ref_loops_par++;
#endif
            // MPI_Barrier(MyComm);
            const int tag = 293;

            // (a) send the type of interface splitting
            int req_count = 0;
            for (int i = 0; i < GetNGroups()-1; i++)
            {
               const int *group_faces = group_stria.GetRow(i);
               const int faces_in_group = group_stria.RowSize(i);
               // it is enough to communicate through the faces
               if (faces_in_group == 0) { continue; }

               face_splittings[i].SetSize(0);
               for (int j = 0; j < faces_in_group; j++)
               {
                  GetFaceSplittings(shared_trias[group_faces[j]].v, v_to_v,
                                    face_splittings[i]);
               }
               const int *nbs = gtopo.GetGroup(i+1);
               neighbor = gtopo.GetNeighborRank(nbs[0] ? nbs[0] : nbs[1]);
               MPI_Isend(face_splittings[i], face_splittings[i].Size(),
                         MPI_UNSIGNED, neighbor, tag, MyComm,
                         &requests[req_count++]);
            }

            // (b) receive the type of interface splitting
            for (int i = 0; i < GetNGroups()-1; i++)
            {
               const int *group_faces = group_stria.GetRow(i);
               const int faces_in_group = group_stria.RowSize(i);
               if (faces_in_group == 0) { continue; }

               const int *nbs = gtopo.GetGroup(i+1);
               neighbor = gtopo.GetNeighborRank(nbs[0] ? nbs[0] : nbs[1]);
               MPI_Probe(neighbor, tag, MyComm, &status);
               int count;
               MPI_Get_count(&status, MPI_UNSIGNED, &count);
               iBuf.SetSize(count);
               MPI_Recv(iBuf, count, MPI_UNSIGNED, neighbor, tag, MyComm,
                        MPI_STATUS_IGNORE);

               for (int j = 0, pos = 0; j < faces_in_group; j++)
               {
                  const int *v = shared_trias[group_faces[j]].v;
                  need_refinement |= DecodeFaceSplittings(v_to_v, v, iBuf, pos);
               }
            }

            int nr = need_refinement;
            MPI_Allreduce(&nr, &need_refinement, 1, MPI_INT, MPI_LOR, MyComm);

            MPI_Waitall(req_count, requests, MPI_STATUSES_IGNORE);
         }
      }
      while (need_refinement == 1);

#ifdef MFEM_DEBUG_PARMESH_LOCALREF
      {
         int i = ref_loops_all;
         MPI_Reduce(&i, &ref_loops_all, 1, MPI_INT, MPI_MAX, 0, MyComm);
         if (MyRank == 0)
         {
            mfem::out << "\n\nParMesh::LocalRefinement : max. ref_loops_all = "
                      << ref_loops_all << ", ref_loops_par = " << ref_loops_par
                      << '\n' << endl;
         }
      }
#endif

      delete [] requests;
      iBuf.DeleteAll();
      delete [] face_splittings;

      // 4. Update the boundary elements.
      do
      {
         need_refinement = 0;
         for (int i = 0; i < NumOfBdrElements; i++)
         {
            if (boundary[i]->NeedRefinement(v_to_v))
            {
               need_refinement = 1;
               BdrBisection(i, v_to_v);
            }
         }
      }
      while (need_refinement == 1);

      if (NumOfBdrElements != boundary.Size())
      {
         mfem_error("ParMesh::LocalRefinement :"
                    " (NumOfBdrElements != boundary.Size())");
      }

      ResetLazyData();

      const int old_nv = NumOfVertices;
      NumOfVertices = vertices.Size();

      RefineGroups(old_nv, v_to_v);

      // 5. Update the groups after refinement.
      if (el_to_face != NULL)
      {
         GetElementToFaceTable();
         GenerateFaces();
      }

      // 6. Update element-to-edge relations.
      if (el_to_edge != NULL)
      {
         NumOfEdges = GetElementToEdgeTable(*el_to_edge, be_to_edge);
      }
   } //  'if (Dim == 3)'


   if (Dim == 2)
   {
      int uniform_refinement = 0;
      if (type < 0)
      {
         // type = -type; // not used
         uniform_refinement = 1;
      }

      // 1. Get table of vertex to vertex connections.
      DSTable v_to_v(NumOfVertices);
      GetVertexToVertexTable(v_to_v);

      // 2. Get edge to element connections in arrays edge1 and edge2
      int nedges  = v_to_v.NumberOfEntries();
      int *edge1  = new int[nedges];
      int *edge2  = new int[nedges];
      int *middle = new int[nedges];

      for (int i = 0; i < nedges; i++)
      {
         edge1[i] = edge2[i] = middle[i] = -1;
      }

      for (int i = 0; i < NumOfElements; i++)
      {
         int *v = elements[i]->GetVertices();
         for (int j = 0; j < 3; j++)
         {
            int ind = v_to_v(v[j], v[(j+1)%3]);
            (edge1[ind] == -1) ? (edge1[ind] = i) : (edge2[ind] = i);
         }
      }

      // 3. Do the red refinement.
      for (int i = 0; i < marked_el.Size(); i++)
      {
         RedRefinement(marked_el[i], v_to_v, edge1, edge2, middle);
      }

      // 4. Do the green refinement (to get conforming mesh).
      int need_refinement;
      int edges_in_group, max_edges_in_group = 0;
      // edge_splittings identify how the shared edges have been split
      int **edge_splittings = new int*[GetNGroups()-1];
      for (int i = 0; i < GetNGroups()-1; i++)
      {
         edges_in_group = GroupNEdges(i+1);
         edge_splittings[i] = new int[edges_in_group];
         if (edges_in_group > max_edges_in_group)
         {
            max_edges_in_group = edges_in_group;
         }
      }
      int neighbor, *iBuf = new int[max_edges_in_group];

      Array<int> group_edges;

      MPI_Request request;
      MPI_Status  status;
      Vertex V;
      V(2) = 0.0;

#ifdef MFEM_DEBUG_PARMESH_LOCALREF
      int ref_loops_all = 0, ref_loops_par = 0;
#endif
      do
      {
         need_refinement = 0;
         for (int i = 0; i < nedges; i++)
         {
            if (middle[i] != -1 && edge1[i] != -1)
            {
               need_refinement = 1;
               GreenRefinement(edge1[i], v_to_v, edge1, edge2, middle);
            }
         }
#ifdef MFEM_DEBUG_PARMESH_LOCALREF
         ref_loops_all++;
#endif

         if (uniform_refinement)
         {
            continue;
         }

         // if the mesh is locally conforming start making it globally
         // conforming
         if (need_refinement == 0)
         {
#ifdef MFEM_DEBUG_PARMESH_LOCALREF
            ref_loops_par++;
#endif
            // MPI_Barrier(MyComm);

            // (a) send the type of interface splitting
            for (int i = 0; i < GetNGroups()-1; i++)
            {
               group_sedge.GetRow(i, group_edges);
               edges_in_group = group_edges.Size();
               // it is enough to communicate through the edges
               if (edges_in_group != 0)
               {
                  for (int j = 0; j < edges_in_group; j++)
                  {
                     edge_splittings[i][j] =
                        GetEdgeSplittings(shared_edges[group_edges[j]], v_to_v,
                                          middle);
                  }
                  const int *nbs = gtopo.GetGroup(i+1);
                  if (nbs[0] == 0)
                  {
                     neighbor = gtopo.GetNeighborRank(nbs[1]);
                  }
                  else
                  {
                     neighbor = gtopo.GetNeighborRank(nbs[0]);
                  }
                  MPI_Isend(edge_splittings[i], edges_in_group, MPI_INT,
                            neighbor, 0, MyComm, &request);
               }
            }

            // (b) receive the type of interface splitting
            for (int i = 0; i < GetNGroups()-1; i++)
            {
               group_sedge.GetRow(i, group_edges);
               edges_in_group = group_edges.Size();
               if (edges_in_group != 0)
               {
                  const int *nbs = gtopo.GetGroup(i+1);
                  if (nbs[0] == 0)
                  {
                     neighbor = gtopo.GetNeighborRank(nbs[1]);
                  }
                  else
                  {
                     neighbor = gtopo.GetNeighborRank(nbs[0]);
                  }
                  MPI_Recv(iBuf, edges_in_group, MPI_INT, neighbor,
                           MPI_ANY_TAG, MyComm, &status);

                  for (int j = 0; j < edges_in_group; j++)
                  {
                     if (iBuf[j] == 1 && edge_splittings[i][j] == 0)
                     {
                        int *v = shared_edges[group_edges[j]]->GetVertices();
                        int ii = v_to_v(v[0], v[1]);
#ifdef MFEM_DEBUG_PARMESH_LOCALREF
                        if (middle[ii] != -1)
                        {
                           mfem_error("ParMesh::LocalRefinement (triangles) : "
                                      "Oops!");
                        }
#endif
                        need_refinement = 1;
                        middle[ii] = NumOfVertices++;
                        for (int c = 0; c < 2; c++)
                        {
                           V(c) = 0.5 * (vertices[v[0]](c) + vertices[v[1]](c));
                        }
                        vertices.Append(V);
                     }
                  }
               }
            }

            int nr = need_refinement;
            MPI_Allreduce(&nr, &need_refinement, 1, MPI_INT, MPI_LOR, MyComm);
         }
      }
      while (need_refinement == 1);

#ifdef MFEM_DEBUG_PARMESH_LOCALREF
      {
         int i = ref_loops_all;
         MPI_Reduce(&i, &ref_loops_all, 1, MPI_INT, MPI_MAX, 0, MyComm);
         if (MyRank == 0)
         {
            mfem::out << "\n\nParMesh::LocalRefinement : max. ref_loops_all = "
                      << ref_loops_all << ", ref_loops_par = " << ref_loops_par
                      << '\n' << endl;
         }
      }
#endif

      for (int i = 0; i < GetNGroups()-1; i++)
      {
         delete [] edge_splittings[i];
      }
      delete [] edge_splittings;

      delete [] iBuf;

      // 5. Update the boundary elements.
      int v1[2], v2[2], bisect, temp;
      temp = NumOfBdrElements;
      for (int i = 0; i < temp; i++)
      {
         int *v = boundary[i]->GetVertices();
         bisect = v_to_v(v[0], v[1]);
         if (middle[bisect] != -1)
         {
            // the element was refined (needs updating)
            if (boundary[i]->GetType() == Element::SEGMENT)
            {
               v1[0] =           v[0]; v1[1] = middle[bisect];
               v2[0] = middle[bisect]; v2[1] =           v[1];

               boundary[i]->SetVertices(v1);
               boundary.Append(new Segment(v2, boundary[i]->GetAttribute()));
            }
            else
            {
               mfem_error("Only bisection of segment is implemented for bdr"
                          " elem.");
            }
         }
      }
      NumOfBdrElements = boundary.Size();

      ResetLazyData();

      // 5a. Update the groups after refinement.
      RefineGroups(v_to_v, middle);

      // 6. Free the allocated memory.
      delete [] edge1;
      delete [] edge2;
      delete [] middle;

      if (el_to_edge != NULL)
      {
         NumOfEdges = GetElementToEdgeTable(*el_to_edge, be_to_edge);
         GenerateFaces();
      }
   } //  'if (Dim == 2)'

   if (Dim == 1) // --------------------------------------------------------
   {
      int cne = NumOfElements, cnv = NumOfVertices;
      NumOfVertices += marked_el.Size();
      NumOfElements += marked_el.Size();
      vertices.SetSize(NumOfVertices);
      elements.SetSize(NumOfElements);
      CoarseFineTr.embeddings.SetSize(NumOfElements);

      for (int j = 0; j < marked_el.Size(); j++)
      {
         int i = marked_el[j];
         Segment *c_seg = (Segment *)elements[i];
         int *vert = c_seg->GetVertices(), attr = c_seg->GetAttribute();
         int new_v = cnv + j, new_e = cne + j;
         AverageVertices(vert, 2, new_v);
         elements[new_e] = new Segment(new_v, vert[1], attr);
         vert[1] = new_v;

         CoarseFineTr.embeddings[i] = Embedding(i, 1);
         CoarseFineTr.embeddings[new_e] = Embedding(i, 2);
      }

      static double seg_children[3*2] = { 0.0,1.0, 0.0,0.5, 0.5,1.0 };
      CoarseFineTr.point_matrices[Geometry::SEGMENT].
      UseExternalData(seg_children, 1, 2, 3);

      GenerateFaces();
   } // end of 'if (Dim == 1)'

   last_operation = Mesh::REFINE;
   sequence++;

   UpdateNodes();

#ifdef MFEM_DEBUG
   CheckElementOrientation(false);
   CheckBdrElementOrientation(false);
#endif
}

void ParMesh::NonconformingRefinement(const Array<Refinement> &refinements,
                                      int nc_limit)
{
   if (NURBSext)
   {
      MFEM_ABORT("NURBS meshes are not supported. Please project the "
                 "NURBS to Nodes first with SetCurvature().");
   }

   if (!pncmesh)
   {
      MFEM_ABORT("Can't convert conforming ParMesh to nonconforming ParMesh "
                 "(you need to initialize the ParMesh from a nonconforming "
                 "serial Mesh)");
   }

   DeleteFaceNbrData();

   // NOTE: no check of !refinements.Size(), in parallel we would have to reduce

   // do the refinements
   pncmesh->MarkCoarseLevel();
   pncmesh->Refine(refinements);

   if (nc_limit > 0)
   {
      pncmesh->LimitNCLevel(nc_limit);
   }

   // create a second mesh containing the finest elements from 'pncmesh'
   ParMesh* pmesh2 = new ParMesh(*pncmesh);
   pncmesh->OnMeshUpdated(pmesh2);

   attributes.Copy(pmesh2->attributes);
   bdr_attributes.Copy(pmesh2->bdr_attributes);

   // now swap the meshes, the second mesh will become the old coarse mesh
   // and this mesh will be the new fine mesh
   Swap(*pmesh2, false);

   delete pmesh2; // NOTE: old face neighbors destroyed here

   pncmesh->GetConformingSharedStructures(*this);

   GenerateNCFaceInfo();

   last_operation = Mesh::REFINE;
   sequence++;

   UpdateNodes();
}

bool ParMesh::NonconformingDerefinement(Array<double> &elem_error,
                                        double threshold, int nc_limit, int op)
{
   MFEM_VERIFY(pncmesh, "Only supported for non-conforming meshes.");
   MFEM_VERIFY(!NURBSext, "Derefinement of NURBS meshes is not supported. "
               "Project the NURBS to Nodes first.");

   const Table &dt = pncmesh->GetDerefinementTable();

   pncmesh->SynchronizeDerefinementData(elem_error, dt);

   Array<int> level_ok;
   if (nc_limit > 0)
   {
      pncmesh->CheckDerefinementNCLevel(dt, level_ok, nc_limit);
   }

   Array<int> derefs;
   for (int i = 0; i < dt.Size(); i++)
   {
      if (nc_limit > 0 && !level_ok[i]) { continue; }

      double error =
         AggregateError(elem_error, dt.GetRow(i), dt.RowSize(i), op);

      if (error < threshold) { derefs.Append(i); }
   }

   long glob_size = ReduceInt(derefs.Size());
   if (!glob_size) { return false; }

   // Destroy face-neighbor data only when actually de-refining.
   DeleteFaceNbrData();

   pncmesh->Derefine(derefs);

   ParMesh* mesh2 = new ParMesh(*pncmesh);
   pncmesh->OnMeshUpdated(mesh2);

   attributes.Copy(mesh2->attributes);
   bdr_attributes.Copy(mesh2->bdr_attributes);

   Swap(*mesh2, false);
   delete mesh2;

   pncmesh->GetConformingSharedStructures(*this);

   GenerateNCFaceInfo();

   last_operation = Mesh::DEREFINE;
   sequence++;

   UpdateNodes();

   return true;
}


void ParMesh::Rebalance()
{
   RebalanceImpl(NULL); // default SFC-based partition
}

void ParMesh::Rebalance(const Array<int> &partition)
{
   RebalanceImpl(&partition);
}

void ParMesh::RebalanceImpl(const Array<int> *partition)
{
   if (Conforming())
   {
      MFEM_ABORT("Load balancing is currently not supported for conforming"
                 " meshes.");
   }

   if (Nodes)
   {
      // check that Nodes use a parallel FE space, so we can call UpdateNodes()
      MFEM_VERIFY(dynamic_cast<ParFiniteElementSpace*>(Nodes->FESpace())
                  != NULL, "internal error");
   }

   DeleteFaceNbrData();

   pncmesh->Rebalance(partition);

   ParMesh* pmesh2 = new ParMesh(*pncmesh);
   pncmesh->OnMeshUpdated(pmesh2);

   attributes.Copy(pmesh2->attributes);
   bdr_attributes.Copy(pmesh2->bdr_attributes);

   Swap(*pmesh2, false);
   delete pmesh2;

   pncmesh->GetConformingSharedStructures(*this);

   GenerateNCFaceInfo();

   last_operation = Mesh::REBALANCE;
   sequence++;

   UpdateNodes();
}

void ParMesh::RefineGroups(const DSTable &v_to_v, int *middle)
{
   // Refine groups after LocalRefinement in 2D (triangle meshes)

   MFEM_ASSERT(Dim == 2 && meshgen == 1, "internal error");

   Array<int> group_verts, group_edges;

   // To update the groups after a refinement, we observe that:
   // - every (new and old) vertex, edge and face belongs to exactly one group
   // - the refinement does not create new groups
   // - a new vertex appears only as the middle of a refined edge
   // - a face can be refined 2, 3 or 4 times producing new edges and faces

   int *I_group_svert, *J_group_svert;
   int *I_group_sedge, *J_group_sedge;

   I_group_svert = Memory<int>(GetNGroups()+1);
   I_group_sedge = Memory<int>(GetNGroups()+1);

   I_group_svert[0] = I_group_svert[1] = 0;
   I_group_sedge[0] = I_group_sedge[1] = 0;

   // overestimate the size of the J arrays
   J_group_svert = Memory<int>(group_svert.Size_of_connections() +
                               group_sedge.Size_of_connections());
   J_group_sedge = Memory<int>(2*group_sedge.Size_of_connections());

   for (int group = 0; group < GetNGroups()-1; group++)
   {
      // Get the group shared objects
      group_svert.GetRow(group, group_verts);
      group_sedge.GetRow(group, group_edges);

      // Check which edges have been refined
      for (int i = 0; i < group_sedge.RowSize(group); i++)
      {
         int *v = shared_edges[group_edges[i]]->GetVertices();
         const int ind = middle[v_to_v(v[0], v[1])];
         if (ind != -1)
         {
            // add a vertex
            group_verts.Append(svert_lvert.Append(ind)-1);
            // update the edges
            const int attr = shared_edges[group_edges[i]]->GetAttribute();
            shared_edges.Append(new Segment(v[1], ind, attr));
            group_edges.Append(sedge_ledge.Append(-1)-1);
            v[1] = ind;
         }
      }

      I_group_svert[group+1] = I_group_svert[group] + group_verts.Size();
      I_group_sedge[group+1] = I_group_sedge[group] + group_edges.Size();

      int *J;
      J = J_group_svert+I_group_svert[group];
      for (int i = 0; i < group_verts.Size(); i++)
      {
         J[i] = group_verts[i];
      }
      J = J_group_sedge+I_group_sedge[group];
      for (int i = 0; i < group_edges.Size(); i++)
      {
         J[i] = group_edges[i];
      }
   }

   FinalizeParTopo();

   group_svert.SetIJ(I_group_svert, J_group_svert);
   group_sedge.SetIJ(I_group_sedge, J_group_sedge);
}

void ParMesh::RefineGroups(int old_nv, const HashTable<Hashed2> &v_to_v)
{
   // Refine groups after LocalRefinement in 3D (tetrahedral meshes)

   MFEM_ASSERT(Dim == 3 && meshgen == 1, "internal error");

   Array<int> group_verts, group_edges, group_trias;

   // To update the groups after a refinement, we observe that:
   // - every (new and old) vertex, edge and face belongs to exactly one group
   // - the refinement does not create new groups
   // - a new vertex appears only as the middle of a refined edge
   // - a face can be refined multiple times producing new edges and faces

   Array<Segment *> sedge_stack;
   Array<Vert3> sface_stack;

   Array<int> I_group_svert, J_group_svert;
   Array<int> I_group_sedge, J_group_sedge;
   Array<int> I_group_stria, J_group_stria;

   I_group_svert.SetSize(GetNGroups());
   I_group_sedge.SetSize(GetNGroups());
   I_group_stria.SetSize(GetNGroups());

   I_group_svert[0] = 0;
   I_group_sedge[0] = 0;
   I_group_stria[0] = 0;

   for (int group = 0; group < GetNGroups()-1; group++)
   {
      // Get the group shared objects
      group_svert.GetRow(group, group_verts);
      group_sedge.GetRow(group, group_edges);
      group_stria.GetRow(group, group_trias);

      // Check which edges have been refined
      for (int i = 0; i < group_sedge.RowSize(group); i++)
      {
         int *v = shared_edges[group_edges[i]]->GetVertices();
         int ind = v_to_v.FindId(v[0], v[1]);
         if (ind == -1) { continue; }

         // This shared edge is refined: walk the whole refinement tree
         const int attr = shared_edges[group_edges[i]]->GetAttribute();
         do
         {
            ind += old_nv;
            // Add new shared vertex
            group_verts.Append(svert_lvert.Append(ind)-1);
            // Put the right sub-edge on top of the stack
            sedge_stack.Append(new Segment(ind, v[1], attr));
            // The left sub-edge replaces the original edge
            v[1] = ind;
            ind = v_to_v.FindId(v[0], ind);
         }
         while (ind != -1);
         // Process all edges in the edge stack
         do
         {
            Segment *se = sedge_stack.Last();
            v = se->GetVertices();
            ind = v_to_v.FindId(v[0], v[1]);
            if (ind == -1)
            {
               // The edge 'se' is not refined
               sedge_stack.DeleteLast();
               // Add new shared edge
               shared_edges.Append(se);
               group_edges.Append(sedge_ledge.Append(-1)-1);
            }
            else
            {
               // The edge 'se' is refined
               ind += old_nv;
               // Add new shared vertex
               group_verts.Append(svert_lvert.Append(ind)-1);
               // Put the left sub-edge on top of the stack
               sedge_stack.Append(new Segment(v[0], ind, attr));
               // The right sub-edge replaces the original edge
               v[0] = ind;
            }
         }
         while (sedge_stack.Size() > 0);
      }

      // Check which triangles have been refined
      for (int i = 0; i < group_stria.RowSize(group); i++)
      {
         int *v = shared_trias[group_trias[i]].v;
         int ind = v_to_v.FindId(v[0], v[1]);
         if (ind == -1) { continue; }

         // This shared face is refined: walk the whole refinement tree
         const int edge_attr = 1;
         do
         {
            ind += old_nv;
            // Add the refinement edge to the edge stack
            sedge_stack.Append(new Segment(v[2], ind, edge_attr));
            // Put the right sub-triangle on top of the face stack
            sface_stack.Append(Vert3(v[1], v[2], ind));
            // The left sub-triangle replaces the original one
            v[1] = v[0]; v[0] = v[2]; v[2] = ind;
            ind = v_to_v.FindId(v[0], v[1]);
         }
         while (ind != -1);
         // Process all faces (triangles) in the face stack
         do
         {
            Vert3 &st = sface_stack.Last();
            v = st.v;
            ind = v_to_v.FindId(v[0], v[1]);
            if (ind == -1)
            {
               // The triangle 'st' is not refined
               // Add new shared face
               shared_trias.Append(st);
               group_trias.Append(sface_lface.Append(-1)-1);
               sface_stack.DeleteLast();
            }
            else
            {
               // The triangle 'st' is refined
               ind += old_nv;
               // Add the refinement edge to the edge stack
               sedge_stack.Append(new Segment(v[2], ind, edge_attr));
               // Put the left sub-triangle on top of the face stack
               sface_stack.Append(Vert3(v[2], v[0], ind));
               // Note that the above Append() may invalidate 'v'
               v = sface_stack[sface_stack.Size()-2].v;
               // The right sub-triangle replaces the original one
               v[0] = v[1]; v[1] = v[2]; v[2] = ind;
            }
         }
         while (sface_stack.Size() > 0);
         // Process all edges in the edge stack (same code as above)
         do
         {
            Segment *se = sedge_stack.Last();
            v = se->GetVertices();
            ind = v_to_v.FindId(v[0], v[1]);
            if (ind == -1)
            {
               // The edge 'se' is not refined
               sedge_stack.DeleteLast();
               // Add new shared edge
               shared_edges.Append(se);
               group_edges.Append(sedge_ledge.Append(-1)-1);
            }
            else
            {
               // The edge 'se' is refined
               ind += old_nv;
               // Add new shared vertex
               group_verts.Append(svert_lvert.Append(ind)-1);
               // Put the left sub-edge on top of the stack
               sedge_stack.Append(new Segment(v[0], ind, edge_attr));
               // The right sub-edge replaces the original edge
               v[0] = ind;
            }
         }
         while (sedge_stack.Size() > 0);
      }

      I_group_svert[group+1] = I_group_svert[group] + group_verts.Size();
      I_group_sedge[group+1] = I_group_sedge[group] + group_edges.Size();
      I_group_stria[group+1] = I_group_stria[group] + group_trias.Size();

      J_group_svert.Append(group_verts);
      J_group_sedge.Append(group_edges);
      J_group_stria.Append(group_trias);
   }

   FinalizeParTopo();

   group_svert.SetIJ(I_group_svert, J_group_svert);
   group_sedge.SetIJ(I_group_sedge, J_group_sedge);
   group_stria.SetIJ(I_group_stria, J_group_stria);
   I_group_svert.LoseData(); J_group_svert.LoseData();
   I_group_sedge.LoseData(); J_group_sedge.LoseData();
   I_group_stria.LoseData(); J_group_stria.LoseData();
}

void ParMesh::UniformRefineGroups2D(int old_nv)
{
   Array<int> sverts, sedges;

   int *I_group_svert, *J_group_svert;
   int *I_group_sedge, *J_group_sedge;

   I_group_svert = Memory<int>(GetNGroups());
   I_group_sedge = Memory<int>(GetNGroups());

   I_group_svert[0] = 0;
   I_group_sedge[0] = 0;

   // compute the size of the J arrays
   J_group_svert = Memory<int>(group_svert.Size_of_connections() +
                               group_sedge.Size_of_connections());
   J_group_sedge = Memory<int>(2*group_sedge.Size_of_connections());

   for (int group = 0; group < GetNGroups()-1; group++)
   {
      // Get the group shared objects
      group_svert.GetRow(group, sverts);
      group_sedge.GetRow(group, sedges);

      // Process all the edges
      for (int i = 0; i < group_sedge.RowSize(group); i++)
      {
         int *v = shared_edges[sedges[i]]->GetVertices();
         const int ind = old_nv + sedge_ledge[sedges[i]];
         // add a vertex
         sverts.Append(svert_lvert.Append(ind)-1);
         // update the edges
         const int attr = shared_edges[sedges[i]]->GetAttribute();
         shared_edges.Append(new Segment(v[1], ind, attr));
         sedges.Append(sedge_ledge.Append(-1)-1);
         v[1] = ind;
      }

      I_group_svert[group+1] = I_group_svert[group] + sverts.Size();
      I_group_sedge[group+1] = I_group_sedge[group] + sedges.Size();

      sverts.CopyTo(J_group_svert + I_group_svert[group]);
      sedges.CopyTo(J_group_sedge + I_group_sedge[group]);
   }

   FinalizeParTopo();

   group_svert.SetIJ(I_group_svert, J_group_svert);
   group_sedge.SetIJ(I_group_sedge, J_group_sedge);
}

void ParMesh::UniformRefineGroups3D(int old_nv, int old_nedges,
                                    const DSTable &old_v_to_v,
                                    const STable3D &old_faces,
                                    Array<int> *f2qf)
{
   // f2qf can be NULL if all faces are quads or there are no quad faces

   Array<int> group_verts, group_edges, group_trias, group_quads;

   int *I_group_svert, *J_group_svert;
   int *I_group_sedge, *J_group_sedge;
   int *I_group_stria, *J_group_stria;
   int *I_group_squad, *J_group_squad;

   I_group_svert = Memory<int>(GetNGroups());
   I_group_sedge = Memory<int>(GetNGroups());
   I_group_stria = Memory<int>(GetNGroups());
   I_group_squad = Memory<int>(GetNGroups());

   I_group_svert[0] = 0;
   I_group_sedge[0] = 0;
   I_group_stria[0] = 0;
   I_group_squad[0] = 0;

   // compute the size of the J arrays
   J_group_svert = Memory<int>(group_svert.Size_of_connections() +
                               group_sedge.Size_of_connections() +
                               group_squad.Size_of_connections());
   J_group_sedge = Memory<int>(2*group_sedge.Size_of_connections() +
                               3*group_stria.Size_of_connections() +
                               4*group_squad.Size_of_connections());
   J_group_stria = Memory<int>(4*group_stria.Size_of_connections());
   J_group_squad = Memory<int>(4*group_squad.Size_of_connections());

   const int oface = old_nv + old_nedges;

   for (int group = 0; group < GetNGroups()-1; group++)
   {
      // Get the group shared objects
      group_svert.GetRow(group, group_verts);
      group_sedge.GetRow(group, group_edges);
      group_stria.GetRow(group, group_trias);
      group_squad.GetRow(group, group_quads);

      // Process the edges that have been refined
      for (int i = 0; i < group_sedge.RowSize(group); i++)
      {
         int *v = shared_edges[group_edges[i]]->GetVertices();
         const int ind = old_nv + old_v_to_v(v[0], v[1]);
         // add a vertex
         group_verts.Append(svert_lvert.Append(ind)-1);
         // update the edges
         const int attr = shared_edges[group_edges[i]]->GetAttribute();
         shared_edges.Append(new Segment(v[1], ind, attr));
         group_edges.Append(sedge_ledge.Append(-1)-1);
         v[1] = ind; // v[0] remains the same
      }

      // Process the triangles that have been refined
      for (int i = 0; i < group_stria.RowSize(group); i++)
      {
         int m[3];
         const int stria = group_trias[i];
         int *v = shared_trias[stria].v;
         // add the refinement edges
         m[0] = old_nv + old_v_to_v(v[0], v[1]);
         m[1] = old_nv + old_v_to_v(v[1], v[2]);
         m[2] = old_nv + old_v_to_v(v[2], v[0]);
         const int edge_attr = 1;
         shared_edges.Append(new Segment(m[0], m[1], edge_attr));
         group_edges.Append(sedge_ledge.Append(-1)-1);
         shared_edges.Append(new Segment(m[1], m[2], edge_attr));
         group_edges.Append(sedge_ledge.Append(-1)-1);
         shared_edges.Append(new Segment(m[0], m[2], edge_attr));
         group_edges.Append(sedge_ledge.Append(-1)-1);
         // update faces
         const int nst = shared_trias.Size();
         shared_trias.SetSize(nst+3);
         // The above SetSize() may invalidate 'v'
         v = shared_trias[stria].v;
         shared_trias[nst+0].Set(m[1],m[2],m[0]);
         shared_trias[nst+1].Set(m[0],v[1],m[1]);
         shared_trias[nst+2].Set(m[2],m[1],v[2]);
         v[1] = m[0]; v[2] = m[2]; // v[0] remains the same
         group_trias.Append(nst+0);
         group_trias.Append(nst+1);
         group_trias.Append(nst+2);
         // sface_lface is set later
      }

      // Process the quads that have been refined
      for (int i = 0; i < group_squad.RowSize(group); i++)
      {
         int m[5];
         const int squad = group_quads[i];
         int *v = shared_quads[squad].v;
         const int olf = old_faces(v[0], v[1], v[2], v[3]);
         // f2qf can be NULL if all faces are quads
         m[0] = oface + (f2qf ? (*f2qf)[olf] : olf);
         // add a vertex
         group_verts.Append(svert_lvert.Append(m[0])-1);
         // add the refinement edges
         m[1] = old_nv + old_v_to_v(v[0], v[1]);
         m[2] = old_nv + old_v_to_v(v[1], v[2]);
         m[3] = old_nv + old_v_to_v(v[2], v[3]);
         m[4] = old_nv + old_v_to_v(v[3], v[0]);
         const int edge_attr = 1;
         shared_edges.Append(new Segment(m[1], m[0], edge_attr));
         group_edges.Append(sedge_ledge.Append(-1)-1);
         shared_edges.Append(new Segment(m[2], m[0], edge_attr));
         group_edges.Append(sedge_ledge.Append(-1)-1);
         shared_edges.Append(new Segment(m[3], m[0], edge_attr));
         group_edges.Append(sedge_ledge.Append(-1)-1);
         shared_edges.Append(new Segment(m[4], m[0], edge_attr));
         group_edges.Append(sedge_ledge.Append(-1)-1);
         // update faces
         const int nsq = shared_quads.Size();
         shared_quads.SetSize(nsq+3);
         // The above SetSize() may invalidate 'v'
         v = shared_quads[squad].v;
         shared_quads[nsq+0].Set(m[1],v[1],m[2],m[0]);
         shared_quads[nsq+1].Set(m[0],m[2],v[2],m[3]);
         shared_quads[nsq+2].Set(m[4],m[0],m[3],v[3]);
         v[1] = m[1]; v[2] = m[0]; v[3] = m[4]; // v[0] remains the same
         group_quads.Append(nsq+0);
         group_quads.Append(nsq+1);
         group_quads.Append(nsq+2);
         // sface_lface is set later
      }

      I_group_svert[group+1] = I_group_svert[group] + group_verts.Size();
      I_group_sedge[group+1] = I_group_sedge[group] + group_edges.Size();
      I_group_stria[group+1] = I_group_stria[group] + group_trias.Size();
      I_group_squad[group+1] = I_group_squad[group] + group_quads.Size();

      group_verts.CopyTo(J_group_svert + I_group_svert[group]);
      group_edges.CopyTo(J_group_sedge + I_group_sedge[group]);
      group_trias.CopyTo(J_group_stria + I_group_stria[group]);
      group_quads.CopyTo(J_group_squad + I_group_squad[group]);
   }

   FinalizeParTopo();

   group_svert.SetIJ(I_group_svert, J_group_svert);
   group_sedge.SetIJ(I_group_sedge, J_group_sedge);
   group_stria.SetIJ(I_group_stria, J_group_stria);
   group_squad.SetIJ(I_group_squad, J_group_squad);
}

void ParMesh::UniformRefinement2D()
{
   DeleteFaceNbrData();

   const int old_nv = NumOfVertices;

   // call Mesh::UniformRefinement2D so that it won't update the nodes
   {
      const bool update_nodes = false;
      Mesh::UniformRefinement2D_base(update_nodes);
   }

   // update the groups
   UniformRefineGroups2D(old_nv);

   UpdateNodes();

#ifdef MFEM_DEBUG
   // If there are no Nodes, the orientation is checked in the call to
   // UniformRefinement2D_base() above.
   if (Nodes) { CheckElementOrientation(false); }
#endif
}

void ParMesh::UniformRefinement3D()
{
   DeleteFaceNbrData();

   const int old_nv = NumOfVertices;
   const int old_nedges = NumOfEdges;

   DSTable v_to_v(NumOfVertices);
   GetVertexToVertexTable(v_to_v);
   STable3D *faces_tbl = GetFacesTable();

   // call Mesh::UniformRefinement3D_base so that it won't update the nodes
   Array<int> f2qf;
   {
      const bool update_nodes = false;
      UniformRefinement3D_base(&f2qf, &v_to_v, update_nodes);
      // Note: for meshes that have triangular faces, v_to_v is modified by the
      //       above call to return different edge indices - this is used when
      //       updating the groups. This is needed by ReorientTetMesh().
   }

   // update the groups
   UniformRefineGroups3D(old_nv, old_nedges, v_to_v, *faces_tbl,
                         f2qf.Size() ? &f2qf : NULL);
   delete faces_tbl;

   UpdateNodes();
}

void ParMesh::NURBSUniformRefinement()
{
   if (MyRank == 0)
   {
      mfem::out << "\nParMesh::NURBSUniformRefinement : Not supported yet!\n";
   }
}

void ParMesh::PrintXG(std::ostream &out) const
{
   MFEM_ASSERT(Dim == spaceDim, "2D manifolds not supported");
   if (Dim == 3 && meshgen == 1)
   {
      int i, j, nv;
      const int *ind;

      out << "NETGEN_Neutral_Format\n";
      // print the vertices
      out << NumOfVertices << '\n';
      for (i = 0; i < NumOfVertices; i++)
      {
         for (j = 0; j < Dim; j++)
         {
            out << " " << vertices[i](j);
         }
         out << '\n';
      }

      // print the elements
      out << NumOfElements << '\n';
      for (i = 0; i < NumOfElements; i++)
      {
         nv = elements[i]->GetNVertices();
         ind = elements[i]->GetVertices();
         out << elements[i]->GetAttribute();
         for (j = 0; j < nv; j++)
         {
            out << " " << ind[j]+1;
         }
         out << '\n';
      }

      // print the boundary + shared faces information
      out << NumOfBdrElements + sface_lface.Size() << '\n';
      // boundary
      for (i = 0; i < NumOfBdrElements; i++)
      {
         nv = boundary[i]->GetNVertices();
         ind = boundary[i]->GetVertices();
         out << boundary[i]->GetAttribute();
         for (j = 0; j < nv; j++)
         {
            out << " " << ind[j]+1;
         }
         out << '\n';
      }
      // shared faces
      const int sf_attr =
         MyRank + 1 + (bdr_attributes.Size() > 0 ? bdr_attributes.Max() : 0);
      for (i = 0; i < shared_trias.Size(); i++)
      {
         ind = shared_trias[i].v;
         out << sf_attr;
         for (j = 0; j < 3; j++)
         {
            out << ' ' << ind[j]+1;
         }
         out << '\n';
      }
      // There are no quad shared faces
   }

   if (Dim == 3 && meshgen == 2)
   {
      int i, j, nv;
      const int *ind;

      out << "TrueGrid\n"
          << "1 " << NumOfVertices << " " << NumOfElements << " 0 0 0 0 0 0 0\n"
          << "0 0 0 1 0 0 0 0 0 0 0\n"
          << "0 0 " << NumOfBdrElements+sface_lface.Size()
          << " 0 0 0 0 0 0 0 0 0 0 0 0 0\n"
          << "0.0 0.0 0.0 0 0 0.0 0.0 0 0.0\n"
          << "0 0 0 0 0 0 0 0 0 0 0 0 0 0 0 0\n";

      // print the vertices
      for (i = 0; i < NumOfVertices; i++)
      {
         out << i+1 << " 0.0 " << vertices[i](0) << " " << vertices[i](1)
             << " " << vertices[i](2) << " 0.0\n";
      }

      // print the elements
      for (i = 0; i < NumOfElements; i++)
      {
         nv = elements[i]->GetNVertices();
         ind = elements[i]->GetVertices();
         out << i+1 << " " << elements[i]->GetAttribute();
         for (j = 0; j < nv; j++)
         {
            out << " " << ind[j]+1;
         }
         out << '\n';
      }

      // print the boundary information
      for (i = 0; i < NumOfBdrElements; i++)
      {
         nv = boundary[i]->GetNVertices();
         ind = boundary[i]->GetVertices();
         out << boundary[i]->GetAttribute();
         for (j = 0; j < nv; j++)
         {
            out << " " << ind[j]+1;
         }
         out << " 1.0 1.0 1.0 1.0\n";
      }

      // print the shared faces information
      const int sf_attr =
         MyRank + 1 + (bdr_attributes.Size() > 0 ? bdr_attributes.Max() : 0);
      // There are no shared triangle faces
      for (i = 0; i < shared_quads.Size(); i++)
      {
         ind = shared_quads[i].v;
         out << sf_attr;
         for (j = 0; j < 4; j++)
         {
            out << ' ' << ind[j]+1;
         }
         out << " 1.0 1.0 1.0 1.0\n";
      }
   }

   if (Dim == 2)
   {
      int i, j, attr;
      Array<int> v;

      out << "areamesh2\n\n";

      // print the boundary + shared edges information
      out << NumOfBdrElements + shared_edges.Size() << '\n';
      // boundary
      for (i = 0; i < NumOfBdrElements; i++)
      {
         attr = boundary[i]->GetAttribute();
         boundary[i]->GetVertices(v);
         out << attr << "     ";
         for (j = 0; j < v.Size(); j++)
         {
            out << v[j] + 1 << "   ";
         }
         out << '\n';
      }
      // shared edges
      for (i = 0; i < shared_edges.Size(); i++)
      {
         attr = shared_edges[i]->GetAttribute();
         shared_edges[i]->GetVertices(v);
         out << attr << "     ";
         for (j = 0; j < v.Size(); j++)
         {
            out << v[j] + 1 << "   ";
         }
         out << '\n';
      }

      // print the elements
      out << NumOfElements << '\n';
      for (i = 0; i < NumOfElements; i++)
      {
         attr = elements[i]->GetAttribute();
         elements[i]->GetVertices(v);

         out << attr << "   ";
         if ((j = GetElementType(i)) == Element::TRIANGLE)
         {
            out << 3 << "   ";
         }
         else if (j == Element::QUADRILATERAL)
         {
            out << 4 << "   ";
         }
         else if (j == Element::SEGMENT)
         {
            out << 2 << "   ";
         }
         for (j = 0; j < v.Size(); j++)
         {
            out << v[j] + 1 << "  ";
         }
         out << '\n';
      }

      // print the vertices
      out << NumOfVertices << '\n';
      for (i = 0; i < NumOfVertices; i++)
      {
         for (j = 0; j < Dim; j++)
         {
            out << vertices[i](j) << " ";
         }
         out << '\n';
      }
   }
   out.flush();
}

bool ParMesh::WantSkipSharedMaster(const NCMesh::Master &master) const
{
   // In 2D, this is a workaround for a CPU boundary rendering artifact. We need
   // to skip a shared master edge if one of its slaves has the same rank.

   const NCMesh::NCList &list = pncmesh->GetEdgeList();
   for (int i = master.slaves_begin; i < master.slaves_end; i++)
   {
      if (!pncmesh->IsGhost(1, list.slaves[i].index)) { return true; }
   }
   return false;
}

void ParMesh::Print(std::ostream &out) const
{
   bool print_shared = true;
   int i, j, shared_bdr_attr;
   Array<int> nc_shared_faces;

   if (NURBSext)
   {
      Printer(out); // does not print shared boundary
      return;
   }

   const Array<int>* s2l_face;
   if (!pncmesh)
   {
      s2l_face = ((Dim == 1) ? &svert_lvert :
                  ((Dim == 2) ? &sedge_ledge : &sface_lface));
   }
   else
   {
      s2l_face = &nc_shared_faces;
      if (Dim >= 2)
      {
         // get a list of all shared non-ghost faces
         const NCMesh::NCList& sfaces =
            (Dim == 3) ? pncmesh->GetSharedFaces() : pncmesh->GetSharedEdges();
         const int nfaces = GetNumFaces();
         for (int i = 0; i < sfaces.conforming.Size(); i++)
         {
            int index = sfaces.conforming[i].index;
            if (index < nfaces) { nc_shared_faces.Append(index); }
         }
         for (int i = 0; i < sfaces.masters.Size(); i++)
         {
            if (Dim == 2 && WantSkipSharedMaster(sfaces.masters[i])) { continue; }
            int index = sfaces.masters[i].index;
            if (index < nfaces) { nc_shared_faces.Append(index); }
         }
         for (int i = 0; i < sfaces.slaves.Size(); i++)
         {
            int index = sfaces.slaves[i].index;
            if (index < nfaces) { nc_shared_faces.Append(index); }
         }
      }
   }

   out << "MFEM mesh v1.0\n";

   // optional
   out <<
       "\n#\n# MFEM Geometry Types (see mesh/geom.hpp):\n#\n"
       "# POINT       = 0\n"
       "# SEGMENT     = 1\n"
       "# TRIANGLE    = 2\n"
       "# SQUARE      = 3\n"
       "# TETRAHEDRON = 4\n"
       "# CUBE        = 5\n"
       "# PRISM       = 6\n"
       "#\n";

   out << "\ndimension\n" << Dim
       << "\n\nelements\n" << NumOfElements << '\n';
   for (i = 0; i < NumOfElements; i++)
   {
      PrintElement(elements[i], out);
   }

   int num_bdr_elems = NumOfBdrElements;
   if (print_shared && Dim > 1)
   {
      num_bdr_elems += s2l_face->Size();
   }
   out << "\nboundary\n" << num_bdr_elems << '\n';
   for (i = 0; i < NumOfBdrElements; i++)
   {
      PrintElement(boundary[i], out);
   }

   if (print_shared && Dim > 1)
   {
      if (bdr_attributes.Size())
      {
         shared_bdr_attr = bdr_attributes.Max() + MyRank + 1;
      }
      else
      {
         shared_bdr_attr = MyRank + 1;
      }
      for (i = 0; i < s2l_face->Size(); i++)
      {
         // Modify the attributes of the faces (not used otherwise?)
         faces[(*s2l_face)[i]]->SetAttribute(shared_bdr_attr);
         PrintElement(faces[(*s2l_face)[i]], out);
      }
   }
   out << "\nvertices\n" << NumOfVertices << '\n';
   if (Nodes == NULL)
   {
      out << spaceDim << '\n';
      for (i = 0; i < NumOfVertices; i++)
      {
         out << vertices[i](0);
         for (j = 1; j < spaceDim; j++)
         {
            out << ' ' << vertices[i](j);
         }
         out << '\n';
      }
      out.flush();
   }
   else
   {
      out << "\nnodes\n";
      Nodes->Save(out);
   }
}

#ifdef MFEM_USE_ADIOS2
void ParMesh::Print(adios2stream &out) const
{
   Mesh::Print(out);
}
#endif

static void dump_element(const Element* elem, Array<int> &data)
{
   data.Append(elem->GetGeometryType());

   int nv = elem->GetNVertices();
   const int *v = elem->GetVertices();
   for (int i = 0; i < nv; i++)
   {
      data.Append(v[i]);
   }
}

void ParMesh::PrintAsOne(std::ostream &out)
{
   int i, j, k, p, nv_ne[2], &nv = nv_ne[0], &ne = nv_ne[1], vc;
   const int *v;
   MPI_Status status;
   Array<double> vert;
   Array<int> ints;

   if (MyRank == 0)
   {
      out << "MFEM mesh v1.0\n";

      // optional
      out <<
          "\n#\n# MFEM Geometry Types (see mesh/geom.hpp):\n#\n"
          "# POINT       = 0\n"
          "# SEGMENT     = 1\n"
          "# TRIANGLE    = 2\n"
          "# SQUARE      = 3\n"
          "# TETRAHEDRON = 4\n"
          "# CUBE        = 5\n"
          "# PRISM       = 6\n"
          "#\n";

      out << "\ndimension\n" << Dim;
   }

   nv = NumOfElements;
   MPI_Reduce(&nv, &ne, 1, MPI_INT, MPI_SUM, 0, MyComm);
   if (MyRank == 0)
   {
      out << "\n\nelements\n" << ne << '\n';
      for (i = 0; i < NumOfElements; i++)
      {
         // processor number + 1 as attribute and geometry type
         out << 1 << ' ' << elements[i]->GetGeometryType();
         // vertices
         nv = elements[i]->GetNVertices();
         v  = elements[i]->GetVertices();
         for (j = 0; j < nv; j++)
         {
            out << ' ' << v[j];
         }
         out << '\n';
      }
      vc = NumOfVertices;
      for (p = 1; p < NRanks; p++)
      {
         MPI_Recv(nv_ne, 2, MPI_INT, p, 444, MyComm, &status);
         ints.SetSize(ne);
         if (ne)
         {
            MPI_Recv(&ints[0], ne, MPI_INT, p, 445, MyComm, &status);
         }
         for (i = 0; i < ne; )
         {
            // processor number + 1 as attribute and geometry type
            out << p+1 << ' ' << ints[i];
            // vertices
            k = Geometries.GetVertices(ints[i++])->GetNPoints();
            for (j = 0; j < k; j++)
            {
               out << ' ' << vc + ints[i++];
            }
            out << '\n';
         }
         vc += nv;
      }
   }
   else
   {
      // for each element send its geometry type and its vertices
      ne = 0;
      for (i = 0; i < NumOfElements; i++)
      {
         ne += 1 + elements[i]->GetNVertices();
      }
      nv = NumOfVertices;
      MPI_Send(nv_ne, 2, MPI_INT, 0, 444, MyComm);

      ints.Reserve(ne);
      ints.SetSize(0);
      for (i = 0; i < NumOfElements; i++)
      {
         dump_element(elements[i], ints);
      }
      MFEM_ASSERT(ints.Size() == ne, "");
      if (ne)
      {
         MPI_Send(&ints[0], ne, MPI_INT, 0, 445, MyComm);
      }
   }

   // boundary + shared boundary
   ne = NumOfBdrElements;
   if (!pncmesh)
   {
      ne += GetNSharedFaces();
   }
   else if (Dim > 1)
   {
      const NCMesh::NCList &list = pncmesh->GetSharedList(Dim - 1);
      ne += list.conforming.Size() + list.masters.Size() + list.slaves.Size();
      // In addition to the number returned by GetNSharedFaces(), include the
      // the master shared faces as well.
   }
   ints.Reserve(ne * (1 + 2*(Dim-1))); // just an upper bound
   ints.SetSize(0);

   // for each boundary and shared boundary element send its geometry type
   // and its vertices
   ne = 0;
   for (i = j = 0; i < NumOfBdrElements; i++)
   {
      dump_element(boundary[i], ints); ne++;
   }
   if (!pncmesh)
   {
      switch (Dim)
      {
         case 1:
            for (i = 0; i < svert_lvert.Size(); i++)
            {
               ints.Append(Geometry::POINT);
               ints.Append(svert_lvert[i]);
               ne++;
            }
            break;

         case 2:
            for (i = 0; i < shared_edges.Size(); i++)
            {
               dump_element(shared_edges[i], ints); ne++;
            }
            break;

         case 3:
            for (i = 0; i < shared_trias.Size(); i++)
            {
               ints.Append(Geometry::TRIANGLE);
               ints.Append(shared_trias[i].v, 3);
               ne++;
            }
            for (i = 0; i < shared_quads.Size(); i++)
            {
               ints.Append(Geometry::SQUARE);
               ints.Append(shared_quads[i].v, 4);
               ne++;
            }
            break;

         default:
            MFEM_ABORT("invalid dimension: " << Dim);
      }
   }
   else if (Dim > 1)
   {
      const NCMesh::NCList &list = pncmesh->GetSharedList(Dim - 1);
      const int nfaces = GetNumFaces();
      for (i = 0; i < list.conforming.Size(); i++)
      {
         int index = list.conforming[i].index;
         if (index < nfaces) { dump_element(faces[index], ints); ne++; }
      }
      for (i = 0; i < list.masters.Size(); i++)
      {
         int index = list.masters[i].index;
         if (index < nfaces) { dump_element(faces[index], ints); ne++; }
      }
      for (i = 0; i < list.slaves.Size(); i++)
      {
         int index = list.slaves[i].index;
         if (index < nfaces) { dump_element(faces[index], ints); ne++; }
      }
   }

   MPI_Reduce(&ne, &k, 1, MPI_INT, MPI_SUM, 0, MyComm);
   if (MyRank == 0)
   {
      out << "\nboundary\n" << k << '\n';
      vc = 0;
      for (p = 0; p < NRanks; p++)
      {
         if (p)
         {
            MPI_Recv(nv_ne, 2, MPI_INT, p, 446, MyComm, &status);
            ints.SetSize(ne);
            if (ne)
            {
               MPI_Recv(ints.GetData(), ne, MPI_INT, p, 447, MyComm, &status);
            }
         }
         else
         {
            ne = ints.Size();
            nv = NumOfVertices;
         }
         for (i = 0; i < ne; )
         {
            // processor number + 1 as bdr. attr. and bdr. geometry type
            out << p+1 << ' ' << ints[i];
            k = Geometries.NumVerts[ints[i++]];
            // vertices
            for (j = 0; j < k; j++)
            {
               out << ' ' << vc + ints[i++];
            }
            out << '\n';
         }
         vc += nv;
      }
   }
   else
   {
      nv = NumOfVertices;
      ne = ints.Size();
      MPI_Send(nv_ne, 2, MPI_INT, 0, 446, MyComm);
      if (ne)
      {
         MPI_Send(ints.GetData(), ne, MPI_INT, 0, 447, MyComm);
      }
   }

   // vertices / nodes
   MPI_Reduce(&NumOfVertices, &nv, 1, MPI_INT, MPI_SUM, 0, MyComm);
   if (MyRank == 0)
   {
      out << "\nvertices\n" << nv << '\n';
   }
   if (Nodes == NULL)
   {
      if (MyRank == 0)
      {
         out << spaceDim << '\n';
         for (i = 0; i < NumOfVertices; i++)
         {
            out << vertices[i](0);
            for (j = 1; j < spaceDim; j++)
            {
               out << ' ' << vertices[i](j);
            }
            out << '\n';
         }
         for (p = 1; p < NRanks; p++)
         {
            MPI_Recv(&nv, 1, MPI_INT, p, 448, MyComm, &status);
            vert.SetSize(nv*spaceDim);
            if (nv)
            {
               MPI_Recv(&vert[0], nv*spaceDim, MPI_DOUBLE, p, 449, MyComm, &status);
            }
            for (i = 0; i < nv; i++)
            {
               out << vert[i*spaceDim];
               for (j = 1; j < spaceDim; j++)
               {
                  out << ' ' << vert[i*spaceDim+j];
               }
               out << '\n';
            }
         }
         out.flush();
      }
      else
      {
         MPI_Send(&NumOfVertices, 1, MPI_INT, 0, 448, MyComm);
         vert.SetSize(NumOfVertices*spaceDim);
         for (i = 0; i < NumOfVertices; i++)
         {
            for (j = 0; j < spaceDim; j++)
            {
               vert[i*spaceDim+j] = vertices[i](j);
            }
         }
         if (NumOfVertices)
         {
            MPI_Send(&vert[0], NumOfVertices*spaceDim, MPI_DOUBLE, 0, 449, MyComm);
         }
      }
   }
   else
   {
      if (MyRank == 0)
      {
         out << "\nnodes\n";
      }
      ParGridFunction *pnodes = dynamic_cast<ParGridFunction *>(Nodes);
      if (pnodes)
      {
         pnodes->SaveAsOne(out);
      }
      else
      {
         ParFiniteElementSpace *pfes =
            dynamic_cast<ParFiniteElementSpace *>(Nodes->FESpace());
         if (pfes)
         {
            // create a wrapper ParGridFunction
            ParGridFunction ParNodes(pfes, Nodes);
            ParNodes.SaveAsOne(out);
         }
         else
         {
            mfem_error("ParMesh::PrintAsOne : Nodes have no parallel info!");
         }
      }
   }
}

void ParMesh::PrintAsOneXG(std::ostream &out)
{
   MFEM_ASSERT(Dim == spaceDim, "2D Manifolds not supported.");
   if (Dim == 3 && meshgen == 1)
   {
      int i, j, k, nv, ne, p;
      const int *ind, *v;
      MPI_Status status;
      Array<double> vert;
      Array<int> ints;

      if (MyRank == 0)
      {
         out << "NETGEN_Neutral_Format\n";
         // print the vertices
         ne = NumOfVertices;
         MPI_Reduce(&ne, &nv, 1, MPI_INT, MPI_SUM, 0, MyComm);
         out << nv << '\n';
         for (i = 0; i < NumOfVertices; i++)
         {
            for (j = 0; j < Dim; j++)
            {
               out << " " << vertices[i](j);
            }
            out << '\n';
         }
         for (p = 1; p < NRanks; p++)
         {
            MPI_Recv(&nv, 1, MPI_INT, p, 444, MyComm, &status);
            vert.SetSize(Dim*nv);
            MPI_Recv(&vert[0], Dim*nv, MPI_DOUBLE, p, 445, MyComm, &status);
            for (i = 0; i < nv; i++)
            {
               for (j = 0; j < Dim; j++)
               {
                  out << " " << vert[Dim*i+j];
               }
               out << '\n';
            }
         }

         // print the elements
         nv = NumOfElements;
         MPI_Reduce(&nv, &ne, 1, MPI_INT, MPI_SUM, 0, MyComm);
         out << ne << '\n';
         for (i = 0; i < NumOfElements; i++)
         {
            nv = elements[i]->GetNVertices();
            ind = elements[i]->GetVertices();
            out << 1;
            for (j = 0; j < nv; j++)
            {
               out << " " << ind[j]+1;
            }
            out << '\n';
         }
         k = NumOfVertices;
         for (p = 1; p < NRanks; p++)
         {
            MPI_Recv(&nv, 1, MPI_INT, p, 444, MyComm, &status);
            MPI_Recv(&ne, 1, MPI_INT, p, 446, MyComm, &status);
            ints.SetSize(4*ne);
            MPI_Recv(&ints[0], 4*ne, MPI_INT, p, 447, MyComm, &status);
            for (i = 0; i < ne; i++)
            {
               out << p+1;
               for (j = 0; j < 4; j++)
               {
                  out << " " << k+ints[i*4+j]+1;
               }
               out << '\n';
            }
            k += nv;
         }
         // print the boundary + shared faces information
         nv = NumOfBdrElements + sface_lface.Size();
         MPI_Reduce(&nv, &ne, 1, MPI_INT, MPI_SUM, 0, MyComm);
         out << ne << '\n';
         // boundary
         for (i = 0; i < NumOfBdrElements; i++)
         {
            nv = boundary[i]->GetNVertices();
            ind = boundary[i]->GetVertices();
            out << 1;
            for (j = 0; j < nv; j++)
            {
               out << " " << ind[j]+1;
            }
            out << '\n';
         }
         // shared faces
         const int sf_attr =
            MyRank + 1 + (bdr_attributes.Size() > 0 ? bdr_attributes.Max() : 0);
         for (i = 0; i < shared_trias.Size(); i++)
         {
            ind = shared_trias[i].v;
            out << sf_attr;
            for (j = 0; j < 3; j++)
            {
               out << ' ' << ind[j]+1;
            }
            out << '\n';
         }
         // There are no quad shared faces
         k = NumOfVertices;
         for (p = 1; p < NRanks; p++)
         {
            MPI_Recv(&nv, 1, MPI_INT, p, 444, MyComm, &status);
            MPI_Recv(&ne, 1, MPI_INT, p, 446, MyComm, &status);
            ints.SetSize(3*ne);
            MPI_Recv(&ints[0], 3*ne, MPI_INT, p, 447, MyComm, &status);
            for (i = 0; i < ne; i++)
            {
               out << p+1;
               for (j = 0; j < 3; j++)
               {
                  out << ' ' << k+ints[i*3+j]+1;
               }
               out << '\n';
            }
            k += nv;
         }
      }
      else
      {
         ne = NumOfVertices;
         MPI_Reduce(&ne, &nv, 1, MPI_INT, MPI_SUM, 0, MyComm);
         MPI_Send(&NumOfVertices, 1, MPI_INT, 0, 444, MyComm);
         vert.SetSize(Dim*NumOfVertices);
         for (i = 0; i < NumOfVertices; i++)
            for (j = 0; j < Dim; j++)
            {
               vert[Dim*i+j] = vertices[i](j);
            }
         MPI_Send(&vert[0], Dim*NumOfVertices, MPI_DOUBLE,
                  0, 445, MyComm);
         // elements
         ne = NumOfElements;
         MPI_Reduce(&ne, &nv, 1, MPI_INT, MPI_SUM, 0, MyComm);
         MPI_Send(&NumOfVertices, 1, MPI_INT, 0, 444, MyComm);
         MPI_Send(&NumOfElements, 1, MPI_INT, 0, 446, MyComm);
         ints.SetSize(NumOfElements*4);
         for (i = 0; i < NumOfElements; i++)
         {
            v = elements[i]->GetVertices();
            for (j = 0; j < 4; j++)
            {
               ints[4*i+j] = v[j];
            }
         }
         MPI_Send(&ints[0], 4*NumOfElements, MPI_INT, 0, 447, MyComm);
         // boundary + shared faces
         nv = NumOfBdrElements + sface_lface.Size();
         MPI_Reduce(&nv, &ne, 1, MPI_INT, MPI_SUM, 0, MyComm);
         MPI_Send(&NumOfVertices, 1, MPI_INT, 0, 444, MyComm);
         ne = NumOfBdrElements + sface_lface.Size();
         MPI_Send(&ne, 1, MPI_INT, 0, 446, MyComm);
         ints.SetSize(3*ne);
         for (i = 0; i < NumOfBdrElements; i++)
         {
            v = boundary[i]->GetVertices();
            for (j = 0; j < 3; j++)
            {
               ints[3*i+j] = v[j];
            }
         }
         for ( ; i < ne; i++)
         {
            v = shared_trias[i-NumOfBdrElements].v; // tet mesh
            for (j = 0; j < 3; j++)
            {
               ints[3*i+j] = v[j];
            }
         }
         MPI_Send(&ints[0], 3*ne, MPI_INT, 0, 447, MyComm);
      }
   }

   if (Dim == 3 && meshgen == 2)
   {
      int i, j, k, nv, ne, p;
      const int *ind, *v;
      MPI_Status status;
      Array<double> vert;
      Array<int> ints;

      int TG_nv, TG_ne, TG_nbe;

      if (MyRank == 0)
      {
         MPI_Reduce(&NumOfVertices, &TG_nv, 1, MPI_INT, MPI_SUM, 0, MyComm);
         MPI_Reduce(&NumOfElements, &TG_ne, 1, MPI_INT, MPI_SUM, 0, MyComm);
         nv = NumOfBdrElements + sface_lface.Size();
         MPI_Reduce(&nv, &TG_nbe, 1, MPI_INT, MPI_SUM, 0, MyComm);

         out << "TrueGrid\n"
             << "1 " << TG_nv << " " << TG_ne << " 0 0 0 0 0 0 0\n"
             << "0 0 0 1 0 0 0 0 0 0 0\n"
             << "0 0 " << TG_nbe << " 0 0 0 0 0 0 0 0 0 0 0 0 0\n"
             << "0.0 0.0 0.0 0 0 0.0 0.0 0 0.0\n"
             << "0 0 0 0 0 0 0 0 0 0 0 0 0 0 0 0\n";

         // print the vertices
         nv = TG_nv;
         for (i = 0; i < NumOfVertices; i++)
         {
            out << i+1 << " 0.0 " << vertices[i](0) << " " << vertices[i](1)
                << " " << vertices[i](2) << " 0.0\n";
         }
         for (p = 1; p < NRanks; p++)
         {
            MPI_Recv(&nv, 1, MPI_INT, p, 444, MyComm, &status);
            vert.SetSize(Dim*nv);
            MPI_Recv(&vert[0], Dim*nv, MPI_DOUBLE, p, 445, MyComm, &status);
            for (i = 0; i < nv; i++)
            {
               out << i+1 << " 0.0 " << vert[Dim*i] << " " << vert[Dim*i+1]
                   << " " << vert[Dim*i+2] << " 0.0\n";
            }
         }

         // print the elements
         ne = TG_ne;
         for (i = 0; i < NumOfElements; i++)
         {
            nv = elements[i]->GetNVertices();
            ind = elements[i]->GetVertices();
            out << i+1 << " " << 1;
            for (j = 0; j < nv; j++)
            {
               out << " " << ind[j]+1;
            }
            out << '\n';
         }
         k = NumOfVertices;
         for (p = 1; p < NRanks; p++)
         {
            MPI_Recv(&nv, 1, MPI_INT, p, 444, MyComm, &status);
            MPI_Recv(&ne, 1, MPI_INT, p, 446, MyComm, &status);
            ints.SetSize(8*ne);
            MPI_Recv(&ints[0], 8*ne, MPI_INT, p, 447, MyComm, &status);
            for (i = 0; i < ne; i++)
            {
               out << i+1 << " " << p+1;
               for (j = 0; j < 8; j++)
               {
                  out << " " << k+ints[i*8+j]+1;
               }
               out << '\n';
            }
            k += nv;
         }

         // print the boundary + shared faces information
         ne = TG_nbe;
         // boundary
         for (i = 0; i < NumOfBdrElements; i++)
         {
            nv = boundary[i]->GetNVertices();
            ind = boundary[i]->GetVertices();
            out << 1;
            for (j = 0; j < nv; j++)
            {
               out << " " << ind[j]+1;
            }
            out << " 1.0 1.0 1.0 1.0\n";
         }
         // shared faces
         const int sf_attr =
            MyRank + 1 + (bdr_attributes.Size() > 0 ? bdr_attributes.Max() : 0);
         // There are no shared triangle faces
         for (i = 0; i < shared_quads.Size(); i++)
         {
            ind = shared_quads[i].v;
            out << sf_attr;
            for (j = 0; j < 4; j++)
            {
               out << ' ' << ind[j]+1;
            }
            out << " 1.0 1.0 1.0 1.0\n";
         }
         k = NumOfVertices;
         for (p = 1; p < NRanks; p++)
         {
            MPI_Recv(&nv, 1, MPI_INT, p, 444, MyComm, &status);
            MPI_Recv(&ne, 1, MPI_INT, p, 446, MyComm, &status);
            ints.SetSize(4*ne);
            MPI_Recv(&ints[0], 4*ne, MPI_INT, p, 447, MyComm, &status);
            for (i = 0; i < ne; i++)
            {
               out << p+1;
               for (j = 0; j < 4; j++)
               {
                  out << " " << k+ints[i*4+j]+1;
               }
               out << " 1.0 1.0 1.0 1.0\n";
            }
            k += nv;
         }
      }
      else
      {
         MPI_Reduce(&NumOfVertices, &TG_nv, 1, MPI_INT, MPI_SUM, 0, MyComm);
         MPI_Reduce(&NumOfElements, &TG_ne, 1, MPI_INT, MPI_SUM, 0, MyComm);
         nv = NumOfBdrElements + sface_lface.Size();
         MPI_Reduce(&nv, &TG_nbe, 1, MPI_INT, MPI_SUM, 0, MyComm);

         MPI_Send(&NumOfVertices, 1, MPI_INT, 0, 444, MyComm);
         vert.SetSize(Dim*NumOfVertices);
         for (i = 0; i < NumOfVertices; i++)
            for (j = 0; j < Dim; j++)
            {
               vert[Dim*i+j] = vertices[i](j);
            }
         MPI_Send(&vert[0], Dim*NumOfVertices, MPI_DOUBLE, 0, 445, MyComm);
         // elements
         MPI_Send(&NumOfVertices, 1, MPI_INT, 0, 444, MyComm);
         MPI_Send(&NumOfElements, 1, MPI_INT, 0, 446, MyComm);
         ints.SetSize(NumOfElements*8);
         for (i = 0; i < NumOfElements; i++)
         {
            v = elements[i]->GetVertices();
            for (j = 0; j < 8; j++)
            {
               ints[8*i+j] = v[j];
            }
         }
         MPI_Send(&ints[0], 8*NumOfElements, MPI_INT, 0, 447, MyComm);
         // boundary + shared faces
         MPI_Send(&NumOfVertices, 1, MPI_INT, 0, 444, MyComm);
         ne = NumOfBdrElements + sface_lface.Size();
         MPI_Send(&ne, 1, MPI_INT, 0, 446, MyComm);
         ints.SetSize(4*ne);
         for (i = 0; i < NumOfBdrElements; i++)
         {
            v = boundary[i]->GetVertices();
            for (j = 0; j < 4; j++)
            {
               ints[4*i+j] = v[j];
            }
         }
         for ( ; i < ne; i++)
         {
            v = shared_quads[i-NumOfBdrElements].v; // hex mesh
            for (j = 0; j < 4; j++)
            {
               ints[4*i+j] = v[j];
            }
         }
         MPI_Send(&ints[0], 4*ne, MPI_INT, 0, 447, MyComm);
      }
   }

   if (Dim == 2)
   {
      int i, j, k, attr, nv, ne, p;
      Array<int> v;
      MPI_Status status;
      Array<double> vert;
      Array<int> ints;

      if (MyRank == 0)
      {
         out << "areamesh2\n\n";

         // print the boundary + shared edges information
         nv = NumOfBdrElements + shared_edges.Size();
         MPI_Reduce(&nv, &ne, 1, MPI_INT, MPI_SUM, 0, MyComm);
         out << ne << '\n';
         // boundary
         for (i = 0; i < NumOfBdrElements; i++)
         {
            attr = boundary[i]->GetAttribute();
            boundary[i]->GetVertices(v);
            out << attr << "     ";
            for (j = 0; j < v.Size(); j++)
            {
               out << v[j] + 1 << "   ";
            }
            out << '\n';
         }
         // shared edges
         for (i = 0; i < shared_edges.Size(); i++)
         {
            attr = shared_edges[i]->GetAttribute();
            shared_edges[i]->GetVertices(v);
            out << attr << "     ";
            for (j = 0; j < v.Size(); j++)
            {
               out << v[j] + 1 << "   ";
            }
            out << '\n';
         }
         k = NumOfVertices;
         for (p = 1; p < NRanks; p++)
         {
            MPI_Recv(&nv, 1, MPI_INT, p, 444, MyComm, &status);
            MPI_Recv(&ne, 1, MPI_INT, p, 446, MyComm, &status);
            ints.SetSize(2*ne);
            MPI_Recv(&ints[0], 2*ne, MPI_INT, p, 447, MyComm, &status);
            for (i = 0; i < ne; i++)
            {
               out << p+1;
               for (j = 0; j < 2; j++)
               {
                  out << " " << k+ints[i*2+j]+1;
               }
               out << '\n';
            }
            k += nv;
         }

         // print the elements
         nv = NumOfElements;
         MPI_Reduce(&nv, &ne, 1, MPI_INT, MPI_SUM, 0, MyComm);
         out << ne << '\n';
         for (i = 0; i < NumOfElements; i++)
         {
            // attr = elements[i]->GetAttribute(); // not used
            elements[i]->GetVertices(v);
            out << 1 << "   " << 3 << "   ";
            for (j = 0; j < v.Size(); j++)
            {
               out << v[j] + 1 << "  ";
            }
            out << '\n';
         }
         k = NumOfVertices;
         for (p = 1; p < NRanks; p++)
         {
            MPI_Recv(&nv, 1, MPI_INT, p, 444, MyComm, &status);
            MPI_Recv(&ne, 1, MPI_INT, p, 446, MyComm, &status);
            ints.SetSize(3*ne);
            MPI_Recv(&ints[0], 3*ne, MPI_INT, p, 447, MyComm, &status);
            for (i = 0; i < ne; i++)
            {
               out << p+1 << " " << 3;
               for (j = 0; j < 3; j++)
               {
                  out << " " << k+ints[i*3+j]+1;
               }
               out << '\n';
            }
            k += nv;
         }

         // print the vertices
         ne = NumOfVertices;
         MPI_Reduce(&ne, &nv, 1, MPI_INT, MPI_SUM, 0, MyComm);
         out << nv << '\n';
         for (i = 0; i < NumOfVertices; i++)
         {
            for (j = 0; j < Dim; j++)
            {
               out << vertices[i](j) << " ";
            }
            out << '\n';
         }
         for (p = 1; p < NRanks; p++)
         {
            MPI_Recv(&nv, 1, MPI_INT, p, 444, MyComm, &status);
            vert.SetSize(Dim*nv);
            MPI_Recv(&vert[0], Dim*nv, MPI_DOUBLE, p, 445, MyComm, &status);
            for (i = 0; i < nv; i++)
            {
               for (j = 0; j < Dim; j++)
               {
                  out << " " << vert[Dim*i+j];
               }
               out << '\n';
            }
         }
      }
      else
      {
         // boundary + shared faces
         nv = NumOfBdrElements + shared_edges.Size();
         MPI_Reduce(&nv, &ne, 1, MPI_INT, MPI_SUM, 0, MyComm);
         MPI_Send(&NumOfVertices, 1, MPI_INT, 0, 444, MyComm);
         ne = NumOfBdrElements + shared_edges.Size();
         MPI_Send(&ne, 1, MPI_INT, 0, 446, MyComm);
         ints.SetSize(2*ne);
         for (i = 0; i < NumOfBdrElements; i++)
         {
            boundary[i]->GetVertices(v);
            for (j = 0; j < 2; j++)
            {
               ints[2*i+j] = v[j];
            }
         }
         for ( ; i < ne; i++)
         {
            shared_edges[i-NumOfBdrElements]->GetVertices(v);
            for (j = 0; j < 2; j++)
            {
               ints[2*i+j] = v[j];
            }
         }
         MPI_Send(&ints[0], 2*ne, MPI_INT, 0, 447, MyComm);
         // elements
         ne = NumOfElements;
         MPI_Reduce(&ne, &nv, 1, MPI_INT, MPI_SUM, 0, MyComm);
         MPI_Send(&NumOfVertices, 1, MPI_INT, 0, 444, MyComm);
         MPI_Send(&NumOfElements, 1, MPI_INT, 0, 446, MyComm);
         ints.SetSize(NumOfElements*3);
         for (i = 0; i < NumOfElements; i++)
         {
            elements[i]->GetVertices(v);
            for (j = 0; j < 3; j++)
            {
               ints[3*i+j] = v[j];
            }
         }
         MPI_Send(&ints[0], 3*NumOfElements, MPI_INT, 0, 447, MyComm);
         // vertices
         ne = NumOfVertices;
         MPI_Reduce(&ne, &nv, 1, MPI_INT, MPI_SUM, 0, MyComm);
         MPI_Send(&NumOfVertices, 1, MPI_INT, 0, 444, MyComm);
         vert.SetSize(Dim*NumOfVertices);
         for (i = 0; i < NumOfVertices; i++)
            for (j = 0; j < Dim; j++)
            {
               vert[Dim*i+j] = vertices[i](j);
            }
         MPI_Send(&vert[0], Dim*NumOfVertices, MPI_DOUBLE,
                  0, 445, MyComm);
      }
   }
}

void ParMesh::GetBoundingBox(Vector &gp_min, Vector &gp_max, int ref)
{
   int sdim;
   Vector p_min, p_max;

   this->Mesh::GetBoundingBox(p_min, p_max, ref);

   sdim = SpaceDimension();

   gp_min.SetSize(sdim);
   gp_max.SetSize(sdim);

   MPI_Allreduce(p_min.GetData(), gp_min, sdim, MPI_DOUBLE, MPI_MIN, MyComm);
   MPI_Allreduce(p_max.GetData(), gp_max, sdim, MPI_DOUBLE, MPI_MAX, MyComm);
}

void ParMesh::GetCharacteristics(double &gh_min, double &gh_max,
                                 double &gk_min, double &gk_max)
{
   double h_min, h_max, kappa_min, kappa_max;

   this->Mesh::GetCharacteristics(h_min, h_max, kappa_min, kappa_max);

   MPI_Allreduce(&h_min, &gh_min, 1, MPI_DOUBLE, MPI_MIN, MyComm);
   MPI_Allreduce(&h_max, &gh_max, 1, MPI_DOUBLE, MPI_MAX, MyComm);
   MPI_Allreduce(&kappa_min, &gk_min, 1, MPI_DOUBLE, MPI_MIN, MyComm);
   MPI_Allreduce(&kappa_max, &gk_max, 1, MPI_DOUBLE, MPI_MAX, MyComm);
}

void ParMesh::PrintInfo(std::ostream &out)
{
   int i;
   DenseMatrix J(Dim);
   double h_min, h_max, kappa_min, kappa_max, h, kappa;

   if (MyRank == 0)
   {
      out << "Parallel Mesh Stats:" << '\n';
   }

   for (i = 0; i < NumOfElements; i++)
   {
      GetElementJacobian(i, J);
      h = pow(fabs(J.Weight()), 1.0/double(Dim));
      kappa = (Dim == spaceDim) ?
              J.CalcSingularvalue(0) / J.CalcSingularvalue(Dim-1) : -1.0;
      if (i == 0)
      {
         h_min = h_max = h;
         kappa_min = kappa_max = kappa;
      }
      else
      {
         if (h < h_min) { h_min = h; }
         if (h > h_max) { h_max = h; }
         if (kappa < kappa_min) { kappa_min = kappa; }
         if (kappa > kappa_max) { kappa_max = kappa; }
      }
   }

   double gh_min, gh_max, gk_min, gk_max;
   MPI_Reduce(&h_min, &gh_min, 1, MPI_DOUBLE, MPI_MIN, 0, MyComm);
   MPI_Reduce(&h_max, &gh_max, 1, MPI_DOUBLE, MPI_MAX, 0, MyComm);
   MPI_Reduce(&kappa_min, &gk_min, 1, MPI_DOUBLE, MPI_MIN, 0, MyComm);
   MPI_Reduce(&kappa_max, &gk_max, 1, MPI_DOUBLE, MPI_MAX, 0, MyComm);

   // TODO: collect and print stats by geometry

   long ldata[5]; // vert, edge, face, elem, neighbors;
   long mindata[5], maxdata[5], sumdata[5];

   // count locally owned vertices, edges, and faces
   ldata[0] = GetNV();
   ldata[1] = GetNEdges();
   ldata[2] = GetNFaces();
   ldata[3] = GetNE();
   ldata[4] = gtopo.GetNumNeighbors()-1;
   for (int gr = 1; gr < GetNGroups(); gr++)
   {
      if (!gtopo.IAmMaster(gr)) // we are not the master
      {
         ldata[0] -= group_svert.RowSize(gr-1);
         ldata[1] -= group_sedge.RowSize(gr-1);
         ldata[2] -= group_stria.RowSize(gr-1);
         ldata[2] -= group_squad.RowSize(gr-1);
      }
   }

   MPI_Reduce(ldata, mindata, 5, MPI_LONG, MPI_MIN, 0, MyComm);
   MPI_Reduce(ldata, sumdata, 5, MPI_LONG, MPI_SUM, 0, MyComm);
   MPI_Reduce(ldata, maxdata, 5, MPI_LONG, MPI_MAX, 0, MyComm);

   if (MyRank == 0)
   {
      out << '\n'
          << "           "
          << setw(12) << "minimum"
          << setw(12) << "average"
          << setw(12) << "maximum"
          << setw(12) << "total" << '\n';
      out << " vertices  "
          << setw(12) << mindata[0]
          << setw(12) << sumdata[0]/NRanks
          << setw(12) << maxdata[0]
          << setw(12) << sumdata[0] << '\n';
      out << " edges     "
          << setw(12) << mindata[1]
          << setw(12) << sumdata[1]/NRanks
          << setw(12) << maxdata[1]
          << setw(12) << sumdata[1] << '\n';
      if (Dim == 3)
      {
         out << " faces     "
             << setw(12) << mindata[2]
             << setw(12) << sumdata[2]/NRanks
             << setw(12) << maxdata[2]
             << setw(12) << sumdata[2] << '\n';
      }
      out << " elements  "
          << setw(12) << mindata[3]
          << setw(12) << sumdata[3]/NRanks
          << setw(12) << maxdata[3]
          << setw(12) << sumdata[3] << '\n';
      out << " neighbors "
          << setw(12) << mindata[4]
          << setw(12) << sumdata[4]/NRanks
          << setw(12) << maxdata[4] << '\n';
      out << '\n'
          << "       "
          << setw(12) << "minimum"
          << setw(12) << "maximum" << '\n';
      out << " h     "
          << setw(12) << gh_min
          << setw(12) << gh_max << '\n';
      out << " kappa "
          << setw(12) << gk_min
          << setw(12) << gk_max << '\n';
      out << std::flush;
   }
}

long ParMesh::ReduceInt(int value) const
{
   long local = value, global;
   MPI_Allreduce(&local, &global, 1, MPI_LONG, MPI_SUM, MyComm);
   return global;
}

void ParMesh::ParPrint(ostream &out) const
{
   if (NURBSext)
   {
      // TODO: NURBS meshes.
      Print(out); // use the serial MFEM v1.0 format for now
      return;
   }

   if (Nonconforming())
   {
      // the NC mesh format works both in serial and in parallel
      Printer(out);
      return;
   }

   // Write out serial mesh.  Tell serial mesh to deliniate the end of it's
   // output with 'mfem_serial_mesh_end' instead of 'mfem_mesh_end', as we will
   // be adding additional parallel mesh information.
   Printer(out, "mfem_serial_mesh_end");

   // write out group topology info.
   gtopo.Save(out);

   out << "\ntotal_shared_vertices " << svert_lvert.Size() << '\n';
   if (Dim >= 2)
   {
      out << "total_shared_edges " << shared_edges.Size() << '\n';
   }
   if (Dim >= 3)
   {
      out << "total_shared_faces " << sface_lface.Size() << '\n';
   }
   for (int gr = 1; gr < GetNGroups(); gr++)
   {
      {
         const int  nv = group_svert.RowSize(gr-1);
         const int *sv = group_svert.GetRow(gr-1);
         out << "\n# group " << gr << "\nshared_vertices " << nv << '\n';
         for (int i = 0; i < nv; i++)
         {
            out << svert_lvert[sv[i]] << '\n';
         }
      }
      if (Dim >= 2)
      {
         const int  ne = group_sedge.RowSize(gr-1);
         const int *se = group_sedge.GetRow(gr-1);
         out << "\nshared_edges " << ne << '\n';
         for (int i = 0; i < ne; i++)
         {
            const int *v = shared_edges[se[i]]->GetVertices();
            out << v[0] << ' ' << v[1] << '\n';
         }
      }
      if (Dim >= 3)
      {
         const int  nt = group_stria.RowSize(gr-1);
         const int *st = group_stria.GetRow(gr-1);
         const int  nq = group_squad.RowSize(gr-1);
         const int *sq = group_squad.GetRow(gr-1);
         out << "\nshared_faces " << nt+nq << '\n';
         for (int i = 0; i < nt; i++)
         {
            out << Geometry::TRIANGLE;
            const int *v = shared_trias[st[i]].v;
            for (int j = 0; j < 3; j++) { out << ' ' << v[j]; }
            out << '\n';
         }
         for (int i = 0; i < nq; i++)
         {
            out << Geometry::SQUARE;
            const int *v = shared_quads[sq[i]].v;
            for (int j = 0; j < 4; j++) { out << ' ' << v[j]; }
            out << '\n';
         }
      }
   }

   // Write out section end tag for mesh.
   out << "\nmfem_mesh_end" << endl;
}

void ParMesh::PrintVTU(std::string pathname,
                       VTKFormat format,
                       bool high_order_output,
                       int compression_level,
                       bool bdr)
{
   int pad_digits_rank = 6;
   DataCollection::create_directory(pathname, this, MyRank);

   std::string::size_type pos = pathname.find_last_of('/');
   std::string fname
      = (pos == std::string::npos) ? pathname : pathname.substr(pos+1);

   if (MyRank == 0)
   {
      std::string pvtu_name = pathname + "/" + fname + ".pvtu";
      std::ofstream out(pvtu_name);

      std::string data_type = (format == VTKFormat::BINARY32) ? "Float32" : "Float64";
      std::string data_format = (format == VTKFormat::ASCII) ? "ascii" : "binary";

      out << "<?xml version=\"1.0\"?>\n";
      out << "<VTKFile type=\"PUnstructuredGrid\"";
      out << " version =\"0.1\" byte_order=\"" << VTKByteOrder() << "\">\n";
      out << "<PUnstructuredGrid GhostLevel=\"0\">\n";

      out << "<PPoints>\n";
      out << "\t<PDataArray type=\"" << data_type << "\" ";
      out << " Name=\"Points\" NumberOfComponents=\"3\""
          << " format=\"" << data_format << "\"/>\n";
      out << "</PPoints>\n";

      out << "<PCells>\n";
      out << "\t<PDataArray type=\"Int32\" ";
      out << " Name=\"connectivity\" NumberOfComponents=\"1\""
          << " format=\"" << data_format << "\"/>\n";
      out << "\t<PDataArray type=\"Int32\" ";
      out << " Name=\"offsets\"      NumberOfComponents=\"1\""
          << " format=\"" << data_format << "\"/>\n";
      out << "\t<PDataArray type=\"UInt8\" ";
      out << " Name=\"types\"        NumberOfComponents=\"1\""
          << " format=\"" << data_format << "\"/>\n";
      out << "</PCells>\n";

      out << "<PCellData>\n";
      out << "\t<PDataArray type=\"Int32\" Name=\"" << "attribute"
          << "\" NumberOfComponents=\"1\""
          << " format=\"" << data_format << "\"/>\n";
      out << "</PCellData>\n";

      for (int ii=0; ii<NRanks; ii++)
      {
         std::string piece = fname + ".proc"
                             + to_padded_string(ii, pad_digits_rank) + ".vtu";
         out << "<Piece Source=\"" << piece << "\"/>\n";
      }

      out << "</PUnstructuredGrid>\n";
      out << "</VTKFile>\n";
      out.close();
   }

   std::string vtu_fname = pathname + "/" + fname + ".proc"
                           + to_padded_string(MyRank, pad_digits_rank);
   Mesh::PrintVTU(vtu_fname, format, high_order_output, compression_level, bdr);
}

int ParMesh::FindPoints(DenseMatrix& point_mat, Array<int>& elem_id,
                        Array<IntegrationPoint>& ip, bool warn,
                        InverseElementTransformation *inv_trans)
{
   const int npts = point_mat.Width();
   if (npts == 0) { return 0; }

   const bool no_warn = false;
   Mesh::FindPoints(point_mat, elem_id, ip, no_warn, inv_trans);

   // If multiple processors find the same point, we need to choose only one of
   // the processors to mark that point as found.
   // Here, we choose the processor with the minimal rank.

   Array<int> my_point_rank(npts), glob_point_rank(npts);
   for (int k = 0; k < npts; k++)
   {
      my_point_rank[k] = (elem_id[k] == -1) ? NRanks : MyRank;
   }

   MPI_Allreduce(my_point_rank.GetData(), glob_point_rank.GetData(), npts,
                 MPI_INT, MPI_MIN, MyComm);

   int pts_found = 0;
   for (int k = 0; k < npts; k++)
   {
      if (glob_point_rank[k] == NRanks) { elem_id[k] = -1; }
      else
      {
         pts_found++;
         if (glob_point_rank[k] != MyRank) { elem_id[k] = -2; }
      }
   }
   if (warn && pts_found != npts && MyRank == 0)
   {
      MFEM_WARNING((npts-pts_found) << " points were not found");
   }
   return pts_found;
}

static void PrintVertex(const Vertex &v, int space_dim, ostream &out)
{
   out << v(0);
   for (int d = 1; d < space_dim; d++)
   {
      out << ' ' << v(d);
   }
}

void ParMesh::PrintSharedEntities(const char *fname_prefix) const
{
   stringstream out_name;
   out_name << fname_prefix << '_' << setw(5) << setfill('0') << MyRank
            << ".shared_entities";
   ofstream out(out_name.str().c_str());
   out.precision(16);

   gtopo.Save(out);

   out << "\ntotal_shared_vertices " << svert_lvert.Size() << '\n';
   if (Dim >= 2)
   {
      out << "total_shared_edges " << shared_edges.Size() << '\n';
   }
   if (Dim >= 3)
   {
      out << "total_shared_faces " << sface_lface.Size() << '\n';
   }
   for (int gr = 1; gr < GetNGroups(); gr++)
   {
      {
         const int  nv = group_svert.RowSize(gr-1);
         const int *sv = group_svert.GetRow(gr-1);
         out << "\n# group " << gr << "\n\nshared_vertices " << nv << '\n';
         for (int i = 0; i < nv; i++)
         {
            const int lvi = svert_lvert[sv[i]];
            // out << lvi << '\n';
            PrintVertex(vertices[lvi], spaceDim, out);
            out << '\n';
         }
      }
      if (Dim >= 2)
      {
         const int  ne = group_sedge.RowSize(gr-1);
         const int *se = group_sedge.GetRow(gr-1);
         out << "\nshared_edges " << ne << '\n';
         for (int i = 0; i < ne; i++)
         {
            const int *v = shared_edges[se[i]]->GetVertices();
            // out << v[0] << ' ' << v[1] << '\n';
            PrintVertex(vertices[v[0]], spaceDim, out);
            out << " | ";
            PrintVertex(vertices[v[1]], spaceDim, out);
            out << '\n';
         }
      }
      if (Dim >= 3)
      {
         const int  nt = group_stria.RowSize(gr-1);
         const int *st = group_stria.GetRow(gr-1);
         const int  nq = group_squad.RowSize(gr-1);
         const int *sq = group_squad.GetRow(gr-1);
         out << "\nshared_faces " << nt+nq << '\n';
         for (int i = 0; i < nt; i++)
         {
            const int *v = shared_trias[st[i]].v;
#if 0
            out << Geometry::TRIANGLE;
            for (int j = 0; j < 3; j++) { out << ' ' << v[j]; }
            out << '\n';
#endif
            for (int j = 0; j < 3; j++)
            {
               PrintVertex(vertices[v[j]], spaceDim, out);
               (j < 2) ? out << " | " : out << '\n';
            }
         }
         for (int i = 0; i < nq; i++)
         {
            const int *v = shared_quads[sq[i]].v;
#if 0
            out << Geometry::SQUARE;
            for (int j = 0; j < 4; j++) { out << ' ' << v[j]; }
            out << '\n';
#endif
            for (int j = 0; j < 4; j++)
            {
               PrintVertex(vertices[v[j]], spaceDim, out);
               (j < 3) ? out << " | " : out << '\n';
            }
         }
      }
   }
}

<<<<<<< HEAD
void ParMesh::GetGlobalVertexIndices(Array<HYPRE_Int> &gi) const
{
   H1_FECollection fec(1, Dim); // Order 1, mesh dimension (not spatial dimension).
   ParMesh *pm = const_cast<ParMesh *>(this);
   ParFiniteElementSpace fespace(pm, &fec);

   gi.SetSize(GetNV());

   Array<int> dofs;
   for (int i=0; i<GetNV(); ++i)
   {
      fespace.GetVertexDofs(i, dofs);
      gi[i] = fespace.GetGlobalTDofNumber(dofs[0]);
   }
}

void ParMesh::GetGlobalEdgeIndices(Array<HYPRE_Int> &gi) const
{
   if (Dim == 1)
   {
      GetGlobalVertexIndices(gi);
      return;
   }

   ND_FECollection fec(1, Dim); // Order 1, mesh dimension (not spatial dimension).
   ParMesh *pm = const_cast<ParMesh *>(this);
   ParFiniteElementSpace fespace(pm, &fec);

   gi.SetSize(GetNEdges());

   Array<int> dofs;
   for (int i=0; i<GetNEdges(); ++i)
   {
      fespace.GetEdgeDofs(i, dofs);
      const int ldof = (dofs[0] >= 0) ? dofs[0] : -1 - dofs[0];
      gi[i] = fespace.GetGlobalTDofNumber(ldof);
   }
}

void ParMesh::GetGlobalFaceIndices(Array<HYPRE_Int> &gi) const
{
   if (Dim == 2)
   {
      GetGlobalEdgeIndices(gi);
      return;
   }
   else if (Dim == 1)
   {
      GetGlobalVertexIndices(gi);
      return;
   }

   RT_FECollection fec(0, Dim); // Order 0, mesh dimension (not spatial dimension).
   ParMesh *pm = const_cast<ParMesh *>(this);
   ParFiniteElementSpace fespace(pm, &fec);

   gi.SetSize(GetNFaces());

   Array<int> dofs;
   for (int i=0; i<GetNFaces(); ++i)
   {
      fespace.GetFaceDofs(i, dofs);
      const int ldof = (dofs[0] >= 0) ? dofs[0] : -1 - dofs[0];
      gi[i] = fespace.GetGlobalTDofNumber(ldof);
   }
}

void ParMesh::GetGlobalElementIndices(Array<HYPRE_Int> &gi) const
{
   ComputeGlobalElementOffset();

   const HYPRE_Int offset = glob_elem_offset;  // Cast from long to HYPRE_Int

   gi.SetSize(GetNE());
   for (int i=0; i<GetNE(); ++i)
   {
      gi[i] = offset + i;
   }
}

ParMesh::~ParMesh()
=======
void ParMesh::Destroy()
>>>>>>> 3454f106
{
   delete pncmesh;
   ncmesh = pncmesh = NULL;

   DeleteFaceNbrData();

   for (int i = 0; i < shared_edges.Size(); i++)
   {
      FreeElement(shared_edges[i]);
   }
   shared_edges.DeleteAll();
}

ParMesh::~ParMesh()
{
   ParMesh::Destroy();

   // The Mesh destructor is called automatically
}

}

#endif<|MERGE_RESOLUTION|>--- conflicted
+++ resolved
@@ -5617,7 +5617,6 @@
    }
 }
 
-<<<<<<< HEAD
 void ParMesh::GetGlobalVertexIndices(Array<HYPRE_Int> &gi) const
 {
    H1_FECollection fec(1, Dim); // Order 1, mesh dimension (not spatial dimension).
@@ -5698,10 +5697,7 @@
    }
 }
 
-ParMesh::~ParMesh()
-=======
 void ParMesh::Destroy()
->>>>>>> 3454f106
 {
    delete pncmesh;
    ncmesh = pncmesh = NULL;
