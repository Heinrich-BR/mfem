--- conflicted
+++ resolved
@@ -17,55 +17,6 @@
 #include <cmath>
 #include <map>
 
-<<<<<<< HEAD
-/*
-namespace mfem
-{
-
-
-const DenseTensor &CoarseFineTransformations::GetPointMatrices(
-   Geometry::Type geom) const
-{
-   std::map<Geometry::Type, DenseTensor>::const_iterator pm_it;
-   pm_it = point_matrices.find(geom);
-   MFEM_VERIFY(pm_it != point_matrices.end(),
-               "cannot find point matrices for geometry type \"" << geom
-               << "\"");
-   return pm_it->second;
-}
-
-namespace internal
-{
-
-// Used in CoarseFineTransformations::GetCoarseToFineMap() below.
-struct RefType
-{
-   Geometry::Type geom;
-   int num_children;
-   const Pair<int,int> *children;
-
-   RefType(Geometry::Type g, int n, const Pair<int,int> *c)
-      : geom(g), num_children(n), children(c) { }
-
-   bool operator<(const RefType &other) const
-   {
-      if (geom < other.geom) { return true; }
-      if (geom > other.geom) { return false; }
-      if (num_children < other.num_children) { return true; }
-      if (num_children > other.num_children) { return false; }
-      for (int i = 0; i < num_children; i++)
-      {
-         if (children[i].one < other.children[i].one) { return true; }
-         if (children[i].one > other.children[i].one) { return false; }
-      }
-      return false; // everything is equal
-   }
-};
-*/
-#include <fstream> // debug
-
-=======
->>>>>>> bf542247
 #include "ncmesh_tables.hpp"
 
 namespace mfem
@@ -234,16 +185,12 @@
       face->attribute = be->GetAttribute();
    }
 
-<<<<<<< HEAD
    // Store entity set information if present in the Mesh
    ncent_sets = (mesh->ent_sets) ?
                 new NCEntitySets(*mesh->ent_sets, *this) : NULL;
 
-   if (!vertex_parents) // i.e., not loading mesh from a file
-=======
    // copy top-level vertex coordinates (leave empty if the mesh is curved)
    if (!mesh->Nodes)
->>>>>>> bf542247
    {
       coordinates.SetSize(3*mesh->GetNV());
       for (int i = 0; i < mesh->GetNV(); i++)
@@ -272,15 +219,11 @@
 {
    other.free_element_ids.Copy(free_element_ids);
    other.root_state.Copy(root_state);
-<<<<<<< HEAD
-   other.top_vertex_pos.Copy(top_vertex_pos);
+   other.coordinates.Copy(coordinates);
 
    // Copy the entity set information
    ncent_sets = (other.ncent_sets) ? new NCEntitySets(*other.ncent_sets) : NULL;
 
-=======
-   other.coordinates.Copy(coordinates);
->>>>>>> bf542247
    Update();
 }
 
@@ -2432,12 +2375,8 @@
 
 void NCMesh::OnMeshUpdated(Mesh *mesh)
 {
-<<<<<<< HEAD
-   std::cout << "Entering NCMesh::OnMeshUpdated" << std::endl;
-=======
    //// PART 1: pull indices of regular edges/faces from the Mesh
 
->>>>>>> bf542247
    NEdges = mesh->GetNEdges();
    NFaces = mesh->GetNumFaces();
    if (Dim < 2) { NFaces = 0; }
@@ -2508,7 +2447,72 @@
       face->index = i;
    }
 
-<<<<<<< HEAD
+   //// PART 2: assign indices of ghost edges/faces, if any
+
+   // count ghost edges and assign their indices
+   NGhostEdges = 0;
+   for (auto node = nodes.begin(); node != nodes.end(); ++node)
+   {
+      if (node->HasEdge() && node->edge_index < 0)
+      {
+         node->edge_index = NEdges + (NGhostEdges++);
+      }
+   }
+
+   // count ghost faces
+   NGhostFaces = 0;
+   for (auto face = faces.begin(); face != faces.end(); ++face)
+   {
+      if (face->index < 0) { NGhostFaces++; }
+   }
+
+   if (Dim == 2)
+   {
+      // in 2D we have fake faces because of DG
+      MFEM_ASSERT(NFaces == NEdges, "");
+      MFEM_ASSERT(NGhostFaces == NGhostEdges, "");
+   }
+
+   // resize face_geom (default_geom is for slave faces beyond the ghost layer)
+   Geometry::Type default_geom = Geometry::SQUARE;
+   face_geom.SetSize(NFaces + NGhostFaces, default_geom);
+
+   // update 'face_geom' for ghost faces, assign ghost face indices
+   int nghosts = 0;
+   for (int i = 0; i < NGhostElements; i++)
+   {
+      Element &el = elements[leaf_elements[NElements + i]]; // ghost element
+      GeomInfo &gi = GI[el.Geom()];
+
+      for (int j = 0; j < gi.nf; j++)
+      {
+         const int *fv = gi.faces[j];
+         Face* face = faces.Find(el.node[fv[0]], el.node[fv[1]],
+                                 el.node[fv[2]], el.node[fv[3]]);
+         MFEM_ASSERT(face, "face not found!");
+
+         if (face->index < 0)
+         {
+            face->index = NFaces + (nghosts++);
+
+            // store the face geometry
+            static const Geometry::Type types[5] =
+            {
+               Geometry::INVALID, Geometry::INVALID,
+               Geometry::SEGMENT, Geometry::TRIANGLE, Geometry::SQUARE
+            };
+            face_geom[face->index] = types[gi.nfv[j]];
+         }
+      }
+   }
+
+   // assign valid indices also to faces beyond the ghost layer
+   for (auto face = faces.begin(); face != faces.end(); ++face)
+   {
+      if (face->index < 0) { face->index = NFaces + (nghosts++); }
+   }
+   MFEM_ASSERT(nghosts == NGhostFaces, "");
+
    if (ncent_sets)
    {
       std::cout << "NCMesh::OnMeshUpdated ncent_sets is non NULL" << std::endl;
@@ -2544,73 +2548,6 @@
    NFaces = mesh->GetNumFaces();
 
    std::cout << "Leaving NCMesh::OnMeshUpdated" << std::endl;
-=======
-   //// PART 2: assign indices of ghost edges/faces, if any
-
-   // count ghost edges and assign their indices
-   NGhostEdges = 0;
-   for (auto node = nodes.begin(); node != nodes.end(); ++node)
-   {
-      if (node->HasEdge() && node->edge_index < 0)
-      {
-         node->edge_index = NEdges + (NGhostEdges++);
-      }
-   }
-
-   // count ghost faces
-   NGhostFaces = 0;
-   for (auto face = faces.begin(); face != faces.end(); ++face)
-   {
-      if (face->index < 0) { NGhostFaces++; }
-   }
-
-   if (Dim == 2)
-   {
-      // in 2D we have fake faces because of DG
-      MFEM_ASSERT(NFaces == NEdges, "");
-      MFEM_ASSERT(NGhostFaces == NGhostEdges, "");
-   }
-
-   // resize face_geom (default_geom is for slave faces beyond the ghost layer)
-   Geometry::Type default_geom = Geometry::SQUARE;
-   face_geom.SetSize(NFaces + NGhostFaces, default_geom);
-
-   // update 'face_geom' for ghost faces, assign ghost face indices
-   int nghosts = 0;
-   for (int i = 0; i < NGhostElements; i++)
-   {
-      Element &el = elements[leaf_elements[NElements + i]]; // ghost element
-      GeomInfo &gi = GI[el.Geom()];
-
-      for (int j = 0; j < gi.nf; j++)
-      {
-         const int *fv = gi.faces[j];
-         Face* face = faces.Find(el.node[fv[0]], el.node[fv[1]],
-                                 el.node[fv[2]], el.node[fv[3]]);
-         MFEM_ASSERT(face, "face not found!");
-
-         if (face->index < 0)
-         {
-            face->index = NFaces + (nghosts++);
-
-            // store the face geometry
-            static const Geometry::Type types[5] =
-            {
-               Geometry::INVALID, Geometry::INVALID,
-               Geometry::SEGMENT, Geometry::TRIANGLE, Geometry::SQUARE
-            };
-            face_geom[face->index] = types[gi.nfv[j]];
-         }
-      }
-   }
-
-   // assign valid indices also to faces beyond the ghost layer
-   for (auto face = faces.begin(); face != faces.end(); ++face)
-   {
-      if (face->index < 0) { face->index = NFaces + (nghosts++); }
-   }
-   MFEM_ASSERT(nghosts == NGhostFaces, "");
->>>>>>> bf542247
 }
 
 
