// Copyright (c) 2010-2022, Lawrence Livermore National Security, LLC. Produced
// at the Lawrence Livermore National Laboratory. All Rights reserved. See files
// LICENSE and NOTICE for details. LLNL-CODE-806117.
//
// This file is part of the MFEM library. For more information and source code
// availability visit https://mfem.org.
//
// MFEM is free software; you can redistribute it and/or modify it under the
// terms of the BSD-3 license. We welcome feedback and contributions, see file
// CONTRIBUTING.md for details.

#ifndef MFEM_PMESH
#define MFEM_PMESH

#include "../config/config.hpp"

#ifdef MFEM_USE_MPI

#include "../general/communication.hpp"
#include "../general/globals.hpp"
#include "mesh.hpp"
#include "pncmesh.hpp"
#include <iostream>

namespace mfem
{
#ifdef MFEM_USE_PUMI
class ParPumiMesh;
#endif

/// Class for parallel meshes
class ParMesh : public Mesh
{
protected:
   MPI_Comm MyComm;
   int NRanks, MyRank;

   struct Vert3
   {
      int v[3];
      Vert3() = default;
      Vert3(int v0, int v1, int v2) { v[0] = v0; v[1] = v1; v[2] = v2; }
      void Set(int v0, int v1, int v2) { v[0] = v0; v[1] = v1; v[2] = v2; }
      void Set(const int *w) { v[0] = w[0]; v[1] = w[1]; v[2] = w[2]; }
   };

   struct Vert4
   {
      int v[4];
      Vert4() = default;
      Vert4(int v0, int v1, int v2, int v3)
      { v[0] = v0; v[1] = v1; v[2] = v2; v[3] = v3; }
      void Set(int v0, int v1, int v2, int v3)
      { v[0] = v0; v[1] = v1; v[2] = v2; v[3] = v3; }
      void Set(const int *w)
      { v[0] = w[0]; v[1] = w[1]; v[2] = w[2]; v[3] = w[3]; }
   };

   Array<Element *> shared_edges;
   // shared face id 'i' is:
   //   * triangle id 'i',                  if i < shared_trias.Size()
   //   * quad id 'i-shared_trias.Size()',  otherwise
   Array<Vert3> shared_trias;
   Array<Vert4> shared_quads;

   /// Shared objects in each group.
   Table group_svert;
   Table group_sedge;
   Table group_stria;  // contains shared triangle indices
   Table group_squad;  // contains shared quadrilateral indices

   /// Shared to local index mapping.
   Array<int> svert_lvert;
   Array<int> sedge_ledge;
   // sface ids: all triangles first, then all quads
   Array<int> sface_lface;

   Table *face_nbr_el_to_face;
   Table  face_nbr_el_ori; // orientations for each face (from nbr processor)

   IsoparametricTransformation FaceNbrTransformation;

   // glob_elem_offset + local element number defines a global element numbering
   mutable long glob_elem_offset, glob_offset_sequence;
   void ComputeGlobalElementOffset() const;

   /// Create from a nonconforming mesh.
   ParMesh(const ParNCMesh &pncmesh);

   // Convert the local 'meshgen' to a global one.
   void ReduceMeshGen();

   // Determine sedge_ledge and sface_lface.
   void FinalizeParTopo();

   // Mark all tets to ensure consistency across MPI tasks; also mark the
   // shared and boundary triangle faces using the consistently marked tets.
   void MarkTetMeshForRefinement(DSTable &v_to_v) override;

   /// Return a number(0-1) identifying how the given edge has been split
   int GetEdgeSplittings(Element *edge, const DSTable &v_to_v, int *middle);
   /// Append codes identifying how the given face has been split to @a codes
   void GetFaceSplittings(const int *fv, const HashTable<Hashed2> &v_to_v,
                          Array<unsigned> &codes);

   bool DecodeFaceSplittings(HashTable<Hashed2> &v_to_v, const int *v,
                             const Array<unsigned> &codes, int &pos);

   STable3D *GetFaceNbrElementToFaceTable(int ret_ftbl = 0);

   void GetFaceNbrElementTransformation(
      int i, IsoparametricTransformation *ElTr);

   void GetGhostFaceTransformation(
      FaceElementTransformations* FETr, Element::Type face_type,
      Geometry::Type face_geom);

   /// Update the groups after triangle refinement
   void RefineGroups(const DSTable &v_to_v, int *middle);

   /// Update the groups after tetrahedron refinement
   void RefineGroups(int old_nv, const HashTable<Hashed2> &v_to_v);

   void UniformRefineGroups2D(int old_nv);

   // f2qf can be NULL if all faces are quads or there are no quad faces
   void UniformRefineGroups3D(int old_nv, int old_nedges,
                              const DSTable &old_v_to_v,
                              const STable3D &old_faces,
                              Array<int> *f2qf);

   void ExchangeFaceNbrData(Table *gr_sface, int *s2l_face);

   /// Refine a mixed 2D mesh uniformly.
   void UniformRefinement2D() override;

   /// Refine a mixed 3D mesh uniformly.
   void UniformRefinement3D() override;

   void NURBSUniformRefinement() override;

   /// This function is not public anymore. Use GeneralRefinement instead.
   void LocalRefinement(const Array<int> &marked_el, int type = 3) override;

   /// This function is not public anymore. Use GeneralRefinement instead.
   void NonconformingRefinement(const Array<Refinement> &refinements,
                                int nc_limit = 0) override;

   bool NonconformingDerefinement(Array<double> &elem_error,
                                  double threshold, int nc_limit = 0,
                                  int op = 1) override;

   void RebalanceImpl(const Array<int> *partition);

   void DeleteFaceNbrData();

   bool WantSkipSharedMaster(const NCMesh::Master &master) const;

   /// Fills out partitioned Mesh::vertices
   int BuildLocalVertices(const Mesh& global_mesh, const int *partitioning,
                          Array<int> &vert_global_local);

   /// Fills out partitioned Mesh::elements
   int BuildLocalElements(const Mesh& global_mesh, const int *partitioning,
                          const Array<int> &vert_global_local);

   /// Fills out partitioned Mesh::boundary
   int BuildLocalBoundary(const Mesh& global_mesh, const int *partitioning,
                          const Array<int> &vert_global_local,
                          Array<bool>& activeBdrElem,
                          Table* &edge_element);

   void FindSharedFaces(const Mesh &mesh, const int* partition,
                        Array<int>& face_group,
                        ListOfIntegerSets& groups);

   int FindSharedEdges(const Mesh &mesh, const int* partition,
                       Table* &edge_element, ListOfIntegerSets& groups);

   int FindSharedVertices(const int *partition, Table* vertex_element,
                          ListOfIntegerSets& groups);

   void BuildFaceGroup(int ngroups, const Mesh &mesh,
                       const Array<int>& face_group,
                       int &nstria, int &nsquad);

   void BuildEdgeGroup(int ngroups, const Table& edge_element);

   void BuildVertexGroup(int ngroups, const Table& vert_element);

   void BuildSharedFaceElems(int ntri_faces, int nquad_faces,
                             const Mesh &mesh, int *partitioning,
                             const STable3D *faces_tbl,
                             const Array<int> &face_group,
                             const Array<int> &vert_global_local);

   void BuildSharedEdgeElems(int nedges, Mesh &mesh,
                             const Array<int> &vert_global_local,
                             const Table *edge_element);

   void BuildSharedVertMapping(int nvert, const Table* vert_element,
                               const Array<int> &vert_global_local);

   // Similar to Mesh::GetFacesTable()
   STable3D *GetSharedFacesTable();

   /// Ensure that bdr_attributes and attributes agree across processors
   void DistributeAttributes(Array<int> &attr);

   void LoadSharedEntities(std::istream &input);

   /// If the mesh is curved, make sure 'Nodes' is ParGridFunction.
   /** Note that this method is not related to the public 'Mesh::EnsureNodes`.*/
   void EnsureParNodes();

   /// Internal function used in ParMesh::MakeRefined (and related constructor)
   void MakeRefined_(ParMesh &orig_mesh, int ref_factor, int ref_type);

   // Mark Mesh::Swap as protected, should use ParMesh::Swap to swap @a ParMesh
   // objects.
   using Mesh::Swap;

   void Destroy();

public:
   /// Default constructor. Create an empty @a ParMesh.
   ParMesh() : MyComm(0), NRanks(0), MyRank(-1), face_nbr_el_to_face(NULL),
      glob_elem_offset(-1), glob_offset_sequence(-1),
      have_face_nbr_data(false), pncmesh(NULL) { }

   /// Create a parallel mesh by partitioning a serial Mesh.
   /** The mesh is partitioned automatically or using external partitioning
       data (the optional parameter 'partitioning_[i]' contains the desired MPI
       rank for element 'i'). Automatic partitioning uses METIS for conforming
       meshes and quick space-filling curve equipartitioning for nonconforming
       meshes (elements of nonconforming meshes should ideally be ordered as a
       sequence of face-neighbors). */
   ParMesh(MPI_Comm comm, Mesh &mesh, int *partitioning_ = NULL,
           int part_method = 1);

   /** Copy constructor. Performs a deep copy of (almost) all data, so that the
       source mesh can be modified (e.g. deleted, refined) without affecting the
       new mesh. If 'copy_nodes' is false, use a shallow (pointer) copy for the
       nodes, if present. */
   explicit ParMesh(const ParMesh &pmesh, bool copy_nodes = true);

   /// Read a parallel mesh, each MPI rank from its own file/stream.
   /** The @a refine parameter is passed to the method Mesh::Finalize(). */
   ParMesh(MPI_Comm comm, std::istream &input, bool refine = true);

   /// Deprecated: see @a ParMesh::MakeRefined
   MFEM_DEPRECATED
   ParMesh(ParMesh *orig_mesh, int ref_factor, int ref_type);

   /// Move constructor. Used for named constructors.
   ParMesh(ParMesh &&mesh);

   /// Move assignment operator.
   ParMesh& operator=(ParMesh &&mesh);

   /// Explicitly delete the copy assignment operator.
   ParMesh& operator=(const ParMesh &mesh) = delete;

   /// Create a uniformly refined (by any factor) version of @a orig_mesh.
   /** @param[in] orig_mesh  The starting coarse mesh.
       @param[in] ref_factor The refinement factor, an integer > 1.
       @param[in] ref_type   Specify the positions of the new vertices. The
                             options are BasisType::ClosedUniform or
                             BasisType::GaussLobatto.

       The refinement data which can be accessed with GetRefinementTransforms()
       is set to reflect the performed refinements.

       @note The constructed ParMesh is linear, i.e. it does not have nodes. */
   static ParMesh MakeRefined(ParMesh &orig_mesh, int ref_factor, int ref_type);

   /** Create a mesh by splitting each element of @a orig_mesh into simplices.
       See @a Mesh::MakeSimplicial for more details. */
   static ParMesh MakeSimplicial(ParMesh &orig_mesh);

   void Finalize(bool refine = false, bool fix_orientation = false) override;

   void SetAttributes() override;
<<<<<<< HEAD
=======

   /// Checks if any rank in the mesh has boundary elements
   bool HasBoundaryElements() const override;
>>>>>>> ec5ce4b5

   MPI_Comm GetComm() const { return MyComm; }
   int GetNRanks() const { return NRanks; }
   int GetMyRank() const { return MyRank; }

   /** Map a global element number to a local element number. If the global
       element is not on this processor, return -1. */
   int GetLocalElementNum(long global_element_num) const;

   /// Map a local element number to a global element number.
   long GetGlobalElementNum(int local_element_num) const;

   /** The following functions define global indices for all local vertices,
       edges, faces, or elements. The global indices have no meaning or
       significance for ParMesh, but can be used for purposes beyond this class.
    */
   /// AMR meshes are not supported.
   void GetGlobalVertexIndices(Array<HYPRE_BigInt> &gi) const;
   /// AMR meshes are not supported.
   void GetGlobalEdgeIndices(Array<HYPRE_BigInt> &gi) const;
   /// AMR meshes are not supported.
   void GetGlobalFaceIndices(Array<HYPRE_BigInt> &gi) const;
   /// AMR meshes are supported.
   void GetGlobalElementIndices(Array<HYPRE_BigInt> &gi) const;

   GroupTopology gtopo;

   // Face-neighbor elements and vertices
   bool             have_face_nbr_data;
   Array<int>       face_nbr_group;
   Array<int>       face_nbr_elements_offset;
   Array<int>       face_nbr_vertices_offset;
   Array<Element *> face_nbr_elements;
   Array<Vertex>    face_nbr_vertices;
   // Local face-neighbor elements and vertices ordered by face-neighbor
   Table            send_face_nbr_elements;
   Table            send_face_nbr_vertices;

   ParNCMesh* pncmesh;

   int GetNGroups() const { return gtopo.NGroups(); }

   ///@{ @name These methods require group > 0
   int GroupNVertices(int group) { return group_svert.RowSize(group-1); }
   int GroupNEdges(int group)    { return group_sedge.RowSize(group-1); }
   int GroupNTriangles(int group) { return group_stria.RowSize(group-1); }
   int GroupNQuadrilaterals(int group) { return group_squad.RowSize(group-1); }

   int GroupVertex(int group, int i)
   { return svert_lvert[group_svert.GetRow(group-1)[i]]; }
   void GroupEdge(int group, int i, int &edge, int &o);
   void GroupTriangle(int group, int i, int &face, int &o);
   void GroupQuadrilateral(int group, int i, int &face, int &o);
   ///@}

   void GenerateOffsets(int N, HYPRE_BigInt loc_sizes[],
                        Array<HYPRE_BigInt> *offsets[]) const;

   void ExchangeFaceNbrData();
   void ExchangeFaceNbrNodes();

   void SetCurvature(int order, bool discont = false, int space_dim = -1,
                     int ordering = 1) override;

   int GetNFaceNeighbors() const { return face_nbr_group.Size(); }
   int GetNFaceNeighborElements() const { return face_nbr_elements.Size(); }
   int GetFaceNbrGroup(int fn) const { return face_nbr_group[fn]; }
   int GetFaceNbrRank(int fn) const;

   /** Similar to Mesh::GetElementFaces */
   void GetFaceNbrElementFaces(int i, Array<int> &fcs, Array<int> &cor) const;

   /** Similar to Mesh::GetFaceToElementTable with added face-neighbor elements
       with indices offset by the local number of elements. */
   Table *GetFaceToAllElementTable() const;

   /// Returns (a pointer to an object containing) the following data:
   ///
   /// 1) Elem1No - the index of the first element that contains this face this
   ///    is the element that has the same outward unit normal vector as the
   ///    face;
   ///
   /// 2) Elem2No - the index of the second element that contains this face this
   ///    element has outward unit normal vector as the face multiplied with -1;
   ///
   /// 3) Elem1, Elem2 - pointers to the ElementTransformation's of the first
   ///    and the second element respectively;
   ///
   /// 4) Face - pointer to the ElementTransformation of the face;
   ///
   /// 5) Loc1, Loc2 - IntegrationPointTransformation's mapping the face
   ///    coordinate system to the element coordinate system (both in their
   ///    reference elements). Used to transform IntegrationPoints from face to
   ///    element. More formally, let:
   ///       TL1, TL2 be the transformations represented by Loc1, Loc2,
   ///       TE1, TE2 - the transformations represented by Elem1, Elem2,
   ///       TF - the transformation represented by Face, then
   ///       TF(x) = TE1(TL1(x)) = TE2(TL2(x)) for all x in the reference face.
   ///
   /// 6) FaceGeom - the base geometry for the face.
   ///
   /// The mask specifies which fields in the structure to return:
   ///    mask & 1 - Elem1, mask & 2 - Elem2
   ///    mask & 4 - Loc1, mask & 8 - Loc2, mask & 16 - Face.
   /// These mask values are defined in the ConfigMasks enum type as part of the
   /// FaceElementTransformations class in fem/eltrans.hpp.
   FaceElementTransformations *GetFaceElementTransformations(
      int FaceNo,
      int mask = 31) override;

   /** Get the FaceElementTransformations for the given shared face (edge 2D)
       using the shared face index @a sf. @a fill2 specify if the information
       for elem2 of the face should be computed or not.
       In the returned object, 1 and 2 refer to the local and the neighbor
       elements, respectively. */
   FaceElementTransformations *
   GetSharedFaceTransformations(int sf, bool fill2 = true);

   /** Get the FaceElementTransformations for the given shared face (edge 2D)
       using the face index @a FaceNo. @a fill2 specify if the information
       for elem2 of the face should be computed or not.
       In the returned object, 1 and 2 refer to the local and the neighbor
       elements, respectively. */
   FaceElementTransformations *
   GetSharedFaceTransformationsByLocalIndex(int FaceNo, bool fill2 = true);

   ElementTransformation *
   GetFaceNbrElementTransformation(int i)
   {
      GetFaceNbrElementTransformation(i, &FaceNbrTransformation);

      return &FaceNbrTransformation;
   }

   /// Get the size of the i-th face neighbor element relative to the reference
   /// element.
   double GetFaceNbrElementSize(int i, int type=0);

   /// Return the number of shared faces (3D), edges (2D), vertices (1D)
   int GetNSharedFaces() const;

   /// Return the local face index for the given shared face.
   int GetSharedFace(int sface) const;

   /** @brief Returns the number of local faces according to the requested type,
       does not count master non-conforming faces.

       If type==Boundary returns only the number of true boundary faces
       contrary to GetNBE() that returns all "boundary" elements which may
       include actual interior faces.
       Similarly, if type==Interior, only the true interior faces (including
       shared faces) are counted excluding all master non-conforming faces. */
   int GetNFbyType(FaceType type) const override;

   /// See the remarks for the serial version in mesh.hpp
   MFEM_DEPRECATED void ReorientTetMesh() override;

   /// Utility function: sum integers from all processors (Allreduce).
   long ReduceInt(int value) const override;

   /** Load balance the mesh by equipartitioning the global space-filling
       sequence of elements. Works for nonconforming meshes only. */
   void Rebalance();

   /** Load balance a nonconforming mesh using a user-defined partition.
       Each local element 'i' is migrated to processor rank 'partition[i]',
       for 0 <= i < GetNE(). */
   void Rebalance(const Array<int> &partition);

   /// Save the mesh in a parallel mesh format.
   void ParPrint(std::ostream &out) const;

   /** Print the part of the mesh in the calling processor adding the interface
       as boundary (for visualization purposes) using the mfem v1.0 format. */
   void Print(std::ostream &out = mfem::out) const override;

   /// Save the ParMesh to files (one for each MPI rank). The files will be
   /// given suffixes according to the MPI rank. The mesh will be written to the
   /// files using ParMesh::Print. The given @a precision will be used for ASCII
   /// output.
   void Save(const char *fname, int precision=16) const override;

#ifdef MFEM_USE_ADIOS2
   /** Print the part of the mesh in the calling processor using adios2 bp
       format. */
   void Print(adios2stream &out) const override;
#endif

   /** Print the part of the mesh in the calling processor adding the interface
       as boundary (for visualization purposes) using Netgen/Truegrid format .*/
   void PrintXG(std::ostream &out = mfem::out) const override;

   /** Write the mesh to the stream 'out' on Process 0 in a form suitable for
       visualization: the mesh is written as a disjoint mesh and the shared
       boundary is added to the actual boundary; both the element and boundary
       attributes are set to the processor number.  */
   void PrintAsOne(std::ostream &out = mfem::out) const;

   /// Save the mesh as a single file (using ParMesh::PrintAsOne). The given
   /// @a precision is used for ASCII output.
   void SaveAsOne(const char *fname, int precision=16) const;

   /// Old mesh format (Netgen/Truegrid) version of 'PrintAsOne'
   void PrintAsOneXG(std::ostream &out = mfem::out);

   /** Print the mesh in parallel PVTU format. The PVTU and VTU files will be
       stored in the directory specified by @a pathname. If the directory does
       not exist, it will be created. */
   void PrintVTU(std::string pathname,
                 VTKFormat format=VTKFormat::ASCII,
                 bool high_order_output=false,
                 int compression_level=0,
                 bool bdr=false) override;

   /// Parallel version of Mesh::Load().
   void Load(std::istream &input, int generate_edges = 0,
             int refine = 1, bool fix_orientation = true) override;

   /// Returns the minimum and maximum corners of the mesh bounding box. For
   /// high-order meshes, the geometry is refined first "ref" times.
   void GetBoundingBox(Vector &p_min, Vector &p_max, int ref = 2);

   void GetCharacteristics(double &h_min, double &h_max,
                           double &kappa_min, double &kappa_max);

   /// Swaps internal data with another ParMesh, including non-geometry members.
   /// See @a Mesh::Swap
   void Swap(ParMesh &other);

   /// Print various parallel mesh stats
   void PrintInfo(std::ostream &out = mfem::out) override;

   int FindPoints(DenseMatrix& point_mat, Array<int>& elem_ids,
                  Array<IntegrationPoint>& ips, bool warn = true,
                  InverseElementTransformation *inv_trans = NULL) override;

   /// Debugging method
   void PrintSharedEntities(const char *fname_prefix) const;

   virtual ~ParMesh();

   friend class ParNCMesh;
#ifdef MFEM_USE_PUMI
   friend class ParPumiMesh;
#endif
#ifdef MFEM_USE_ADIOS2
   friend class adios2stream;
#endif
};

}

#endif // MFEM_USE_MPI

#endif<|MERGE_RESOLUTION|>--- conflicted
+++ resolved
@@ -281,12 +281,9 @@
    void Finalize(bool refine = false, bool fix_orientation = false) override;
 
    void SetAttributes() override;
-<<<<<<< HEAD
-=======
 
    /// Checks if any rank in the mesh has boundary elements
    bool HasBoundaryElements() const override;
->>>>>>> ec5ce4b5
 
    MPI_Comm GetComm() const { return MyComm; }
    int GetNRanks() const { return NRanks; }
