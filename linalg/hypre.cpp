// Copyright (c) 2010-2020, Lawrence Livermore National Security, LLC. Produced
// at the Lawrence Livermore National Laboratory. All Rights reserved. See files
// LICENSE and NOTICE for details. LLNL-CODE-806117.
//
// This file is part of the MFEM library. For more information and source code
// availability visit https://mfem.org.
//
// MFEM is free software; you can redistribute it and/or modify it under the
// terms of the BSD-3 license. We welcome feedback and contributions, see file
// CONTRIBUTING.md for details.

#include "../config/config.hpp"

#ifdef MFEM_USE_MPI

#include "linalg.hpp"
#include "../fem/fem.hpp"

#include <fstream>
#include <iomanip>
#include <cmath>
#include <cstdlib>

#ifdef MFEM_USE_SUNDIALS
#include <nvector/nvector_parallel.h>
#endif

using namespace std;

namespace mfem
{

template<typename TargetT, typename SourceT>
static TargetT *DuplicateAs(const SourceT *array, int size,
                            bool cplusplus = true)
{
   TargetT *target_array = cplusplus ? (TargetT*) Memory<TargetT>(size)
                           /*     */ : mfem_hypre_TAlloc(TargetT, size);
   for (int i = 0; i < size; i++)
   {
      target_array[i] = array[i];
   }
   return target_array;
}

inline void HypreParVector::_SetDataAndSize_()
{
   SetDataAndSize(hypre_VectorData(hypre_ParVectorLocalVector(x)),
                  internal::to_int(
                     hypre_VectorSize(hypre_ParVectorLocalVector(x))));
}

HypreParVector::HypreParVector(MPI_Comm comm, HYPRE_Int glob_size,
                               HYPRE_Int *col) : Vector()
{
   x = hypre_ParVectorCreate(comm,glob_size,col);
   hypre_ParVectorInitialize(x);
   hypre_ParVectorSetPartitioningOwner(x,0);
   // The data will be destroyed by hypre (this is the default)
   hypre_ParVectorSetDataOwner(x,1);
   hypre_SeqVectorSetDataOwner(hypre_ParVectorLocalVector(x),1);
   _SetDataAndSize_();
   own_ParVector = 1;
}

HypreParVector::HypreParVector(MPI_Comm comm, HYPRE_Int glob_size,
                               double *_data, HYPRE_Int *col) : Vector()
{
   x = hypre_ParVectorCreate(comm,glob_size,col);
   hypre_ParVectorSetDataOwner(x,1); // owns the seq vector
   hypre_SeqVectorSetDataOwner(hypre_ParVectorLocalVector(x),0);
   hypre_ParVectorSetPartitioningOwner(x,0);
   double tmp = 0.0;
   hypre_VectorData(hypre_ParVectorLocalVector(x)) = &tmp;
   // If hypre_ParVectorLocalVector(x) and &tmp are non-NULL,
   // hypre_ParVectorInitialize(x) does not allocate memory!
   hypre_ParVectorInitialize(x);
   // Set the internal data array to the one passed in
   hypre_VectorData(hypre_ParVectorLocalVector(x)) = _data;
   _SetDataAndSize_();
   own_ParVector = 1;
}

HypreParVector::HypreParVector(const HypreParVector &y) : Vector()
{
   x = hypre_ParVectorCreate(y.x -> comm, y.x -> global_size,
                             y.x -> partitioning);
   hypre_ParVectorInitialize(x);
   hypre_ParVectorSetPartitioningOwner(x,0);
   hypre_ParVectorSetDataOwner(x,1);
   hypre_SeqVectorSetDataOwner(hypre_ParVectorLocalVector(x),1);
   _SetDataAndSize_();
   own_ParVector = 1;
}

HypreParVector::HypreParVector(const HypreParMatrix &A,
                               int transpose) : Vector()
{
   if (!transpose)
   {
      x = hypre_ParVectorInDomainOf(const_cast<HypreParMatrix&>(A));
   }
   else
   {
      x = hypre_ParVectorInRangeOf(const_cast<HypreParMatrix&>(A));
   }
   _SetDataAndSize_();
   own_ParVector = 1;
}

HypreParVector::HypreParVector(HYPRE_ParVector y) : Vector()
{
   x = (hypre_ParVector *) y;
   _SetDataAndSize_();
   own_ParVector = 0;
}

HypreParVector::HypreParVector(ParFiniteElementSpace *pfes)
{
   x = hypre_ParVectorCreate(pfes->GetComm(), pfes->GlobalTrueVSize(),
                             pfes->GetTrueDofOffsets());
   hypre_ParVectorInitialize(x);
   hypre_ParVectorSetPartitioningOwner(x,0);
   // The data will be destroyed by hypre (this is the default)
   hypre_ParVectorSetDataOwner(x,1);
   hypre_SeqVectorSetDataOwner(hypre_ParVectorLocalVector(x),1);
   _SetDataAndSize_();
   own_ParVector = 1;
}

Vector * HypreParVector::GlobalVector() const
{
   hypre_Vector *hv = hypre_ParVectorToVectorAll(*this);
   Vector *v = new Vector(hv->data, internal::to_int(hv->size));
   v->MakeDataOwner();
   hypre_SeqVectorSetDataOwner(hv,0);
   hypre_SeqVectorDestroy(hv);
   return v;
}

HypreParVector& HypreParVector::operator=(double d)
{
   Vector::operator=(d);
   return *this;
}

HypreParVector& HypreParVector::operator=(const HypreParVector &y)
{
#ifdef MFEM_DEBUG
   if (size != y.Size())
   {
      mfem_error("HypreParVector::operator=");
   }
#endif

   Vector::operator=(y);
   return *this;
}

void HypreParVector::SetData(double *_data)
{
   hypre_VectorData(hypre_ParVectorLocalVector(x)) = _data;
   Vector::SetData(_data);
}

HYPRE_Int HypreParVector::Randomize(HYPRE_Int seed)
{
   return hypre_ParVectorSetRandomValues(x,seed);
}

void HypreParVector::Print(const char *fname) const
{
   hypre_ParVectorPrint(x,fname);
}

HypreParVector::~HypreParVector()
{
   if (own_ParVector)
   {
      hypre_ParVectorDestroy(x);
   }
}

#ifdef MFEM_USE_SUNDIALS

N_Vector HypreParVector::ToNVector()
{
   return N_VMake_Parallel(GetComm(), Size(), GlobalSize(), GetData());
}

#endif // MFEM_USE_SUNDIALS


double InnerProduct(HypreParVector *x, HypreParVector *y)
{
   return hypre_ParVectorInnerProd(*x, *y);
}

double InnerProduct(HypreParVector &x, HypreParVector &y)
{
   return hypre_ParVectorInnerProd(x, y);
}


double ParNormlp(const Vector &vec, double p, MPI_Comm comm)
{
   double norm = 0.0;
   if (p == 1.0)
   {
      double loc_norm = vec.Norml1();
      MPI_Allreduce(&loc_norm, &norm, 1, MPI_DOUBLE, MPI_SUM, comm);
   }
   if (p == 2.0)
   {
      double loc_norm = vec*vec;
      MPI_Allreduce(&loc_norm, &norm, 1, MPI_DOUBLE, MPI_SUM, comm);
      norm = sqrt(norm);
   }
   if (p < infinity())
   {
      double sum = 0.0;
      for (int i = 0; i < vec.Size(); i++)
      {
         sum += pow(fabs(vec(i)), p);
      }
      MPI_Allreduce(&sum, &norm, 1, MPI_DOUBLE, MPI_SUM, comm);
      norm = pow(norm, 1.0/p);
   }
   else
   {
      double loc_norm = vec.Normlinf();
      MPI_Allreduce(&loc_norm, &norm, 1, MPI_DOUBLE, MPI_MAX, comm);
   }
   return norm;
}


void HypreParMatrix::Init()
{
   A = NULL;
   X = Y = NULL;
   diagOwner = offdOwner = colMapOwner = -1;
   ParCSROwner = 1;
}

HypreParMatrix::HypreParMatrix()
{
   Init();
   height = width = 0;
}

char HypreParMatrix::CopyCSR(SparseMatrix *csr, hypre_CSRMatrix *hypre_csr)
{
   hypre_CSRMatrixData(hypre_csr) = csr->GetData();
#ifndef HYPRE_BIGINT
   hypre_CSRMatrixI(hypre_csr) = csr->GetI();
   hypre_CSRMatrixJ(hypre_csr) = csr->GetJ();
   // Prevent hypre from destroying hypre_csr->{i,j,data}
   return 0;
#else
   hypre_CSRMatrixI(hypre_csr) =
      DuplicateAs<HYPRE_Int>(csr->GetI(), csr->Height()+1);
   hypre_CSRMatrixJ(hypre_csr) =
      DuplicateAs<HYPRE_Int>(csr->GetJ(), csr->NumNonZeroElems());
   // Prevent hypre from destroying hypre_csr->{i,j,data}, own {i,j}
   return 1;
#endif
}

char HypreParMatrix::CopyBoolCSR(Table *bool_csr, hypre_CSRMatrix *hypre_csr)
{
   int nnz = bool_csr->Size_of_connections();
   double *data = new double[nnz];
   for (int i = 0; i < nnz; i++)
   {
      data[i] = 1.0;
   }
   hypre_CSRMatrixData(hypre_csr) = data;
#ifndef HYPRE_BIGINT
   hypre_CSRMatrixI(hypre_csr) = bool_csr->GetI();
   hypre_CSRMatrixJ(hypre_csr) = bool_csr->GetJ();
   // Prevent hypre from destroying hypre_csr->{i,j,data}, own {data}
   return 2;
#else
   hypre_CSRMatrixI(hypre_csr) =
      DuplicateAs<HYPRE_Int>(bool_csr->GetI(), bool_csr->Size()+1);
   hypre_CSRMatrixJ(hypre_csr) =
      DuplicateAs<HYPRE_Int>(bool_csr->GetJ(), nnz);
   // Prevent hypre from destroying hypre_csr->{i,j,data}, own {i,j,data}
   return 3;
#endif
}

void HypreParMatrix::CopyCSR_J(hypre_CSRMatrix *hypre_csr, int *J)
{
   HYPRE_Int nnz = hypre_CSRMatrixNumNonzeros(hypre_csr);
   for (HYPRE_Int j = 0; j < nnz; j++)
   {
      J[j] = int(hypre_CSRMatrixJ(hypre_csr)[j]);
   }
}

// Square block-diagonal constructor (4 arguments, v1)
HypreParMatrix::HypreParMatrix(MPI_Comm comm, HYPRE_Int glob_size,
                               HYPRE_Int *row_starts, SparseMatrix *diag)
   : Operator(diag->Height(), diag->Width())
{
   Init();
   A = hypre_ParCSRMatrixCreate(comm, glob_size, glob_size, row_starts,
                                row_starts, 0, diag->NumNonZeroElems(), 0);
   hypre_ParCSRMatrixSetDataOwner(A,1);
   hypre_ParCSRMatrixSetRowStartsOwner(A,0);
   hypre_ParCSRMatrixSetColStartsOwner(A,0);

   hypre_CSRMatrixSetDataOwner(A->diag,0);
   diagOwner = CopyCSR(diag, A->diag);
   hypre_CSRMatrixSetRownnz(A->diag);

   hypre_CSRMatrixSetDataOwner(A->offd,1);
   hypre_CSRMatrixI(A->offd) = mfem_hypre_CTAlloc(HYPRE_Int, diag->Height()+1);

   /* Don't need to call these, since they allocate memory only
      if it was not already allocated */
   // hypre_CSRMatrixInitialize(A->diag);
   // hypre_ParCSRMatrixInitialize(A);

   hypre_ParCSRMatrixSetNumNonzeros(A);

   /* Make sure that the first entry in each row is the diagonal one. */
   hypre_CSRMatrixReorder(hypre_ParCSRMatrixDiag(A));
#ifdef HYPRE_BIGINT
   CopyCSR_J(A->diag, diag->GetJ());
#endif

   hypre_MatvecCommPkgCreate(A);
}

// Rectangular block-diagonal constructor (6 arguments, v1)
HypreParMatrix::HypreParMatrix(MPI_Comm comm,
                               HYPRE_Int global_num_rows,
                               HYPRE_Int global_num_cols,
                               HYPRE_Int *row_starts, HYPRE_Int *col_starts,
                               SparseMatrix *diag)
   : Operator(diag->Height(), diag->Width())
{
   Init();
   A = hypre_ParCSRMatrixCreate(comm, global_num_rows, global_num_cols,
                                row_starts, col_starts,
                                0, diag->NumNonZeroElems(), 0);
   hypre_ParCSRMatrixSetDataOwner(A,1);
   hypre_ParCSRMatrixSetRowStartsOwner(A,0);
   hypre_ParCSRMatrixSetColStartsOwner(A,0);

   hypre_CSRMatrixSetDataOwner(A->diag,0);
   diagOwner = CopyCSR(diag, A->diag);
   hypre_CSRMatrixSetRownnz(A->diag);

   hypre_CSRMatrixSetDataOwner(A->offd,1);
   hypre_CSRMatrixI(A->offd) = mfem_hypre_CTAlloc(HYPRE_Int, diag->Height()+1);

   hypre_ParCSRMatrixSetNumNonzeros(A);

   /* Make sure that the first entry in each row is the diagonal one. */
   if (row_starts == col_starts)
   {
      hypre_CSRMatrixReorder(hypre_ParCSRMatrixDiag(A));
#ifdef HYPRE_BIGINT
      CopyCSR_J(A->diag, diag->GetJ());
#endif
   }

   hypre_MatvecCommPkgCreate(A);
}

// General rectangular constructor with diagonal and off-diagonal (8 arguments)
HypreParMatrix::HypreParMatrix(MPI_Comm comm,
                               HYPRE_Int global_num_rows,
                               HYPRE_Int global_num_cols,
                               HYPRE_Int *row_starts, HYPRE_Int *col_starts,
                               SparseMatrix *diag, SparseMatrix *offd,
                               HYPRE_Int *cmap)
   : Operator(diag->Height(), diag->Width())
{
   Init();
   A = hypre_ParCSRMatrixCreate(comm, global_num_rows, global_num_cols,
                                row_starts, col_starts,
                                offd->Width(), diag->NumNonZeroElems(),
                                offd->NumNonZeroElems());
   hypre_ParCSRMatrixSetDataOwner(A,1);
   hypre_ParCSRMatrixSetRowStartsOwner(A,0);
   hypre_ParCSRMatrixSetColStartsOwner(A,0);

   hypre_CSRMatrixSetDataOwner(A->diag,0);
   diagOwner = CopyCSR(diag, A->diag);
   hypre_CSRMatrixSetRownnz(A->diag);

   hypre_CSRMatrixSetDataOwner(A->offd,0);
   offdOwner = CopyCSR(offd, A->offd);
   hypre_CSRMatrixSetRownnz(A->offd);

   hypre_ParCSRMatrixColMapOffd(A) = cmap;
   // Prevent hypre from destroying A->col_map_offd
   colMapOwner = 0;

   hypre_ParCSRMatrixSetNumNonzeros(A);

   /* Make sure that the first entry in each row is the diagonal one. */
   if (row_starts == col_starts)
   {
      hypre_CSRMatrixReorder(hypre_ParCSRMatrixDiag(A));
#ifdef HYPRE_BIGINT
      CopyCSR_J(A->diag, diag->GetJ());
#endif
   }

   hypre_MatvecCommPkgCreate(A);
}

// General rectangular constructor with diagonal and off-diagonal (13 arguments)
HypreParMatrix::HypreParMatrix(
   MPI_Comm comm,
   HYPRE_Int global_num_rows, HYPRE_Int global_num_cols,
   HYPRE_Int *row_starts, HYPRE_Int *col_starts,
   HYPRE_Int *diag_i, HYPRE_Int *diag_j, double *diag_data,
   HYPRE_Int *offd_i, HYPRE_Int *offd_j, double *offd_data,
   HYPRE_Int offd_num_cols, HYPRE_Int *offd_col_map)
{
   Init();
   A = hypre_ParCSRMatrixCreate(comm, global_num_rows, global_num_cols,
                                row_starts, col_starts, offd_num_cols, 0, 0);
   hypre_ParCSRMatrixSetDataOwner(A,1);
   hypre_ParCSRMatrixSetRowStartsOwner(A,0);
   hypre_ParCSRMatrixSetColStartsOwner(A,0);

   HYPRE_Int local_num_rows = hypre_CSRMatrixNumRows(A->diag);

   hypre_CSRMatrixSetDataOwner(A->diag,0);
   hypre_CSRMatrixI(A->diag) = diag_i;
   hypre_CSRMatrixJ(A->diag) = diag_j;
   hypre_CSRMatrixData(A->diag) = diag_data;
   hypre_CSRMatrixNumNonzeros(A->diag) = diag_i[local_num_rows];
   hypre_CSRMatrixSetRownnz(A->diag);
   // Prevent hypre from destroying A->diag->{i,j,data}, own A->diag->{i,j,data}
   diagOwner = 3;

   hypre_CSRMatrixSetDataOwner(A->offd,0);
   hypre_CSRMatrixI(A->offd) = offd_i;
   hypre_CSRMatrixJ(A->offd) = offd_j;
   hypre_CSRMatrixData(A->offd) = offd_data;
   hypre_CSRMatrixNumNonzeros(A->offd) = offd_i[local_num_rows];
   hypre_CSRMatrixSetRownnz(A->offd);
   // Prevent hypre from destroying A->offd->{i,j,data}, own A->offd->{i,j,data}
   offdOwner = 3;

   hypre_ParCSRMatrixColMapOffd(A) = offd_col_map;
   // Prevent hypre from destroying A->col_map_offd, own A->col_map_offd
   colMapOwner = 1;

   hypre_ParCSRMatrixSetNumNonzeros(A);

   /* Make sure that the first entry in each row is the diagonal one. */
   if (row_starts == col_starts)
   {
      hypre_CSRMatrixReorder(hypre_ParCSRMatrixDiag(A));
   }

   hypre_MatvecCommPkgCreate(A);

   height = GetNumRows();
   width = GetNumCols();
}

// Constructor from a CSR matrix on rank 0 (4 arguments, v2)
HypreParMatrix::HypreParMatrix(MPI_Comm comm,
                               HYPRE_Int *row_starts, HYPRE_Int *col_starts,
                               SparseMatrix *sm_a)
{
   MFEM_ASSERT(sm_a != NULL, "invalid input");
   MFEM_VERIFY(!HYPRE_AssumedPartitionCheck(),
               "this method can not be used with assumed partition");

   Init();

   hypre_CSRMatrix *csr_a;
   csr_a = hypre_CSRMatrixCreate(sm_a -> Height(), sm_a -> Width(),
                                 sm_a -> NumNonZeroElems());

   hypre_CSRMatrixSetDataOwner(csr_a,0);
   CopyCSR(sm_a, csr_a);
   hypre_CSRMatrixSetRownnz(csr_a);

   A = hypre_CSRMatrixToParCSRMatrix(comm, csr_a, row_starts, col_starts);

#ifdef HYPRE_BIGINT
   delete [] hypre_CSRMatrixI(csr_a);
   delete [] hypre_CSRMatrixJ(csr_a);
#endif
   hypre_CSRMatrixI(csr_a) = NULL;
   hypre_CSRMatrixDestroy(csr_a);

   height = GetNumRows();
   width = GetNumCols();

   /* Make sure that the first entry in each row is the diagonal one. */
   if (row_starts == col_starts)
   {
      hypre_CSRMatrixReorder(hypre_ParCSRMatrixDiag(A));
   }

   hypre_MatvecCommPkgCreate(A);
}

// Boolean, rectangular, block-diagonal constructor (6 arguments, v2)
HypreParMatrix::HypreParMatrix(MPI_Comm comm,
                               HYPRE_Int global_num_rows,
                               HYPRE_Int global_num_cols,
                               HYPRE_Int *row_starts, HYPRE_Int *col_starts,
                               Table *diag)
{
   Init();
   int nnz = diag->Size_of_connections();
   A = hypre_ParCSRMatrixCreate(comm, global_num_rows, global_num_cols,
                                row_starts, col_starts, 0, nnz, 0);
   hypre_ParCSRMatrixSetDataOwner(A,1);
   hypre_ParCSRMatrixSetRowStartsOwner(A,0);
   hypre_ParCSRMatrixSetColStartsOwner(A,0);

   hypre_CSRMatrixSetDataOwner(A->diag,0);
   diagOwner = CopyBoolCSR(diag, A->diag);
   hypre_CSRMatrixSetRownnz(A->diag);

   hypre_CSRMatrixSetDataOwner(A->offd,1);
   hypre_CSRMatrixI(A->offd) = mfem_hypre_CTAlloc(HYPRE_Int, diag->Size()+1);

   hypre_ParCSRMatrixSetNumNonzeros(A);

   /* Make sure that the first entry in each row is the diagonal one. */
   if (row_starts == col_starts)
   {
      hypre_CSRMatrixReorder(hypre_ParCSRMatrixDiag(A));
#ifdef HYPRE_BIGINT
      CopyCSR_J(A->diag, diag->GetJ());
#endif
   }

   hypre_MatvecCommPkgCreate(A);

   height = GetNumRows();
   width = GetNumCols();
}

// Boolean, general rectangular constructor with diagonal and off-diagonal
// (11 arguments)
HypreParMatrix::HypreParMatrix(MPI_Comm comm, int id, int np,
                               HYPRE_Int *row, HYPRE_Int *col,
                               HYPRE_Int *i_diag, HYPRE_Int *j_diag,
                               HYPRE_Int *i_offd, HYPRE_Int *j_offd,
                               HYPRE_Int *cmap, HYPRE_Int cmap_size)
{
   HYPRE_Int diag_nnz, offd_nnz;

   Init();
   if (HYPRE_AssumedPartitionCheck())
   {
      diag_nnz = i_diag[row[1]-row[0]];
      offd_nnz = i_offd[row[1]-row[0]];

      A = hypre_ParCSRMatrixCreate(comm, row[2], col[2], row, col,
                                   cmap_size, diag_nnz, offd_nnz);
   }
   else
   {
      diag_nnz = i_diag[row[id+1]-row[id]];
      offd_nnz = i_offd[row[id+1]-row[id]];

      A = hypre_ParCSRMatrixCreate(comm, row[np], col[np], row, col,
                                   cmap_size, diag_nnz, offd_nnz);
   }

   hypre_ParCSRMatrixSetDataOwner(A,1);
   hypre_ParCSRMatrixSetRowStartsOwner(A,0);
   hypre_ParCSRMatrixSetColStartsOwner(A,0);

   HYPRE_Int i;

   double *a_diag = Memory<double>(diag_nnz);
   for (i = 0; i < diag_nnz; i++)
   {
      a_diag[i] = 1.0;
   }

   double *a_offd = Memory<double>(offd_nnz);
   for (i = 0; i < offd_nnz; i++)
   {
      a_offd[i] = 1.0;
   }

   hypre_CSRMatrixSetDataOwner(A->diag,0);
   hypre_CSRMatrixI(A->diag)    = i_diag;
   hypre_CSRMatrixJ(A->diag)    = j_diag;
   hypre_CSRMatrixData(A->diag) = a_diag;
   hypre_CSRMatrixSetRownnz(A->diag);
   // Prevent hypre from destroying A->diag->{i,j,data}, own A->diag->{i,j,data}
   diagOwner = 3;

   hypre_CSRMatrixSetDataOwner(A->offd,0);
   hypre_CSRMatrixI(A->offd)    = i_offd;
   hypre_CSRMatrixJ(A->offd)    = j_offd;
   hypre_CSRMatrixData(A->offd) = a_offd;
   hypre_CSRMatrixSetRownnz(A->offd);
   // Prevent hypre from destroying A->offd->{i,j,data}, own A->offd->{i,j,data}
   offdOwner = 3;

   hypre_ParCSRMatrixColMapOffd(A) = cmap;
   // Prevent hypre from destroying A->col_map_offd, own A->col_map_offd
   colMapOwner = 1;

   hypre_ParCSRMatrixSetNumNonzeros(A);

   /* Make sure that the first entry in each row is the diagonal one. */
   if (row == col)
   {
      hypre_CSRMatrixReorder(hypre_ParCSRMatrixDiag(A));
   }

   hypre_MatvecCommPkgCreate(A);

   height = GetNumRows();
   width = GetNumCols();
}

// General rectangular constructor with diagonal and off-diagonal constructed
// from a CSR matrix that contains both diagonal and off-diagonal blocks
// (9 arguments)
HypreParMatrix::HypreParMatrix(MPI_Comm comm, int nrows, HYPRE_Int glob_nrows,
                               HYPRE_Int glob_ncols, int *I, HYPRE_Int *J,
                               double *data, HYPRE_Int *rows, HYPRE_Int *cols)
{
   Init();

   // Determine partitioning size, and my column start and end
   int part_size;
   HYPRE_Int my_col_start, my_col_end; // my range: [my_col_start, my_col_end)
   if (HYPRE_AssumedPartitionCheck())
   {
      part_size = 2;
      my_col_start = cols[0];
      my_col_end = cols[1];
   }
   else
   {
      int myid;
      MPI_Comm_rank(comm, &myid);
      MPI_Comm_size(comm, &part_size);
      part_size++;
      my_col_start = cols[myid];
      my_col_end = cols[myid+1];
   }

   // Copy in the row and column partitionings
   HYPRE_Int *row_starts, *col_starts;
   if (rows == cols)
   {
      row_starts = col_starts = mfem_hypre_TAlloc(HYPRE_Int, part_size);
      for (int i = 0; i < part_size; i++)
      {
         row_starts[i] = rows[i];
      }
   }
   else
   {
      row_starts = mfem_hypre_TAlloc(HYPRE_Int, part_size);
      col_starts = mfem_hypre_TAlloc(HYPRE_Int, part_size);
      for (int i = 0; i < part_size; i++)
      {
         row_starts[i] = rows[i];
         col_starts[i] = cols[i];
      }
   }

   // Create a map for the off-diagonal indices - global to local. Count the
   // number of diagonal and off-diagonal entries.
   HYPRE_Int diag_nnz = 0, offd_nnz = 0, offd_num_cols = 0;
   map<HYPRE_Int, HYPRE_Int> offd_map;
   for (HYPRE_Int j = 0, loc_nnz = I[nrows]; j < loc_nnz; j++)
   {
      HYPRE_Int glob_col = J[j];
      if (my_col_start <= glob_col && glob_col < my_col_end)
      {
         diag_nnz++;
      }
      else
      {
         offd_map.insert(pair<const HYPRE_Int, HYPRE_Int>(glob_col, -1));
         offd_nnz++;
      }
   }
   // count the number of columns in the off-diagonal and set the local indices
   for (map<HYPRE_Int, HYPRE_Int>::iterator it = offd_map.begin();
        it != offd_map.end(); ++it)
   {
      it->second = offd_num_cols++;
   }

   // construct the global ParCSR matrix
   A = hypre_ParCSRMatrixCreate(comm, glob_nrows, glob_ncols,
                                row_starts, col_starts, offd_num_cols,
                                diag_nnz, offd_nnz);
   hypre_ParCSRMatrixInitialize(A);

   HYPRE_Int *diag_i, *diag_j, *offd_i, *offd_j, *offd_col_map;
   double *diag_data, *offd_data;
   diag_i = A->diag->i;
   diag_j = A->diag->j;
   diag_data = A->diag->data;
   offd_i = A->offd->i;
   offd_j = A->offd->j;
   offd_data = A->offd->data;
   offd_col_map = A->col_map_offd;

   diag_nnz = offd_nnz = 0;
   for (HYPRE_Int i = 0, j = 0; i < nrows; i++)
   {
      diag_i[i] = diag_nnz;
      offd_i[i] = offd_nnz;
      for (HYPRE_Int j_end = I[i+1]; j < j_end; j++)
      {
         HYPRE_Int glob_col = J[j];
         if (my_col_start <= glob_col && glob_col < my_col_end)
         {
            diag_j[diag_nnz] = glob_col - my_col_start;
            diag_data[diag_nnz] = data[j];
            diag_nnz++;
         }
         else
         {
            offd_j[offd_nnz] = offd_map[glob_col];
            offd_data[offd_nnz] = data[j];
            offd_nnz++;
         }
      }
   }
   diag_i[nrows] = diag_nnz;
   offd_i[nrows] = offd_nnz;
   for (map<HYPRE_Int, HYPRE_Int>::iterator it = offd_map.begin();
        it != offd_map.end(); ++it)
   {
      offd_col_map[it->second] = it->first;
   }

   hypre_ParCSRMatrixSetNumNonzeros(A);
   /* Make sure that the first entry in each row is the diagonal one. */
   if (row_starts == col_starts)
   {
      hypre_CSRMatrixReorder(hypre_ParCSRMatrixDiag(A));
   }
   hypre_MatvecCommPkgCreate(A);

   height = GetNumRows();
   width = GetNumCols();
}

HypreParMatrix::HypreParMatrix(const HypreParMatrix &P)
{
   hypre_ParCSRMatrix *Ph = static_cast<hypre_ParCSRMatrix *>(P);

   Init();

   // Clone the structure
   A = hypre_ParCSRMatrixCompleteClone(Ph);
   // Make a deep copy of the data from the source
   hypre_ParCSRMatrixCopy(Ph, A, 1);

   height = GetNumRows();
   width = GetNumCols();

   CopyRowStarts();
   CopyColStarts();

   hypre_ParCSRMatrixSetNumNonzeros(A);

   hypre_MatvecCommPkgCreate(A);
}

void HypreParMatrix::MakeRef(const HypreParMatrix &master)
{
   Destroy();
   Init();
   A = master.A;
   ParCSROwner = 0;
   height = master.GetNumRows();
   width = master.GetNumCols();
}

hypre_ParCSRMatrix* HypreParMatrix::StealData()
{
   // Only safe when (diagOwner == -1 && offdOwner == -1 && colMapOwner == -1)
   // Otherwise, there may be memory leaks or hypre may destroy arrays allocated
   // with operator new.
   MFEM_ASSERT(diagOwner == -1 && offdOwner == -1 && colMapOwner == -1, "");
   MFEM_ASSERT(ParCSROwner, "");
   hypre_ParCSRMatrix *R = A;
   A = NULL;
   Destroy();
   Init();
   return R;
}

void HypreParMatrix::CopyRowStarts()
{
   if (!A || hypre_ParCSRMatrixOwnsRowStarts(A) ||
       (hypre_ParCSRMatrixRowStarts(A) == hypre_ParCSRMatrixColStarts(A) &&
        hypre_ParCSRMatrixOwnsColStarts(A)))
   {
      return;
   }

   int row_starts_size;
   if (HYPRE_AssumedPartitionCheck())
   {
      row_starts_size = 2;
   }
   else
   {
      MPI_Comm_size(hypre_ParCSRMatrixComm(A), &row_starts_size);
      row_starts_size++; // num_proc + 1
   }

   HYPRE_Int *old_row_starts = hypre_ParCSRMatrixRowStarts(A);
   HYPRE_Int *new_row_starts = mfem_hypre_CTAlloc(HYPRE_Int, row_starts_size);
   for (int i = 0; i < row_starts_size; i++)
   {
      new_row_starts[i] = old_row_starts[i];
   }

   hypre_ParCSRMatrixRowStarts(A) = new_row_starts;
   hypre_ParCSRMatrixOwnsRowStarts(A) = 1;

   if (hypre_ParCSRMatrixColStarts(A) == old_row_starts)
   {
      hypre_ParCSRMatrixColStarts(A) = new_row_starts;
      hypre_ParCSRMatrixOwnsColStarts(A) = 0;
   }
}

void HypreParMatrix::CopyColStarts()
{
   if (!A || hypre_ParCSRMatrixOwnsColStarts(A) ||
       (hypre_ParCSRMatrixRowStarts(A) == hypre_ParCSRMatrixColStarts(A) &&
        hypre_ParCSRMatrixOwnsRowStarts(A)))
   {
      return;
   }

   int col_starts_size;
   if (HYPRE_AssumedPartitionCheck())
   {
      col_starts_size = 2;
   }
   else
   {
      MPI_Comm_size(hypre_ParCSRMatrixComm(A), &col_starts_size);
      col_starts_size++; // num_proc + 1
   }

   HYPRE_Int *old_col_starts = hypre_ParCSRMatrixColStarts(A);
   HYPRE_Int *new_col_starts = mfem_hypre_CTAlloc(HYPRE_Int, col_starts_size);
   for (int i = 0; i < col_starts_size; i++)
   {
      new_col_starts[i] = old_col_starts[i];
   }

   hypre_ParCSRMatrixColStarts(A) = new_col_starts;

   if (hypre_ParCSRMatrixRowStarts(A) == old_col_starts)
   {
      hypre_ParCSRMatrixRowStarts(A) = new_col_starts;
      hypre_ParCSRMatrixOwnsRowStarts(A) = 1;
      hypre_ParCSRMatrixOwnsColStarts(A) = 0;
   }
   else
   {
      hypre_ParCSRMatrixOwnsColStarts(A) = 1;
   }
}

void HypreParMatrix::GetDiag(Vector &diag) const
{
   int size = Height();
   diag.SetSize(size);
   for (int j = 0; j < size; j++)
   {
      diag(j) = A->diag->data[A->diag->i[j]];
      MFEM_ASSERT(A->diag->j[A->diag->i[j]] == j,
                  "the first entry in each row must be the diagonal one");
   }
}

static void MakeWrapper(const hypre_CSRMatrix *mat, SparseMatrix &wrapper)
{
   HYPRE_Int nr = hypre_CSRMatrixNumRows(mat);
   HYPRE_Int nc = hypre_CSRMatrixNumCols(mat);
#ifndef HYPRE_BIGINT
   SparseMatrix tmp(hypre_CSRMatrixI(mat),
                    hypre_CSRMatrixJ(mat),
                    hypre_CSRMatrixData(mat),
                    nr, nc, false, false, false);
#else
   HYPRE_Int nnz = hypre_CSRMatrixNumNonzeros(mat);
   SparseMatrix tmp(DuplicateAs<int>(hypre_CSRMatrixI(mat), nr+1),
                    DuplicateAs<int>(hypre_CSRMatrixJ(mat), nnz),
                    hypre_CSRMatrixData(mat),
                    nr, nc, true, false, false);
#endif
   wrapper.Swap(tmp);
}

void HypreParMatrix::GetDiag(SparseMatrix &diag) const
{
   MakeWrapper(A->diag, diag);
}

void HypreParMatrix::GetOffd(SparseMatrix &offd, HYPRE_Int* &cmap) const
{
   MakeWrapper(A->offd, offd);
   cmap = A->col_map_offd;
}

void HypreParMatrix::GetBlocks(Array2D<HypreParMatrix*> &blocks,
                               bool interleaved_rows,
                               bool interleaved_cols) const
{
   int nr = blocks.NumRows();
   int nc = blocks.NumCols();

   hypre_ParCSRMatrix **hypre_blocks = new hypre_ParCSRMatrix*[nr * nc];
   internal::hypre_ParCSRMatrixSplit(A, nr, nc, hypre_blocks,
                                     interleaved_rows, interleaved_cols);

   for (int i = 0; i < nr; i++)
   {
      for (int j = 0; j < nc; j++)
      {
         blocks[i][j] = new HypreParMatrix(hypre_blocks[i*nc + j]);
      }
   }

   delete [] hypre_blocks;
}

HypreParMatrix * HypreParMatrix::Transpose() const
{
   hypre_ParCSRMatrix * At;
   hypre_ParCSRMatrixTranspose(A, &At, 1);
   hypre_ParCSRMatrixSetNumNonzeros(At);

   hypre_MatvecCommPkgCreate(At);

   if ( M() == N() )
   {
      /* If the matrix is square, make sure that the first entry in each
         row is the diagonal one. */
      hypre_CSRMatrixReorder(hypre_ParCSRMatrixDiag(At));
   }

   return new HypreParMatrix(At);
}

HYPRE_Int HypreParMatrix::Mult(HypreParVector &x, HypreParVector &y,
                               double a, double b)
{
   x.HostRead();
   (b == 0.0) ? y.HostWrite() : y.HostReadWrite();
   return hypre_ParCSRMatrixMatvec(a, A, x, b, y);
}

void HypreParMatrix::Mult(double a, const Vector &x, double b, Vector &y) const
{
   MFEM_ASSERT(x.Size() == Width(), "invalid x.Size() = " << x.Size()
               << ", expected size = " << Width());
   MFEM_ASSERT(y.Size() == Height(), "invalid y.Size() = " << y.Size()
               << ", expected size = " << Height());

   auto x_data = x.HostRead();
   auto y_data = (b == 0.0) ? y.HostWrite() : y.HostReadWrite();
   if (X == NULL)
   {
      X = new HypreParVector(A->comm,
                             GetGlobalNumCols(),
                             const_cast<double*>(x_data),
                             GetColStarts());
      Y = new HypreParVector(A->comm,
                             GetGlobalNumRows(),
                             y_data,
                             GetRowStarts());
   }
   else
   {
      X->SetData(const_cast<double*>(x_data));
      Y->SetData(y_data);
   }

   hypre_ParCSRMatrixMatvec(a, A, *X, b, *Y);
}

void HypreParMatrix::MultTranspose(double a, const Vector &x,
                                   double b, Vector &y) const
{
   MFEM_ASSERT(x.Size() == Height(), "invalid x.Size() = " << x.Size()
               << ", expected size = " << Height());
   MFEM_ASSERT(y.Size() == Width(), "invalid y.Size() = " << y.Size()
               << ", expected size = " << Width());

   // Note: x has the dimensions of Y (height), and
   //       y has the dimensions of X (width)
   auto x_data = x.HostRead();
   auto y_data = (b == 0.0) ? y.HostWrite() : y.HostReadWrite();
   if (X == NULL)
   {
      X = new HypreParVector(A->comm,
                             GetGlobalNumCols(),
                             y_data,
                             GetColStarts());
      Y = new HypreParVector(A->comm,
                             GetGlobalNumRows(),
                             const_cast<double*>(x_data),
                             GetRowStarts());
   }
   else
   {
      X->SetData(y_data);
      Y->SetData(const_cast<double*>(x_data));
   }

   hypre_ParCSRMatrixMatvecT(a, A, *Y, b, *X);
}

HYPRE_Int HypreParMatrix::Mult(HYPRE_ParVector x, HYPRE_ParVector y,
                               double a, double b)
{
   return hypre_ParCSRMatrixMatvec(a, A, (hypre_ParVector *) x, b,
                                   (hypre_ParVector *) y);
}

HYPRE_Int HypreParMatrix::MultTranspose(HypreParVector & x, HypreParVector & y,
                                        double a, double b)
{
   return hypre_ParCSRMatrixMatvecT(a, A, x, b, y);
}

void HypreParMatrix::AbsMult(double a, const Vector &x,
                             double b, Vector &y) const
{
   MFEM_ASSERT(x.Size() == Width(), "invalid x.Size() = " << x.Size()
               << ", expected size = " << Width());
   MFEM_ASSERT(y.Size() == Height(), "invalid y.Size() = " << y.Size()
               << ", expected size = " << Height());

   auto x_data = x.HostRead();
   auto y_data = (b == 0.0) ? y.HostWrite() : y.HostReadWrite();

   internal::hypre_ParCSRMatrixAbsMatvec(A, a, const_cast<double*>(x_data),
                                         b, y_data);
}

void HypreParMatrix::AbsMultTranspose(double a, const Vector &x,
                                      double b, Vector &y) const
{
   MFEM_ASSERT(x.Size() == Height(), "invalid x.Size() = " << x.Size()
               << ", expected size = " << Height());
   MFEM_ASSERT(y.Size() == Width(), "invalid y.Size() = " << y.Size()
               << ", expected size = " << Width());

   auto x_data = x.HostRead();
   auto y_data = (b == 0.0) ? y.HostWrite() : y.HostReadWrite();

   internal::hypre_ParCSRMatrixAbsMatvecT(A, a, const_cast<double*>(x_data),
                                          b, y_data);
}

HypreParMatrix* HypreParMatrix::LeftDiagMult(const SparseMatrix &D,
                                             HYPRE_Int* row_starts) const
{
   const bool assumed_partition = HYPRE_AssumedPartitionCheck();
   const bool row_starts_given = (row_starts != NULL);
   if (!row_starts_given)
   {
      row_starts = hypre_ParCSRMatrixRowStarts(A);
      MFEM_VERIFY(D.Height() == hypre_CSRMatrixNumRows(A->diag),
                  "the matrix D is NOT compatible with the row starts of"
                  " this HypreParMatrix, row_starts must be given.");
   }
   else
   {
      int offset;
      if (assumed_partition)
      {
         offset = 0;
      }
      else
      {
         MPI_Comm_rank(GetComm(), &offset);
      }
      int local_num_rows = row_starts[offset+1]-row_starts[offset];
      MFEM_VERIFY(local_num_rows == D.Height(), "the number of rows in D is "
                  " not compatible with the given row_starts");
   }
   // D.Width() will be checked for compatibility by the SparseMatrix
   // multiplication function, mfem::Mult(), called below.

   int part_size;
   HYPRE_Int global_num_rows;
   if (assumed_partition)
   {
      part_size = 2;
      if (row_starts_given)
      {
         global_num_rows = row_starts[2];
         // Here, we use row_starts[2], so row_starts must come from the
         // methods GetDofOffsets/GetTrueDofOffsets of ParFiniteElementSpace
         // (HYPRE's partitions have only 2 entries).
      }
      else
      {
         global_num_rows = hypre_ParCSRMatrixGlobalNumRows(A);
      }
   }
   else
   {
      MPI_Comm_size(GetComm(), &part_size);
      global_num_rows = row_starts[part_size];
      part_size++;
   }

   HYPRE_Int *col_starts = hypre_ParCSRMatrixColStarts(A);
   HYPRE_Int *col_map_offd;

   // get the diag and offd blocks as SparseMatrix wrappers
   SparseMatrix A_diag, A_offd;
   GetDiag(A_diag);
   GetOffd(A_offd, col_map_offd);

   // multiply the blocks with D and create a new HypreParMatrix
   SparseMatrix* DA_diag = mfem::Mult(D, A_diag);
   SparseMatrix* DA_offd = mfem::Mult(D, A_offd);

   HypreParMatrix* DA =
      new HypreParMatrix(GetComm(),
                         global_num_rows, hypre_ParCSRMatrixGlobalNumCols(A),
                         DuplicateAs<HYPRE_Int>(row_starts, part_size, false),
                         DuplicateAs<HYPRE_Int>(col_starts, part_size, false),
                         DA_diag, DA_offd,
                         DuplicateAs<HYPRE_Int>(col_map_offd, A_offd.Width()));

   // When HYPRE_BIGINT is defined, we want DA_{diag,offd} to delete their I and
   // J arrays but not their data arrays; when HYPRE_BIGINT is not defined, we
   // don't want DA_{diag,offd} to delete anything.
#ifndef HYPRE_BIGINT
   DA_diag->LoseData();
   DA_offd->LoseData();
#else
   DA_diag->SetDataOwner(false);
   DA_offd->SetDataOwner(false);
#endif

   delete DA_diag;
   delete DA_offd;

   hypre_ParCSRMatrixSetRowStartsOwner(DA->A, 1);
   hypre_ParCSRMatrixSetColStartsOwner(DA->A, 1);

   DA->diagOwner = DA->offdOwner = 3;
   DA->colMapOwner = 1;

   return DA;
}

void HypreParMatrix::ScaleRows(const Vector &diag)
{
   if (hypre_CSRMatrixNumRows(A->diag) != hypre_CSRMatrixNumRows(A->offd))
   {
      mfem_error("Row does not match");
   }

   if (hypre_CSRMatrixNumRows(A->diag) != diag.Size())
   {
      mfem_error("Note the Vector diag is not of compatible dimensions with A\n");
   }

   int size = Height();
   double     *Adiag_data   = hypre_CSRMatrixData(A->diag);
   HYPRE_Int  *Adiag_i      = hypre_CSRMatrixI(A->diag);


   double     *Aoffd_data   = hypre_CSRMatrixData(A->offd);
   HYPRE_Int  *Aoffd_i      = hypre_CSRMatrixI(A->offd);
   double val;
   HYPRE_Int jj;
   for (int i(0); i < size; ++i)
   {
      val = diag[i];
      for (jj = Adiag_i[i]; jj < Adiag_i[i+1]; ++jj)
      {
         Adiag_data[jj] *= val;
      }
      for (jj = Aoffd_i[i]; jj < Aoffd_i[i+1]; ++jj)
      {
         Aoffd_data[jj] *= val;
      }
   }
}

void HypreParMatrix::InvScaleRows(const Vector &diag)
{
   if (hypre_CSRMatrixNumRows(A->diag) != hypre_CSRMatrixNumRows(A->offd))
   {
      mfem_error("Row does not match");
   }

   if (hypre_CSRMatrixNumRows(A->diag) != diag.Size())
   {
      mfem_error("Note the Vector diag is not of compatible dimensions with A\n");
   }

   int size = Height();
   double     *Adiag_data   = hypre_CSRMatrixData(A->diag);
   HYPRE_Int  *Adiag_i      = hypre_CSRMatrixI(A->diag);


   double     *Aoffd_data   = hypre_CSRMatrixData(A->offd);
   HYPRE_Int  *Aoffd_i      = hypre_CSRMatrixI(A->offd);
   double val;
   HYPRE_Int jj;
   for (int i(0); i < size; ++i)
   {
#ifdef MFEM_DEBUG
      if (0.0 == diag(i))
      {
         mfem_error("HypreParMatrix::InvDiagScale : Division by 0");
      }
#endif
      val = 1./diag(i);
      for (jj = Adiag_i[i]; jj < Adiag_i[i+1]; ++jj)
      {
         Adiag_data[jj] *= val;
      }
      for (jj = Aoffd_i[i]; jj < Aoffd_i[i+1]; ++jj)
      {
         Aoffd_data[jj] *= val;
      }
   }
}

void HypreParMatrix::operator*=(double s)
{
   if (hypre_CSRMatrixNumRows(A->diag) != hypre_CSRMatrixNumRows(A->offd))
   {
      mfem_error("Row does not match");
   }

   HYPRE_Int size=hypre_CSRMatrixNumRows(A->diag);
   HYPRE_Int jj;

   double     *Adiag_data   = hypre_CSRMatrixData(A->diag);
   HYPRE_Int  *Adiag_i      = hypre_CSRMatrixI(A->diag);
   for (jj = 0; jj < Adiag_i[size]; ++jj)
   {
      Adiag_data[jj] *= s;
   }

   double     *Aoffd_data   = hypre_CSRMatrixData(A->offd);
   HYPRE_Int  *Aoffd_i      = hypre_CSRMatrixI(A->offd);
   for (jj = 0; jj < Aoffd_i[size]; ++jj)
   {
      Aoffd_data[jj] *= s;
   }
}

static void get_sorted_rows_cols(const Array<int> &rows_cols,
                                 Array<HYPRE_Int> &hypre_sorted)
{
   hypre_sorted.SetSize(rows_cols.Size());
   bool sorted = true;
   for (int i = 0; i < rows_cols.Size(); i++)
   {
      hypre_sorted[i] = rows_cols[i];
      if (i && rows_cols[i-1] > rows_cols[i]) { sorted = false; }
   }
   if (!sorted) { hypre_sorted.Sort(); }
}

void HypreParMatrix::Threshold(double threshold)
{
   int ierr = 0;

   MPI_Comm comm;
   hypre_CSRMatrix * csr_A;
   hypre_CSRMatrix * csr_A_wo_z;
   hypre_ParCSRMatrix * parcsr_A_ptr;
   HYPRE_Int * row_starts = NULL; HYPRE_Int * col_starts = NULL;
   HYPRE_Int row_start = -1;   HYPRE_Int row_end = -1;
   HYPRE_Int col_start = -1;   HYPRE_Int col_end = -1;

   comm = hypre_ParCSRMatrixComm(A);

   ierr += hypre_ParCSRMatrixGetLocalRange(A,
                                           &row_start,&row_end,
                                           &col_start,&col_end );

   row_starts = hypre_ParCSRMatrixRowStarts(A);
   col_starts = hypre_ParCSRMatrixColStarts(A);

   bool old_owns_row = hypre_ParCSRMatrixOwnsRowStarts(A);
   bool old_owns_col = hypre_ParCSRMatrixOwnsColStarts(A);
   HYPRE_Int global_num_rows = hypre_ParCSRMatrixGlobalNumRows(A);
   HYPRE_Int global_num_cols = hypre_ParCSRMatrixGlobalNumCols(A);
   parcsr_A_ptr = hypre_ParCSRMatrixCreate(comm, global_num_rows,
                                           global_num_cols,
                                           row_starts, col_starts,
                                           0, 0, 0);
   hypre_ParCSRMatrixOwnsRowStarts(parcsr_A_ptr) = old_owns_row;
   hypre_ParCSRMatrixOwnsColStarts(parcsr_A_ptr) = old_owns_col;
   hypre_ParCSRMatrixOwnsRowStarts(A) = 0;
   hypre_ParCSRMatrixOwnsColStarts(A) = 0;

   csr_A = hypre_MergeDiagAndOffd(A);

   // Free A, if owned
   Destroy();
   Init();

   csr_A_wo_z = hypre_CSRMatrixDeleteZeros(csr_A,threshold);

   /* hypre_CSRMatrixDeleteZeros will return a NULL pointer rather than a usable
      CSR matrix if it finds no non-zeros */
   if (csr_A_wo_z == NULL)
   {
      csr_A_wo_z = csr_A;
   }
   else
   {
      ierr += hypre_CSRMatrixDestroy(csr_A);
   }

   /* TODO: GenerateDiagAndOffd() uses an int array of size equal to the number
      of columns in csr_A_wo_z which is the global number of columns in A. This
      does not scale well. */
   ierr += GenerateDiagAndOffd(csr_A_wo_z,parcsr_A_ptr,
                               col_start,col_end);

   ierr += hypre_CSRMatrixDestroy(csr_A_wo_z);

   MFEM_VERIFY(ierr == 0, "");

   A = parcsr_A_ptr;

   hypre_ParCSRMatrixSetNumNonzeros(A);
   /* Make sure that the first entry in each row is the diagonal one. */
   if (row_starts == col_starts)
   {
      hypre_CSRMatrixReorder(hypre_ParCSRMatrixDiag(A));
   }
   hypre_MatvecCommPkgCreate(A);
   height = GetNumRows();
   width = GetNumCols();
}

void HypreParMatrix::EliminateRowsCols(const Array<int> &rows_cols,
                                       const HypreParVector &X,
                                       HypreParVector &B)
{
   Array<HYPRE_Int> rc_sorted;
   get_sorted_rows_cols(rows_cols, rc_sorted);

   internal::hypre_ParCSRMatrixEliminateAXB(
      A, rc_sorted.Size(), rc_sorted.GetData(), X, B);
}

HypreParMatrix* HypreParMatrix::EliminateRowsCols(const Array<int> &rows_cols)
{
   Array<HYPRE_Int> rc_sorted;
   get_sorted_rows_cols(rows_cols, rc_sorted);

   hypre_ParCSRMatrix* Ae;
   internal::hypre_ParCSRMatrixEliminateAAe(
      A, &Ae, rc_sorted.Size(), rc_sorted.GetData());

   return new HypreParMatrix(Ae);
}

HypreParMatrix* HypreParMatrix::EliminateCols(const Array<int> &cols)
{
   Array<HYPRE_Int> rc_sorted;
   get_sorted_rows_cols(cols, rc_sorted);

   hypre_ParCSRMatrix* Ae;
   internal::hypre_ParCSRMatrixEliminateAAe(
      A, &Ae, rc_sorted.Size(), rc_sorted.GetData(), 1);

   return new HypreParMatrix(Ae);
}

void HypreParMatrix::EliminateRows(const Array<int> &rows)
{
   if (rows.Size() > 0)
   {
      Array<HYPRE_Int> r_sorted;
      get_sorted_rows_cols(rows, r_sorted);
      internal::hypre_ParCSRMatrixEliminateRows(A, r_sorted.Size(),
                                                r_sorted.GetData());
   }
}

void HypreParMatrix::Print(const char *fname, HYPRE_Int offi, HYPRE_Int offj)
{
   hypre_ParCSRMatrixPrintIJ(A,offi,offj,fname);
}

void HypreParMatrix::Read(MPI_Comm comm, const char *fname)
{
   Destroy();
   Init();

   HYPRE_Int base_i, base_j;
   hypre_ParCSRMatrixReadIJ(comm, fname, &base_i, &base_j, &A);
   hypre_ParCSRMatrixSetNumNonzeros(A);

   hypre_MatvecCommPkgCreate(A);

   height = GetNumRows();
   width = GetNumCols();
}

void HypreParMatrix::Read_IJMatrix(MPI_Comm comm, const char *fname)
{
   Destroy();
   Init();

   HYPRE_IJMatrix A_ij;
   HYPRE_IJMatrixRead(fname, comm, 5555, &A_ij); // HYPRE_PARCSR = 5555

   HYPRE_ParCSRMatrix A_parcsr;
   HYPRE_IJMatrixGetObject(A_ij, (void**) &A_parcsr);

   A = (hypre_ParCSRMatrix*)A_parcsr;

   hypre_ParCSRMatrixSetNumNonzeros(A);

   hypre_MatvecCommPkgCreate(A);

   height = GetNumRows();
   width = GetNumCols();
}

void HypreParMatrix::PrintCommPkg(std::ostream &out) const
{
   hypre_ParCSRCommPkg *comm_pkg = A->comm_pkg;
   MPI_Comm comm = A->comm;
   char c = '\0';
   const int tag = 46801;
   int myid, nproc;
   MPI_Comm_rank(comm, &myid);
   MPI_Comm_size(comm, &nproc);

   if (myid != 0)
   {
      MPI_Recv(&c, 1, MPI_CHAR, myid-1, tag, comm, MPI_STATUS_IGNORE);
   }
   else
   {
      out << "\nHypreParMatrix: hypre_ParCSRCommPkg:\n";
   }
   out << "Rank " << myid << ":\n"
       "   number of sends  = " << comm_pkg->num_sends <<
       " (" << sizeof(double)*comm_pkg->send_map_starts[comm_pkg->num_sends] <<
       " bytes)\n"
       "   number of recvs  = " << comm_pkg->num_recvs <<
       " (" << sizeof(double)*comm_pkg->recv_vec_starts[comm_pkg->num_recvs] <<
       " bytes)\n";
   if (myid != nproc-1)
   {
      out << std::flush;
      MPI_Send(&c, 1, MPI_CHAR, myid+1, tag, comm);
   }
   else
   {
      out << std::endl;
   }
   MPI_Barrier(comm);
}

inline void delete_hypre_CSRMatrixData(hypre_CSRMatrix *M)
{
   HYPRE_Complex *data = hypre_CSRMatrixData(M);
   Memory<HYPRE_Complex>(data, M->num_nonzeros, true).Delete();
}

inline void delete_hypre_ParCSRMatrixColMapOffd(hypre_ParCSRMatrix *A)
{
   HYPRE_Int  *A_col_map_offd = hypre_ParCSRMatrixColMapOffd(A);
   int size = hypre_CSRMatrixNumCols(hypre_ParCSRMatrixOffd(A));
   Memory<HYPRE_Int>(A_col_map_offd, size, true).Delete();
}

inline void delete_hypre_CSRMatrixI(hypre_CSRMatrix *M)
{
   HYPRE_Int *I = hypre_CSRMatrixI(M);
   int size = hypre_CSRMatrixNumRows(M) + 1;
   Memory<HYPRE_Int>(I, size, true).Delete();
}

inline void delete_hypre_CSRMatrixJ(hypre_CSRMatrix *M)
{
   HYPRE_Int *J = hypre_CSRMatrixJ(M);
   int size = hypre_CSRMatrixNumNonzeros(M);
   Memory<HYPRE_Int>(J, size, true).Delete();
}

void HypreParMatrix::Destroy()
{
   if ( X != NULL ) { delete X; }
   if ( Y != NULL ) { delete Y; }

   if (A == NULL) { return; }

   if (diagOwner >= 0)
   {
      if (diagOwner & 1)
      {
         delete_hypre_CSRMatrixI(A->diag);
         delete_hypre_CSRMatrixJ(A->diag);
      }
      hypre_CSRMatrixI(A->diag) = NULL;
      hypre_CSRMatrixJ(A->diag) = NULL;
      if (diagOwner & 2)
      {
         delete_hypre_CSRMatrixData(A->diag);
      }
      hypre_CSRMatrixData(A->diag) = NULL;
   }
   if (offdOwner >= 0)
   {
      if (offdOwner & 1)
      {
         delete_hypre_CSRMatrixI(A->offd);
         delete_hypre_CSRMatrixJ(A->offd);
      }
      hypre_CSRMatrixI(A->offd) = NULL;
      hypre_CSRMatrixJ(A->offd) = NULL;
      if (offdOwner & 2)
      {
         delete_hypre_CSRMatrixData(A->offd);
      }
      hypre_CSRMatrixData(A->offd) = NULL;
   }
   if (colMapOwner >= 0)
   {
      if (colMapOwner & 1)
      {
         delete_hypre_ParCSRMatrixColMapOffd(A);
      }
      hypre_ParCSRMatrixColMapOffd(A) = NULL;
   }

   if (ParCSROwner)
   {
      hypre_ParCSRMatrixDestroy(A);
   }
}

#if MFEM_HYPRE_VERSION < 21400

HypreParMatrix *Add(double alpha, const HypreParMatrix &A,
                    double beta,  const HypreParMatrix &B)
{
   hypre_ParCSRMatrix *C_hypre =
      internal::hypre_ParCSRMatrixAdd(const_cast<HypreParMatrix &>(A),
                                      const_cast<HypreParMatrix &>(B));
   MFEM_VERIFY(C_hypre, "error in hypre_ParCSRMatrixAdd");

   hypre_MatvecCommPkgCreate(C_hypre);
   HypreParMatrix *C = new HypreParMatrix(C_hypre);
   *C = 0.0;
   C->Add(alpha, A);
   C->Add(beta, B);

   return C;
}

HypreParMatrix * ParAdd(const HypreParMatrix *A, const HypreParMatrix *B)
{
   hypre_ParCSRMatrix * C = internal::hypre_ParCSRMatrixAdd(*A,*B);

   hypre_MatvecCommPkgCreate(C);

   return new HypreParMatrix(C);
}

#else

HypreParMatrix *Add(double alpha, const HypreParMatrix &A,
                    double beta,  const HypreParMatrix &B)
{
   hypre_ParCSRMatrix *C;
   hypre_ParcsrAdd(alpha, A, beta, B, &C);
   hypre_MatvecCommPkgCreate(C);

   return new HypreParMatrix(C);
}

HypreParMatrix * ParAdd(const HypreParMatrix *A, const HypreParMatrix *B)
{
   hypre_ParCSRMatrix *C;
   hypre_ParcsrAdd(1.0, *A, 1.0, *B, &C);

   hypre_MatvecCommPkgCreate(C);

   return new HypreParMatrix(C);
}

#endif

HypreParMatrix * ParMult(const HypreParMatrix *A, const HypreParMatrix *B,
                         bool own_matrix)
{
   hypre_ParCSRMatrix * ab;
   ab = hypre_ParMatmul(*A,*B);
   hypre_ParCSRMatrixSetNumNonzeros(ab);

   hypre_MatvecCommPkgCreate(ab);
   HypreParMatrix *C = new HypreParMatrix(ab);
   if (own_matrix)
   {
      C->CopyRowStarts();
      C->CopyColStarts();
   }
   return C;
}

HypreParMatrix * RAP(const HypreParMatrix *A, const HypreParMatrix *P)
{
   HYPRE_Int P_owns_its_col_starts =
      hypre_ParCSRMatrixOwnsColStarts((hypre_ParCSRMatrix*)(*P));

   hypre_ParCSRMatrix * rap;
   hypre_BoomerAMGBuildCoarseOperator(*P,*A,*P,&rap);
   hypre_ParCSRMatrixSetNumNonzeros(rap);
   // hypre_MatvecCommPkgCreate(rap);

   /* Warning: hypre_BoomerAMGBuildCoarseOperator steals the col_starts
      from P (even if it does not own them)! */
   hypre_ParCSRMatrixSetRowStartsOwner(rap,0);
   hypre_ParCSRMatrixSetColStartsOwner(rap,0);

   if (P_owns_its_col_starts)
   {
      hypre_ParCSRMatrixSetColStartsOwner(*P, 1);
   }

   return new HypreParMatrix(rap);
}

HypreParMatrix * RAP(const HypreParMatrix * Rt, const HypreParMatrix *A,
                     const HypreParMatrix *P)
{
   HYPRE_Int P_owns_its_col_starts =
      hypre_ParCSRMatrixOwnsColStarts((hypre_ParCSRMatrix*)(*P));
   HYPRE_Int Rt_owns_its_col_starts =
      hypre_ParCSRMatrixOwnsColStarts((hypre_ParCSRMatrix*)(*Rt));

   hypre_ParCSRMatrix * rap;
   hypre_BoomerAMGBuildCoarseOperator(*Rt,*A,*P,&rap);

   hypre_ParCSRMatrixSetNumNonzeros(rap);
   // hypre_MatvecCommPkgCreate(rap);

   /* Warning: hypre_BoomerAMGBuildCoarseOperator steals the col_starts
      from Rt and P (even if they do not own them)! */
   hypre_ParCSRMatrixSetRowStartsOwner(rap,0);
   hypre_ParCSRMatrixSetColStartsOwner(rap,0);

   if (P_owns_its_col_starts)
   {
      hypre_ParCSRMatrixSetColStartsOwner(*P, 1);
   }
   if (Rt_owns_its_col_starts)
   {
      hypre_ParCSRMatrixSetColStartsOwner(*Rt, 1);
   }

   return new HypreParMatrix(rap);
}

// Helper function for HypreParMatrixFromBlocks. Note that scalability to
// extremely large processor counts is limited by the use of MPI_Allgather.
void GatherBlockOffsetData(MPI_Comm comm, const int rank, const int nprocs,
                           const int num_loc, const Array<int> &offsets,
                           std::vector<int> &all_num_loc, const int numBlocks,
                           std::vector<std::vector<HYPRE_Int>> &blockProcOffsets,
                           std::vector<HYPRE_Int> &procOffsets,
                           std::vector<std::vector<int>> &procBlockOffsets,
                           HYPRE_Int &firstLocal, HYPRE_Int &globalNum)
{
   std::vector<std::vector<int>> all_block_num_loc(numBlocks);

   MPI_Allgather(&num_loc, 1, MPI_INT, all_num_loc.data(), 1, MPI_INT, comm);

   for (int j = 0; j < numBlocks; ++j)
   {
      all_block_num_loc[j].resize(nprocs);
      blockProcOffsets[j].resize(nprocs);

      const int blockNumRows = offsets[j + 1] - offsets[j];
      MPI_Allgather(&blockNumRows, 1, MPI_INT, all_block_num_loc[j].data(), 1,
                    MPI_INT, comm);
      blockProcOffsets[j][0] = 0;
      for (int i = 0; i < nprocs - 1; ++i)
      {
         blockProcOffsets[j][i + 1] = blockProcOffsets[j][i]
                                      + all_block_num_loc[j][i];
      }
   }

   firstLocal = 0;
   globalNum = 0;
   procOffsets[0] = 0;
   for (int i = 0; i < nprocs; ++i)
   {
      globalNum += all_num_loc[i];
      if (rank == 0)
      {
         MFEM_VERIFY(globalNum >= 0, "overflow in global size");
      }
      if (i < rank)
      {
         firstLocal += all_num_loc[i];
      }

      if (i < nprocs - 1)
      {
         procOffsets[i + 1] = procOffsets[i] + all_num_loc[i];
      }

      procBlockOffsets[i].resize(numBlocks);
      procBlockOffsets[i][0] = 0;
      for (int j = 1; j < numBlocks; ++j)
      {
         procBlockOffsets[i][j] = procBlockOffsets[i][j - 1]
                                  + all_block_num_loc[j - 1][i];
      }
   }
}

HypreParMatrix * HypreParMatrixFromBlocks(Array2D<HypreParMatrix*> &blocks,
                                          Array2D<double> *blockCoeff)
{
   const int numBlockRows = blocks.NumRows();
   const int numBlockCols = blocks.NumCols();

   MFEM_VERIFY(numBlockRows > 0 &&
               numBlockCols > 0, "Invalid input to HypreParMatrixFromBlocks");

   if (blockCoeff != NULL)
   {
      MFEM_VERIFY(numBlockRows == blockCoeff->NumRows() &&
                  numBlockCols == blockCoeff->NumCols(),
                  "Invalid input to HypreParMatrixFromBlocks");
   }

   Array<int> rowOffsets(numBlockRows+1);
   Array<int> colOffsets(numBlockCols+1);

   int nonNullBlockRow0 = -1;
   for (int j=0; j<numBlockCols; ++j)
   {
      if (blocks(0,j) != NULL)
      {
         nonNullBlockRow0 = j;
         break;
      }
   }

   MFEM_VERIFY(nonNullBlockRow0 >= 0, "Null row of blocks");
   MPI_Comm comm = blocks(0,nonNullBlockRow0)->GetComm();

   // Set offsets based on the number of rows or columns in each block.
   rowOffsets = 0;
   colOffsets = 0;
   for (int i=0; i<numBlockRows; ++i)
   {
      for (int j=0; j<numBlockCols; ++j)
      {
         if (blocks(i,j) != NULL)
         {
            const int nrows = blocks(i,j)->NumRows();
            const int ncols = blocks(i,j)->NumCols();

            MFEM_VERIFY(nrows > 0 &&
                        ncols > 0, "Invalid block in HypreParMatrixFromBlocks");

            if (rowOffsets[i+1] == 0)
            {
               rowOffsets[i+1] = nrows;
            }
            else
            {
               MFEM_VERIFY(rowOffsets[i+1] == nrows,
                           "Inconsistent blocks in HypreParMatrixFromBlocks");
            }

            if (colOffsets[j+1] == 0)
            {
               colOffsets[j+1] = ncols;
            }
            else
            {
               MFEM_VERIFY(colOffsets[j+1] == ncols,
                           "Inconsistent blocks in HypreParMatrixFromBlocks");
            }
         }
      }

      MFEM_VERIFY(rowOffsets[i+1] > 0, "Invalid input blocks");
      rowOffsets[i+1] += rowOffsets[i];
   }

   for (int j=0; j<numBlockCols; ++j)
   {
      MFEM_VERIFY(colOffsets[j+1] > 0, "Invalid input blocks");
      colOffsets[j+1] += colOffsets[j];
   }

   const int num_loc_rows = rowOffsets[numBlockRows];
   const int num_loc_cols = colOffsets[numBlockCols];

   int nprocs, rank;
   MPI_Comm_rank(comm, &rank);
   MPI_Comm_size(comm, &nprocs);

   std::vector<int> all_num_loc_rows(nprocs);
   std::vector<int> all_num_loc_cols(nprocs);
   std::vector<HYPRE_Int> procRowOffsets(nprocs);
   std::vector<HYPRE_Int> procColOffsets(nprocs);
   std::vector<std::vector<HYPRE_Int>> blockRowProcOffsets(numBlockRows);
   std::vector<std::vector<HYPRE_Int>> blockColProcOffsets(numBlockCols);
   std::vector<std::vector<int>> procBlockRowOffsets(nprocs);
   std::vector<std::vector<int>> procBlockColOffsets(nprocs);

   HYPRE_Int first_loc_row, glob_nrows, first_loc_col, glob_ncols;
   GatherBlockOffsetData(comm, rank, nprocs, num_loc_rows, rowOffsets,
                         all_num_loc_rows, numBlockRows, blockRowProcOffsets,
                         procRowOffsets, procBlockRowOffsets, first_loc_row,
                         glob_nrows);

   GatherBlockOffsetData(comm, rank, nprocs, num_loc_cols, colOffsets,
                         all_num_loc_cols, numBlockCols, blockColProcOffsets,
                         procColOffsets, procBlockColOffsets, first_loc_col,
                         glob_ncols);

   std::vector<int> opI(num_loc_rows + 1);
   std::vector<int> cnt(num_loc_rows);

   for (int i = 0; i < num_loc_rows; ++i)
   {
      opI[i] = 0;
      cnt[i] = 0;
   }

   opI[num_loc_rows] = 0;

   Array2D<hypre_CSRMatrix *> csr_blocks(numBlockRows, numBlockCols);

   // Loop over all blocks, to determine nnz for each row.
   for (int i = 0; i < numBlockRows; ++i)
   {
      for (int j = 0; j < numBlockCols; ++j)
      {
         if (blocks(i, j) == NULL)
         {
            csr_blocks(i, j) = NULL;
         }
         else
         {
            csr_blocks(i, j) = hypre_MergeDiagAndOffd(*blocks(i, j));

            for (int k = 0; k < csr_blocks(i, j)->num_rows; ++k)
            {
               opI[rowOffsets[i] + k + 1] +=
                  csr_blocks(i, j)->i[k + 1] - csr_blocks(i, j)->i[k];
            }
         }
      }
   }

   // Now opI[i] is nnz for row i-1. Do a partial sum to get offsets.
   for (int i = 0; i < num_loc_rows; ++i)
   {
      opI[i + 1] += opI[i];
   }

   const int nnz = opI[num_loc_rows];

   std::vector<HYPRE_Int> opJ(nnz);
   std::vector<double> data(nnz);

   // Loop over all blocks, to set matrix data.
   for (int i = 0; i < numBlockRows; ++i)
   {
      for (int j = 0; j < numBlockCols; ++j)
      {
         if (csr_blocks(i, j) != NULL)
         {
            const int nrows = csr_blocks(i, j)->num_rows;
            const double cij = blockCoeff ? (*blockCoeff)(i, j) : 1.0;
#if MFEM_HYPRE_VERSION >= 21600
            const bool usingBigJ = (csr_blocks(i, j)->big_j != NULL);
#endif

            for (int k = 0; k < nrows; ++k)
            {
               const int rowg = rowOffsets[i] + k; // process-local row
               const int nnz_k = csr_blocks(i,j)->i[k+1]-csr_blocks(i,j)->i[k];
               const int osk = csr_blocks(i, j)->i[k];

               for (int l = 0; l < nnz_k; ++l)
               {
                  // Find the column process offset for the block.
#if MFEM_HYPRE_VERSION >= 21600
                  const HYPRE_Int bcol = usingBigJ ?
                                         csr_blocks(i, j)->big_j[osk + l] :
                                         csr_blocks(i, j)->j[osk + l];
#else
                  const HYPRE_Int bcol = csr_blocks(i, j)->j[osk + l];
#endif

                  // find the processor 'bcolproc' that holds column 'bcol':
                  const auto &offs = blockColProcOffsets[j];
                  const int bcolproc =
                     std::upper_bound(offs.begin() + 1, offs.end(), bcol)
                     - offs.begin() - 1;

                  opJ[opI[rowg] + cnt[rowg]] = procColOffsets[bcolproc] +
                                               procBlockColOffsets[bcolproc][j]
                                               + bcol
                                               - blockColProcOffsets[j][bcolproc];
                  data[opI[rowg] + cnt[rowg]] = cij * csr_blocks(i, j)->data[osk + l];
                  cnt[rowg]++;
               }
            }
         }
      }
   }

   for (int i = 0; i < numBlockRows; ++i)
   {
      for (int j = 0; j < numBlockCols; ++j)
      {
         if (csr_blocks(i, j) != NULL)
         {
            hypre_CSRMatrixDestroy(csr_blocks(i, j));
         }
      }
   }

   std::vector<HYPRE_Int> rowStarts2(2);
   rowStarts2[0] = first_loc_row;
   rowStarts2[1] = first_loc_row + all_num_loc_rows[rank];

   std::vector<HYPRE_Int> colStarts2(2);
   colStarts2[0] = first_loc_col;
   colStarts2[1] = first_loc_col + all_num_loc_cols[rank];

   MFEM_VERIFY(HYPRE_AssumedPartitionCheck(),
               "only 'assumed partition' mode is supported");

   return new HypreParMatrix(comm, num_loc_rows, glob_nrows, glob_ncols,
                             opI.data(), opJ.data(), data.data(),
                             rowStarts2.data(), colStarts2.data());
}

void EliminateBC(HypreParMatrix &A, HypreParMatrix &Ae,
                 const Array<int> &ess_dof_list,
                 const Vector &X, Vector &B)
{
   // B -= Ae*X
   Ae.Mult(-1.0, X, 1.0, B);

   hypre_CSRMatrix *A_diag = hypre_ParCSRMatrixDiag((hypre_ParCSRMatrix *)A);
   double *data = hypre_CSRMatrixData(A_diag);
   HYPRE_Int *I = hypre_CSRMatrixI(A_diag);
#ifdef MFEM_DEBUG
   HYPRE_Int    *J   = hypre_CSRMatrixJ(A_diag);
   hypre_CSRMatrix *A_offd = hypre_ParCSRMatrixOffd((hypre_ParCSRMatrix *)A);
   HYPRE_Int *I_offd = hypre_CSRMatrixI(A_offd);
   double *data_offd = hypre_CSRMatrixData(A_offd);
#endif

   for (int i = 0; i < ess_dof_list.Size(); i++)
   {
      int r = ess_dof_list[i];
      B(r) = data[I[r]] * X(r);
#ifdef MFEM_DEBUG
      // Check that in the rows specified by the ess_dof_list, the matrix A has
      // only one entry -- the diagonal.
      // if (I[r+1] != I[r]+1 || J[I[r]] != r || I_offd[r] != I_offd[r+1])
      if (J[I[r]] != r)
      {
         MFEM_ABORT("the diagonal entry must be the first entry in the row!");
      }
      for (int j = I[r]+1; j < I[r+1]; j++)
      {
         if (data[j] != 0.0)
         {
            MFEM_ABORT("all off-diagonal entries must be zero!");
         }
      }
      for (int j = I_offd[r]; j < I_offd[r+1]; j++)
      {
         if (data_offd[j] != 0.0)
         {
            MFEM_ABORT("all off-diagonal entries must be zero!");
         }
      }
#endif
   }
}

// Taubin or "lambda-mu" scheme, which alternates between positive and
// negative step sizes to approximate low-pass filter effect.

int ParCSRRelax_Taubin(hypre_ParCSRMatrix *A, // matrix to relax with
                       hypre_ParVector *f,    // right-hand side
                       double lambda,
                       double mu,
                       int N,
                       double max_eig,
                       hypre_ParVector *u,    // initial/updated approximation
                       hypre_ParVector *r     // another temp vector
                      )
{
   hypre_CSRMatrix *A_diag = hypre_ParCSRMatrixDiag(A);
   HYPRE_Int num_rows = hypre_CSRMatrixNumRows(A_diag);

   double *u_data = hypre_VectorData(hypre_ParVectorLocalVector(u));
   double *r_data = hypre_VectorData(hypre_ParVectorLocalVector(r));

   for (int i = 0; i < N; i++)
   {
      // get residual: r = f - A*u
      hypre_ParVectorCopy(f, r);
      hypre_ParCSRMatrixMatvec(-1.0, A, u, 1.0, r);

      double coef;
      (0 == (i % 2)) ? coef = lambda : coef = mu;

      for (HYPRE_Int j = 0; j < num_rows; j++)
      {
         u_data[j] += coef*r_data[j] / max_eig;
      }
   }

   return 0;
}

// FIR scheme, which uses Chebyshev polynomials and a window function
// to approximate a low-pass step filter.

int ParCSRRelax_FIR(hypre_ParCSRMatrix *A, // matrix to relax with
                    hypre_ParVector *f,    // right-hand side
                    double max_eig,
                    int poly_order,
                    double* fir_coeffs,
                    hypre_ParVector *u,    // initial/updated approximation
                    hypre_ParVector *x0,   // temporaries
                    hypre_ParVector *x1,
                    hypre_ParVector *x2,
                    hypre_ParVector *x3)

{
   hypre_CSRMatrix *A_diag = hypre_ParCSRMatrixDiag(A);
   HYPRE_Int num_rows = hypre_CSRMatrixNumRows(A_diag);

   double *u_data = hypre_VectorData(hypre_ParVectorLocalVector(u));

   double *x0_data = hypre_VectorData(hypre_ParVectorLocalVector(x0));
   double *x1_data = hypre_VectorData(hypre_ParVectorLocalVector(x1));
   double *x2_data = hypre_VectorData(hypre_ParVectorLocalVector(x2));
   double *x3_data = hypre_VectorData(hypre_ParVectorLocalVector(x3));

   hypre_ParVectorCopy(u, x0);

   // x1 = f -A*x0/max_eig
   hypre_ParVectorCopy(f, x1);
   hypre_ParCSRMatrixMatvec(-1.0, A, x0, 1.0, x1);

   for (HYPRE_Int i = 0; i < num_rows; i++)
   {
      x1_data[i] /= -max_eig;
   }

   // x1 = x0 -x1
   for (HYPRE_Int i = 0; i < num_rows; i++)
   {
      x1_data[i] = x0_data[i] -x1_data[i];
   }

   // x3 = f0*x0 +f1*x1
   for (HYPRE_Int i = 0; i < num_rows; i++)
   {
      x3_data[i] = fir_coeffs[0]*x0_data[i] +fir_coeffs[1]*x1_data[i];
   }

   for (int n = 2; n <= poly_order; n++)
   {
      // x2 = f - A*x1/max_eig
      hypre_ParVectorCopy(f, x2);
      hypre_ParCSRMatrixMatvec(-1.0, A, x1, 1.0, x2);

      for (HYPRE_Int i = 0; i < num_rows; i++)
      {
         x2_data[i] /= -max_eig;
      }

      // x2 = (x1-x0) +(x1-2*x2)
      // x3 = x3 +f[n]*x2
      // x0 = x1
      // x1 = x2

      for (HYPRE_Int i = 0; i < num_rows; i++)
      {
         x2_data[i] = (x1_data[i]-x0_data[i]) +(x1_data[i]-2*x2_data[i]);
         x3_data[i] += fir_coeffs[n]*x2_data[i];
         x0_data[i] = x1_data[i];
         x1_data[i] = x2_data[i];
      }
   }

   for (HYPRE_Int i = 0; i < num_rows; i++)
   {
      u_data[i] = x3_data[i];
   }

   return 0;
}

HypreSmoother::HypreSmoother() : Solver()
{
   type = 2;
   relax_times = 1;
   relax_weight = 1.0;
   omega = 1.0;
   poly_order = 2;
   poly_fraction = .3;
   lambda = 0.5;
   mu = -0.5;
   taubin_iter = 40;

   l1_norms = NULL;
   pos_l1_norms = false;
   eig_est_cg_iter = 10;
   B = X = V = Z = NULL;
   X0 = X1 = NULL;
   fir_coeffs = NULL;
}

HypreSmoother::HypreSmoother(HypreParMatrix &_A, int _type,
                             int _relax_times, double _relax_weight, double _omega,
                             int _poly_order, double _poly_fraction, int _eig_est_cg_iter)
{
   type = _type;
   relax_times = _relax_times;
   relax_weight = _relax_weight;
   omega = _omega;
   poly_order = _poly_order;
   poly_fraction = _poly_fraction;
   eig_est_cg_iter = _eig_est_cg_iter;

   l1_norms = NULL;
   pos_l1_norms = false;
   B = X = V = Z = NULL;
   X0 = X1 = NULL;
   fir_coeffs = NULL;

   SetOperator(_A);
}

void HypreSmoother::SetType(HypreSmoother::Type _type, int _relax_times)
{
   type = static_cast<int>(_type);
   relax_times = _relax_times;
}

void HypreSmoother::SetSOROptions(double _relax_weight, double _omega)
{
   relax_weight = _relax_weight;
   omega = _omega;
}

void HypreSmoother::SetPolyOptions(int _poly_order, double _poly_fraction,
                                   int _eig_est_cg_iter)
{
   poly_order = _poly_order;
   poly_fraction = _poly_fraction;
   eig_est_cg_iter = _eig_est_cg_iter;
}

void HypreSmoother::SetTaubinOptions(double _lambda, double _mu,
                                     int _taubin_iter)
{
   lambda = _lambda;
   mu = _mu;
   taubin_iter = _taubin_iter;
}

void HypreSmoother::SetWindowByName(const char* name)
{
   double a = -1, b, c;
   if (!strcmp(name,"Rectangular")) { a = 1.0,  b = 0.0,  c = 0.0; }
   if (!strcmp(name,"Hanning")) { a = 0.5,  b = 0.5,  c = 0.0; }
   if (!strcmp(name,"Hamming")) { a = 0.54, b = 0.46, c = 0.0; }
   if (!strcmp(name,"Blackman")) { a = 0.42, b = 0.50, c = 0.08; }
   if (a < 0)
   {
      mfem_error("HypreSmoother::SetWindowByName : name not recognized!");
   }

   SetWindowParameters(a, b, c);
}

void HypreSmoother::SetWindowParameters(double a, double b, double c)
{
   window_params[0] = a;
   window_params[1] = b;
   window_params[2] = c;
}

void HypreSmoother::SetOperator(const Operator &op)
{
   A = const_cast<HypreParMatrix *>(dynamic_cast<const HypreParMatrix *>(&op));
   if (A == NULL)
   {
      mfem_error("HypreSmoother::SetOperator : not HypreParMatrix!");
   }

   height = A->Height();
   width = A->Width();

   if (B) { delete B; }
   if (X) { delete X; }
   if (V) { delete V; }
   if (Z) { delete Z; }
   if (l1_norms)
   {
      mfem_hypre_TFree(l1_norms);
   }
   delete X0;
   delete X1;

   X1 = X0 = Z = V = B = X = NULL;

   if (type >= 1 && type <= 4)
   {
      hypre_ParCSRComputeL1Norms(*A, type, NULL, &l1_norms);
   }
   else if (type == 5)
   {
      l1_norms = mfem_hypre_CTAlloc(double, height);
      Vector ones(height), diag(l1_norms, height);
      ones = 1.0;
      A->Mult(ones, diag);
   }
   else
   {
      l1_norms = NULL;
   }
   if (l1_norms && pos_l1_norms)
   {
      for (int i = 0; i < height; i++)
      {
         l1_norms[i] = std::abs(l1_norms[i]);
      }
   }

   if (type == 16)
   {
      poly_scale = 1;
      if (eig_est_cg_iter > 0)
      {
         hypre_ParCSRMaxEigEstimateCG(*A, poly_scale, eig_est_cg_iter,
                                      &max_eig_est, &min_eig_est);
      }
      else
      {
         min_eig_est = 0;
         hypre_ParCSRMaxEigEstimate(*A, poly_scale, &max_eig_est);
      }
      Z = new HypreParVector(*A);
   }
   else if (type == 1001 || type == 1002)
   {
      poly_scale = 0;
      if (eig_est_cg_iter > 0)
      {
         hypre_ParCSRMaxEigEstimateCG(*A, poly_scale, eig_est_cg_iter,
                                      &max_eig_est, &min_eig_est);
      }
      else
      {
         min_eig_est = 0;
         hypre_ParCSRMaxEigEstimate(*A, poly_scale, &max_eig_est);
      }

      // The Taubin and FIR polynomials are defined on [0, 2]
      max_eig_est /= 2;

      // Compute window function, Chebyshev coefficients, and allocate temps.
      if (type == 1002)
      {
         // Temporaries for Chebyshev recursive evaluation
         Z = new HypreParVector(*A);
         X0 = new HypreParVector(*A);
         X1 = new HypreParVector(*A);

         SetFIRCoefficients(max_eig_est);
      }
   }
}

void HypreSmoother::SetFIRCoefficients(double max_eig)
{
   if (fir_coeffs)
   {
      delete [] fir_coeffs;
   }

   fir_coeffs = new double[poly_order+1];

   double* window_coeffs = new double[poly_order+1];
   double* cheby_coeffs = new double[poly_order+1];

   double a = window_params[0];
   double b = window_params[1];
   double c = window_params[2];
   for (int i = 0; i <= poly_order; i++)
   {
      double t = (i*M_PI)/(poly_order+1);
      window_coeffs[i] = a + b*cos(t) +c*cos(2*t);
   }

   double k_pb = poly_fraction*max_eig;
   double theta_pb = acos(1.0 -0.5*k_pb);
   double sigma = 0.0;
   cheby_coeffs[0] = (theta_pb +sigma)/M_PI;
   for (int i = 1; i <= poly_order; i++)
   {
      double t = i*(theta_pb+sigma);
      cheby_coeffs[i] = 2.0*sin(t)/(i*M_PI);
   }

   for (int i = 0; i <= poly_order; i++)
   {
      fir_coeffs[i] = window_coeffs[i]*cheby_coeffs[i];
   }

   delete[] window_coeffs;
   delete[] cheby_coeffs;
}

void HypreSmoother::Mult(const HypreParVector &b, HypreParVector &x) const
{
   if (A == NULL)
   {
      mfem_error("HypreSmoother::Mult (...) : HypreParMatrix A is missing");
      return;
   }

   b.HostRead();
   if (!iterative_mode)
   {
      if (type == 0 && relax_times == 1)
      {
         x.HostWrite();
         HYPRE_ParCSRDiagScale(NULL, *A, b, x);
         if (relax_weight != 1.0)
         {
            x *= relax_weight;
         }
         return;
      }
      x = 0.0;
   }
   x.HostReadWrite();

   if (V == NULL)
   {
      V = new HypreParVector(*A);
   }

   if (type == 1001)
   {
      for (int sweep = 0; sweep < relax_times; sweep++)
      {
         ParCSRRelax_Taubin(*A, b, lambda, mu, taubin_iter,
                            max_eig_est,
                            x, *V);
      }
   }
   else if (type == 1002)
   {
      for (int sweep = 0; sweep < relax_times; sweep++)
      {
         ParCSRRelax_FIR(*A, b,
                         max_eig_est,
                         poly_order,
                         fir_coeffs,
                         x,
                         *X0, *X1, *V, *Z);
      }
   }
   else
   {
      int hypre_type = type;
      // hypre doesn't have lumped Jacobi, so treat the action as l1-Jacobi
      if (type == 5) { hypre_type = 1; }

      if (Z == NULL)
         hypre_ParCSRRelax(*A, b, hypre_type,
                           relax_times, l1_norms, relax_weight, omega,
                           max_eig_est, min_eig_est, poly_order, poly_fraction,
                           x, *V, NULL);
      else
         hypre_ParCSRRelax(*A, b, hypre_type,
                           relax_times, l1_norms, relax_weight, omega,
                           max_eig_est, min_eig_est, poly_order, poly_fraction,
                           x, *V, *Z);
   }
}

void HypreSmoother::Mult(const Vector &b, Vector &x) const
{
   if (A == NULL)
   {
      mfem_error("HypreSmoother::Mult (...) : HypreParMatrix A is missing");
      return;
   }

   auto b_data = b.HostRead();
   auto x_data = iterative_mode ? x.HostReadWrite() : x.HostWrite();

   if (B == NULL)
   {
      B = new HypreParVector(A->GetComm(),
                             A -> GetGlobalNumRows(),
                             const_cast<double*>(b_data),
                             A -> GetRowStarts());
      X = new HypreParVector(A->GetComm(),
                             A -> GetGlobalNumCols(),
                             x_data,
                             A -> GetColStarts());
   }
   else
   {
      B -> SetData(const_cast<double*>(b_data));
      X -> SetData(x_data);
   }

   Mult(*B, *X);
}

HypreSmoother::~HypreSmoother()
{
   if (B) { delete B; }
   if (X) { delete X; }
   if (V) { delete V; }
   if (Z) { delete Z; }
   if (l1_norms)
   {
      mfem_hypre_TFree(l1_norms);
   }
   if (fir_coeffs)
   {
      delete [] fir_coeffs;
   }
   if (X0) { delete X0; }
   if (X1) { delete X1; }
}


HypreSolver::HypreSolver()
{
   A = NULL;
   setup_called = 0;
   B = X = NULL;
   error_mode = ABORT_HYPRE_ERRORS;
}

HypreSolver::HypreSolver(HypreParMatrix *_A)
   : Solver(_A->Height(), _A->Width())
{
   A = _A;
   setup_called = 0;
   B = X = NULL;
   error_mode = ABORT_HYPRE_ERRORS;
}

void HypreSolver::Mult(const HypreParVector &b, HypreParVector &x) const
{
   HYPRE_Int err;
   if (A == NULL)
   {
      mfem_error("HypreSolver::Mult (...) : HypreParMatrix A is missing");
      return;
   }
<<<<<<< HEAD
   b.HostRead();
   x.HostReadWrite();
=======

   if (!iterative_mode)
   {
      x = 0.0;
   }

>>>>>>> 9a1616ac
   if (!setup_called)
   {
      b.HostRead();
      x.HostReadWrite();
      err = SetupFcn()(*this, *A, b, x);
      if (error_mode == WARN_HYPRE_ERRORS)
      {
         if (err) { MFEM_WARNING("Error during setup! Error code: " << err); }
      }
      else if (error_mode == ABORT_HYPRE_ERRORS)
      {
         MFEM_VERIFY(!err, "Error during setup! Error code: " << err);
      }
      hypre_error_flag = 0;
      setup_called = 1;
   }

<<<<<<< HEAD
   if (!iterative_mode)
   {
      x = 0.0;
   }
=======
   b.HostRead();
>>>>>>> 9a1616ac
   x.HostReadWrite();
   err = SolveFcn()(*this, *A, b, x);
   if (error_mode == WARN_HYPRE_ERRORS)
   {
      if (err) { MFEM_WARNING("Error during solve! Error code: " << err); }
   }
   else if (error_mode == ABORT_HYPRE_ERRORS)
   {
      MFEM_VERIFY(!err, "Error during solve! Error code: " << err);
   }
   hypre_error_flag = 0;
}

void HypreSolver::Mult(const Vector &b, Vector &x) const
{
   if (A == NULL)
   {
      mfem_error("HypreSolver::Mult (...) : HypreParMatrix A is missing");
      return;
   }
   auto b_data = b.HostRead();
<<<<<<< HEAD
   auto x_data = x.HostReadWrite();
=======
   auto x_data = iterative_mode ? x.HostReadWrite() : x.HostWrite();
>>>>>>> 9a1616ac
   if (B == NULL)
   {
      B = new HypreParVector(A->GetComm(),
                             A -> GetGlobalNumRows(),
                             const_cast<double*>(b_data),
                             A -> GetRowStarts());
      X = new HypreParVector(A->GetComm(),
                             A -> GetGlobalNumCols(),
                             x_data,
                             A -> GetColStarts());
   }
   else
   {
      B -> SetData(const_cast<double*>(b_data));
      X -> SetData(x_data);
   }

   Mult(*B, *X);
}

HypreSolver::~HypreSolver()
{
   if (B) { delete B; }
   if (X) { delete X; }
}


HyprePCG::HyprePCG(MPI_Comm comm) : precond(NULL)
{
   iterative_mode = true;

   HYPRE_ParCSRPCGCreate(comm, &pcg_solver);
}

HyprePCG::HyprePCG(HypreParMatrix &_A) : HypreSolver(&_A), precond(NULL)
{
   MPI_Comm comm;

   iterative_mode = true;

   HYPRE_ParCSRMatrixGetComm(*A, &comm);

   HYPRE_ParCSRPCGCreate(comm, &pcg_solver);
}

void HyprePCG::SetOperator(const Operator &op)
{
   const HypreParMatrix *new_A = dynamic_cast<const HypreParMatrix *>(&op);
   MFEM_VERIFY(new_A, "new Operator must be a HypreParMatrix!");

   // update base classes: Operator, Solver, HypreSolver
   height = new_A->Height();
   width  = new_A->Width();
   A = const_cast<HypreParMatrix *>(new_A);
   if (precond)
   {
      precond->SetOperator(*A);
      this->SetPreconditioner(*precond);
   }
   setup_called = 0;
   delete X;
   delete B;
   B = X = NULL;
}

void HyprePCG::SetTol(double tol)
{
   HYPRE_PCGSetTol(pcg_solver, tol);
}

void HyprePCG::SetMaxIter(int max_iter)
{
   HYPRE_PCGSetMaxIter(pcg_solver, max_iter);
}

void HyprePCG::SetLogging(int logging)
{
   HYPRE_PCGSetLogging(pcg_solver, logging);
}

void HyprePCG::SetPrintLevel(int print_lvl)
{
   HYPRE_ParCSRPCGSetPrintLevel(pcg_solver, print_lvl);
}

void HyprePCG::SetPreconditioner(HypreSolver &_precond)
{
   precond = &_precond;

   HYPRE_ParCSRPCGSetPrecond(pcg_solver,
                             _precond.SolveFcn(),
                             _precond.SetupFcn(),
                             _precond);
}

void HyprePCG::SetResidualConvergenceOptions(int res_frequency, double rtol)
{
   HYPRE_PCGSetTwoNorm(pcg_solver, 1);
   if (res_frequency > 0)
   {
      HYPRE_PCGSetRecomputeResidualP(pcg_solver, res_frequency);
   }
   if (rtol > 0.0)
   {
      HYPRE_PCGSetResidualTol(pcg_solver, rtol);
   }
}

void HyprePCG::Mult(const HypreParVector &b, HypreParVector &x) const
{
   int myid;
   HYPRE_Int time_index = 0;
   HYPRE_Int num_iterations;
   double final_res_norm;
   MPI_Comm comm;
   HYPRE_Int print_level;

   b.HostRead();
   HYPRE_PCGGetPrintLevel(pcg_solver, &print_level);
   HYPRE_ParCSRPCGSetPrintLevel(pcg_solver, print_level%3);

   HYPRE_ParCSRMatrixGetComm(*A, &comm);

   if (!iterative_mode)
   {
      x = 0.0;
   }

   if (!setup_called)
   {
      if (print_level > 0 && print_level < 3)
      {
         time_index = hypre_InitializeTiming("PCG Setup");
         hypre_BeginTiming(time_index);
      }

<<<<<<< HEAD
=======
      b.HostRead();
>>>>>>> 9a1616ac
      x.HostReadWrite();
      HYPRE_ParCSRPCGSetup(pcg_solver, *A, b, x);
      setup_called = 1;

      if (print_level > 0 && print_level < 3)
      {
         hypre_EndTiming(time_index);
         hypre_PrintTiming("Setup phase times", comm);
         hypre_FinalizeTiming(time_index);
         hypre_ClearTiming();
      }
   }

   if (print_level > 0 && print_level < 3)
   {
      time_index = hypre_InitializeTiming("PCG Solve");
      hypre_BeginTiming(time_index);
   }

<<<<<<< HEAD
   if (!iterative_mode)
   {
      x = 0.0;
      x.HostReadWrite();
   }

=======
   b.HostRead();
   x.HostReadWrite();
>>>>>>> 9a1616ac
   HYPRE_ParCSRPCGSolve(pcg_solver, *A, b, x);

   if (print_level > 0)
   {
      if (print_level < 3)
      {
         hypre_EndTiming(time_index);
         hypre_PrintTiming("Solve phase times", comm);
         hypre_FinalizeTiming(time_index);
         hypre_ClearTiming();
      }

      HYPRE_ParCSRPCGGetNumIterations(pcg_solver, &num_iterations);
      HYPRE_ParCSRPCGGetFinalRelativeResidualNorm(pcg_solver,
                                                  &final_res_norm);

      MPI_Comm_rank(comm, &myid);

      if (myid == 0)
      {
         mfem::out << "PCG Iterations = " << num_iterations << endl
                   << "Final PCG Relative Residual Norm = " << final_res_norm
                   << endl;
      }
   }
   HYPRE_ParCSRPCGSetPrintLevel(pcg_solver, print_level);
}

HyprePCG::~HyprePCG()
{
   HYPRE_ParCSRPCGDestroy(pcg_solver);
}


HypreGMRES::HypreGMRES(MPI_Comm comm) : precond(NULL)
{
   iterative_mode = true;

   HYPRE_ParCSRGMRESCreate(comm, &gmres_solver);
   SetDefaultOptions();
}

HypreGMRES::HypreGMRES(HypreParMatrix &_A) : HypreSolver(&_A), precond(NULL)
{
   MPI_Comm comm;

   iterative_mode = true;

   HYPRE_ParCSRMatrixGetComm(*A, &comm);

   HYPRE_ParCSRGMRESCreate(comm, &gmres_solver);
   SetDefaultOptions();
}

void HypreGMRES::SetDefaultOptions()
{
   int k_dim    = 50;
   int max_iter = 100;
   double tol   = 1e-6;

   HYPRE_ParCSRGMRESSetKDim(gmres_solver, k_dim);
   HYPRE_ParCSRGMRESSetMaxIter(gmres_solver, max_iter);
   HYPRE_ParCSRGMRESSetTol(gmres_solver, tol);
}

void HypreGMRES::SetOperator(const Operator &op)
{
   const HypreParMatrix *new_A = dynamic_cast<const HypreParMatrix *>(&op);
   MFEM_VERIFY(new_A, "new Operator must be a HypreParMatrix!");

   // update base classes: Operator, Solver, HypreSolver
   height = new_A->Height();
   width  = new_A->Width();
   A = const_cast<HypreParMatrix *>(new_A);
   if (precond)
   {
      precond->SetOperator(*A);
      this->SetPreconditioner(*precond);
   }
   setup_called = 0;
   delete X;
   delete B;
   B = X = NULL;
}

void HypreGMRES::SetTol(double tol)
{
   HYPRE_GMRESSetTol(gmres_solver, tol);
}

void HypreGMRES::SetMaxIter(int max_iter)
{
   HYPRE_GMRESSetMaxIter(gmres_solver, max_iter);
}

void HypreGMRES::SetKDim(int k_dim)
{
   HYPRE_GMRESSetKDim(gmres_solver, k_dim);
}

void HypreGMRES::SetLogging(int logging)
{
   HYPRE_GMRESSetLogging(gmres_solver, logging);
}

void HypreGMRES::SetPrintLevel(int print_lvl)
{
   HYPRE_GMRESSetPrintLevel(gmres_solver, print_lvl);
}

void HypreGMRES::SetPreconditioner(HypreSolver &_precond)
{
   precond = &_precond;

   HYPRE_ParCSRGMRESSetPrecond(gmres_solver,
                               _precond.SolveFcn(),
                               _precond.SetupFcn(),
                               _precond);
}

void HypreGMRES::Mult(const HypreParVector &b, HypreParVector &x) const
{
   int myid;
   HYPRE_Int time_index = 0;
   HYPRE_Int num_iterations;
   double final_res_norm;
   MPI_Comm comm;
   HYPRE_Int print_level;

   HYPRE_GMRESGetPrintLevel(gmres_solver, &print_level);

   HYPRE_ParCSRMatrixGetComm(*A, &comm);

   if (!setup_called)
   {
      if (print_level > 0)
      {
         time_index = hypre_InitializeTiming("GMRES Setup");
         hypre_BeginTiming(time_index);
      }

      HYPRE_ParCSRGMRESSetup(gmres_solver, *A, b, x);
      setup_called = 1;

      if (print_level > 0)
      {
         hypre_EndTiming(time_index);
         hypre_PrintTiming("Setup phase times", comm);
         hypre_FinalizeTiming(time_index);
         hypre_ClearTiming();
      }
   }

   if (print_level > 0)
   {
      time_index = hypre_InitializeTiming("GMRES Solve");
      hypre_BeginTiming(time_index);
   }

   if (!iterative_mode)
   {
      x = 0.0;
   }

   HYPRE_ParCSRGMRESSolve(gmres_solver, *A, b, x);

   if (print_level > 0)
   {
      hypre_EndTiming(time_index);
      hypre_PrintTiming("Solve phase times", comm);
      hypre_FinalizeTiming(time_index);
      hypre_ClearTiming();

      HYPRE_ParCSRGMRESGetNumIterations(gmres_solver, &num_iterations);
      HYPRE_ParCSRGMRESGetFinalRelativeResidualNorm(gmres_solver,
                                                    &final_res_norm);

      MPI_Comm_rank(comm, &myid);

      if (myid == 0)
      {
         mfem::out << "GMRES Iterations = " << num_iterations << endl
                   << "Final GMRES Relative Residual Norm = " << final_res_norm
                   << endl;
      }
   }
}

HypreGMRES::~HypreGMRES()
{
   HYPRE_ParCSRGMRESDestroy(gmres_solver);
}


HypreFGMRES::HypreFGMRES(MPI_Comm comm) : precond(NULL)
{
   iterative_mode = true;

   HYPRE_ParCSRFlexGMRESCreate(comm, &fgmres_solver);
   SetDefaultOptions();
}

HypreFGMRES::HypreFGMRES(HypreParMatrix &_A) : HypreSolver(&_A), precond(NULL)
{
   MPI_Comm comm;

   iterative_mode = true;

   HYPRE_ParCSRMatrixGetComm(*A, &comm);

   HYPRE_ParCSRFlexGMRESCreate(comm, &fgmres_solver);
   SetDefaultOptions();
}

void HypreFGMRES::SetDefaultOptions()
{
   int k_dim    = 50;
   int max_iter = 100;
   double tol   = 1e-6;

   HYPRE_ParCSRFlexGMRESSetKDim(fgmres_solver, k_dim);
   HYPRE_ParCSRFlexGMRESSetMaxIter(fgmres_solver, max_iter);
   HYPRE_ParCSRFlexGMRESSetTol(fgmres_solver, tol);
}

void HypreFGMRES::SetOperator(const Operator &op)
{
   const HypreParMatrix *new_A = dynamic_cast<const HypreParMatrix *>(&op);
   MFEM_VERIFY(new_A, "new Operator must be a HypreParMatrix!");

   // update base classes: Operator, Solver, HypreSolver
   height = new_A->Height();
   width  = new_A->Width();
   A = const_cast<HypreParMatrix *>(new_A);
   if (precond)
   {
      precond->SetOperator(*A);
      this->SetPreconditioner(*precond);
   }
   setup_called = 0;
   delete X;
   delete B;
   B = X = NULL;
}

void HypreFGMRES::SetTol(double tol)
{
   HYPRE_ParCSRFlexGMRESSetTol(fgmres_solver, tol);
}

void HypreFGMRES::SetMaxIter(int max_iter)
{
   HYPRE_ParCSRFlexGMRESSetMaxIter(fgmres_solver, max_iter);
}

void HypreFGMRES::SetKDim(int k_dim)
{
   HYPRE_ParCSRFlexGMRESSetKDim(fgmres_solver, k_dim);
}

void HypreFGMRES::SetLogging(int logging)
{
   HYPRE_ParCSRFlexGMRESSetLogging(fgmres_solver, logging);
}

void HypreFGMRES::SetPrintLevel(int print_lvl)
{
   HYPRE_ParCSRFlexGMRESSetPrintLevel(fgmres_solver, print_lvl);
}

void HypreFGMRES::SetPreconditioner(HypreSolver &_precond)
{
   precond = &_precond;
   HYPRE_ParCSRFlexGMRESSetPrecond(fgmres_solver,
                                   _precond.SolveFcn(),
                                   _precond.SetupFcn(),
                                   _precond);
}

void HypreFGMRES::Mult(const HypreParVector &b, HypreParVector &x) const
{
   int myid;
   HYPRE_Int time_index = 0;
   HYPRE_Int num_iterations;
   double final_res_norm;
   MPI_Comm comm;
   HYPRE_Int print_level;

   HYPRE_FlexGMRESGetPrintLevel(fgmres_solver, &print_level);

   HYPRE_ParCSRMatrixGetComm(*A, &comm);

   if (!setup_called)
   {
      if (print_level > 0)
      {
         time_index = hypre_InitializeTiming("FGMRES Setup");
         hypre_BeginTiming(time_index);
      }

      HYPRE_ParCSRFlexGMRESSetup(fgmres_solver, *A, b, x);
      setup_called = 1;

      if (print_level > 0)
      {
         hypre_EndTiming(time_index);
         hypre_PrintTiming("Setup phase times", comm);
         hypre_FinalizeTiming(time_index);
         hypre_ClearTiming();
      }
   }

   if (print_level > 0)
   {
      time_index = hypre_InitializeTiming("FGMRES Solve");
      hypre_BeginTiming(time_index);
   }

   if (!iterative_mode)
   {
      x = 0.0;
   }

   HYPRE_ParCSRFlexGMRESSolve(fgmres_solver, *A, b, x);

   if (print_level > 0)
   {
      hypre_EndTiming(time_index);
      hypre_PrintTiming("Solve phase times", comm);
      hypre_FinalizeTiming(time_index);
      hypre_ClearTiming();

      HYPRE_ParCSRFlexGMRESGetNumIterations(fgmres_solver, &num_iterations);
      HYPRE_ParCSRFlexGMRESGetFinalRelativeResidualNorm(fgmres_solver,
                                                        &final_res_norm);

      MPI_Comm_rank(comm, &myid);

      if (myid == 0)
      {
         mfem::out << "FGMRES Iterations = " << num_iterations << endl
                   << "Final FGMRES Relative Residual Norm = " << final_res_norm
                   << endl;
      }
   }
}

HypreFGMRES::~HypreFGMRES()
{
   HYPRE_ParCSRFlexGMRESDestroy(fgmres_solver);
}


void HypreDiagScale::SetOperator(const Operator &op)
{
   const HypreParMatrix *new_A = dynamic_cast<const HypreParMatrix *>(&op);
   MFEM_VERIFY(new_A, "new Operator must be a HypreParMatrix!");

   // update base classes: Operator, Solver, HypreSolver
   height = new_A->Height();
   width  = new_A->Width();
   A = const_cast<HypreParMatrix *>(new_A);
   setup_called = 0;
   delete X;
   delete B;
   B = X = NULL;
}


HypreParaSails::HypreParaSails(MPI_Comm comm)
{
   HYPRE_ParaSailsCreate(comm, &sai_precond);
   SetDefaultOptions();
}

HypreParaSails::HypreParaSails(HypreParMatrix &A) : HypreSolver(&A)
{
   MPI_Comm comm;

   HYPRE_ParCSRMatrixGetComm(A, &comm);

   HYPRE_ParaSailsCreate(comm, &sai_precond);
   SetDefaultOptions();
}

void HypreParaSails::SetDefaultOptions()
{
   int    sai_max_levels = 1;
   double sai_threshold  = 0.1;
   double sai_filter     = 0.1;
   int    sai_sym        = 0;
   double sai_loadbal    = 0.0;
   int    sai_reuse      = 0;
   int    sai_logging    = 1;

   HYPRE_ParaSailsSetParams(sai_precond, sai_threshold, sai_max_levels);
   HYPRE_ParaSailsSetFilter(sai_precond, sai_filter);
   HYPRE_ParaSailsSetSym(sai_precond, sai_sym);
   HYPRE_ParaSailsSetLoadbal(sai_precond, sai_loadbal);
   HYPRE_ParaSailsSetReuse(sai_precond, sai_reuse);
   HYPRE_ParaSailsSetLogging(sai_precond, sai_logging);
}

void HypreParaSails::ResetSAIPrecond(MPI_Comm comm)
{
   HYPRE_Int  sai_max_levels;
   HYPRE_Real sai_threshold;
   HYPRE_Real sai_filter;
   HYPRE_Int  sai_sym;
   HYPRE_Real sai_loadbal;
   HYPRE_Int  sai_reuse;
   HYPRE_Int  sai_logging;

   // hypre_ParAMGData *amg_data = (hypre_ParAMGData *)sai_precond;
   HYPRE_ParaSailsGetNlevels(sai_precond, &sai_max_levels);
   HYPRE_ParaSailsGetThresh(sai_precond, &sai_threshold);
   HYPRE_ParaSailsGetFilter(sai_precond, &sai_filter);
   HYPRE_ParaSailsGetSym(sai_precond, &sai_sym);
   HYPRE_ParaSailsGetLoadbal(sai_precond, &sai_loadbal);
   HYPRE_ParaSailsGetReuse(sai_precond, &sai_reuse);
   HYPRE_ParaSailsGetLogging(sai_precond, &sai_logging);

   HYPRE_ParaSailsDestroy(sai_precond);
   HYPRE_ParaSailsCreate(comm, &sai_precond);

   HYPRE_ParaSailsSetParams(sai_precond, sai_threshold, sai_max_levels);
   HYPRE_ParaSailsSetFilter(sai_precond, sai_filter);
   HYPRE_ParaSailsSetSym(sai_precond, sai_sym);
   HYPRE_ParaSailsSetLoadbal(sai_precond, sai_loadbal);
   HYPRE_ParaSailsSetReuse(sai_precond, sai_reuse);
   HYPRE_ParaSailsSetLogging(sai_precond, sai_logging);
}

void HypreParaSails::SetOperator(const Operator &op)
{
   const HypreParMatrix *new_A = dynamic_cast<const HypreParMatrix *>(&op);
   MFEM_VERIFY(new_A, "new Operator must be a HypreParMatrix!");

   if (A)
   {
      MPI_Comm comm;
      HYPRE_ParCSRMatrixGetComm(*A, &comm);
      ResetSAIPrecond(comm);
   }

   // update base classes: Operator, Solver, HypreSolver
   height = new_A->Height();
   width  = new_A->Width();
   A = const_cast<HypreParMatrix *>(new_A);
   setup_called = 0;
   delete X;
   delete B;
   B = X = NULL;
}

void HypreParaSails::SetSymmetry(int sym)
{
   HYPRE_ParaSailsSetSym(sai_precond, sym);
}

HypreParaSails::~HypreParaSails()
{
   HYPRE_ParaSailsDestroy(sai_precond);
}


HypreEuclid::HypreEuclid(MPI_Comm comm)
{
   HYPRE_EuclidCreate(comm, &euc_precond);
   SetDefaultOptions();
}

HypreEuclid::HypreEuclid(HypreParMatrix &A) : HypreSolver(&A)
{
   MPI_Comm comm;

   HYPRE_ParCSRMatrixGetComm(A, &comm);

   HYPRE_EuclidCreate(comm, &euc_precond);
   SetDefaultOptions();
}

void HypreEuclid::SetDefaultOptions()
{
   int    euc_level = 1; // We use ILU(1)
   int    euc_stats = 0; // No logging
   int    euc_mem   = 0; // No memory logging
   int    euc_bj    = 0; // 1: Use Block Jacobi
   int    euc_ro_sc = 0; // 1: Use Row scaling

   HYPRE_EuclidSetLevel(euc_precond, euc_level);
   HYPRE_EuclidSetStats(euc_precond, euc_stats);
   HYPRE_EuclidSetMem(euc_precond, euc_mem);
   HYPRE_EuclidSetBJ(euc_precond, euc_bj);
   HYPRE_EuclidSetRowScale(euc_precond, euc_ro_sc);
}

void HypreEuclid::ResetEuclidPrecond(MPI_Comm comm)
{
   // Euclid does not seem to offer access to its current configuration, so we
   // simply reset it to its default options.
   HYPRE_EuclidDestroy(euc_precond);
   HYPRE_EuclidCreate(comm, &euc_precond);

   SetDefaultOptions();
}

void HypreEuclid::SetOperator(const Operator &op)
{
   const HypreParMatrix *new_A = dynamic_cast<const HypreParMatrix *>(&op);
   MFEM_VERIFY(new_A, "new Operator must be a HypreParMatrix!");

   if (A)
   {
      MPI_Comm comm;
      HYPRE_ParCSRMatrixGetComm(*new_A, &comm);
      ResetEuclidPrecond(comm);
   }

   // update base classes: Operator, Solver, HypreSolver
   height = new_A->Height();
   width  = new_A->Width();
   A = const_cast<HypreParMatrix *>(new_A);
   setup_called = 0;
   delete X;
   delete B;
   B = X = NULL;
}

HypreEuclid::~HypreEuclid()
{
   HYPRE_EuclidDestroy(euc_precond);
}


#if MFEM_HYPRE_VERSION >= 21900
HypreILU::HypreILU()
{
   HYPRE_ILUCreate(&ilu_precond);
   SetDefaultOptions();
}

void HypreILU::SetDefaultOptions()
{
   // The type of incomplete LU used locally and globally (see class doc)
   HYPRE_Int ilu_type = 0; // ILU(k) locally and block Jacobi globally
   HYPRE_ILUSetType(ilu_precond, ilu_type);

   // Maximum iterations; 1 iter for preconditioning
   HYPRE_Int max_iter = 1;
   HYPRE_ILUSetMaxIter(ilu_precond, max_iter);

   // The tolerance when used as a smoother; set to 0.0 for preconditioner
   HYPRE_Real tol = 0.0;
   HYPRE_ILUSetTol(ilu_precond, tol);

   // Fill level for ILU(k)
   HYPRE_Int lev_fill = 1;
   HYPRE_ILUSetLevelOfFill(ilu_precond, lev_fill);

   // Local reordering scheme; 0 = no reordering, 1 = reverse Cuthill-McKee
   HYPRE_Int reorder_type = 1;
   HYPRE_ILUSetLocalReordering(ilu_precond, reorder_type);

   // Information print level; 0 = none, 1 = setup, 2 = solve, 3 = setup+solve
   HYPRE_Int print_level = 0;
   HYPRE_ILUSetPrintLevel(ilu_precond, print_level);
}

void HypreILU::ResetILUPrecond()
{
   if (ilu_precond)
   {
      HYPRE_ILUDestroy(ilu_precond);
   }
   HYPRE_ILUCreate(&ilu_precond);
   SetDefaultOptions();
}

void HypreILU::SetLevelOfFill(HYPRE_Int lev_fill)
{
   HYPRE_ILUSetLevelOfFill(ilu_precond, lev_fill);
}

void HypreILU::SetPrintLevel(HYPRE_Int print_level)
{
   HYPRE_ILUSetPrintLevel(ilu_precond, print_level);
}

void HypreILU::SetOperator(const Operator &op)
{
   const HypreParMatrix *new_A = dynamic_cast<const HypreParMatrix *>(&op);
   MFEM_VERIFY(new_A, "new Operator must be a HypreParMatrix!");

   if (A) { ResetILUPrecond(); }

   // update base classes: Operator, Solver, HypreSolver
   height = new_A->Height();
   width  = new_A->Width();
   A = const_cast<HypreParMatrix *>(new_A);
   setup_called = 0;
   delete X;
   delete B;
   B = X = NULL;
}

HypreILU::~HypreILU()
{
   HYPRE_ILUDestroy(ilu_precond);
}
#endif


HypreBoomerAMG::HypreBoomerAMG()
{
   HYPRE_BoomerAMGCreate(&amg_precond);
   SetDefaultOptions();
}

HypreBoomerAMG::HypreBoomerAMG(HypreParMatrix &A) : HypreSolver(&A)
{
   HYPRE_BoomerAMGCreate(&amg_precond);
   SetDefaultOptions();
}

void HypreBoomerAMG::SetDefaultOptions()
{
   // AMG coarsening options:
   int coarsen_type = 10;   // 10 = HMIS, 8 = PMIS, 6 = Falgout, 0 = CLJP
   int agg_levels   = 1;    // number of aggressive coarsening levels
   double theta     = 0.25; // strength threshold: 0.25, 0.5, 0.8

   // AMG interpolation options:
   int interp_type  = 6;    // 6 = extended+i, 0 = classical
   int Pmax         = 4;    // max number of elements per row in P

   // AMG relaxation options:
   int relax_type   = 8;    // 8 = l1-GS, 6 = symm. GS, 3 = GS, 18 = l1-Jacobi
   int relax_sweeps = 1;    // relaxation sweeps on each level

   // Additional options:
   int print_level  = 1;    // print AMG iterations? 1 = no, 2 = yes
   int max_levels   = 25;   // max number of levels in AMG hierarchy

   HYPRE_BoomerAMGSetCoarsenType(amg_precond, coarsen_type);
   HYPRE_BoomerAMGSetAggNumLevels(amg_precond, agg_levels);
   HYPRE_BoomerAMGSetRelaxType(amg_precond, relax_type);
   HYPRE_BoomerAMGSetNumSweeps(amg_precond, relax_sweeps);
   HYPRE_BoomerAMGSetStrongThreshold(amg_precond, theta);
   HYPRE_BoomerAMGSetInterpType(amg_precond, interp_type);
   HYPRE_BoomerAMGSetPMaxElmts(amg_precond, Pmax);
   HYPRE_BoomerAMGSetPrintLevel(amg_precond, print_level);
   HYPRE_BoomerAMGSetMaxLevels(amg_precond, max_levels);

   // Use as a preconditioner (one V-cycle, zero tolerance)
   HYPRE_BoomerAMGSetMaxIter(amg_precond, 1);
   HYPRE_BoomerAMGSetTol(amg_precond, 0.0);
}

void HypreBoomerAMG::ResetAMGPrecond()
{
   HYPRE_Int coarsen_type;
   HYPRE_Int agg_levels;
   HYPRE_Int relax_type;
   HYPRE_Int relax_sweeps;
   HYPRE_Real theta;
   HYPRE_Int interp_type;
   HYPRE_Int Pmax;
   HYPRE_Int print_level;
   HYPRE_Int dim;
   HYPRE_Int nrbms = rbms.Size();
   HYPRE_Int nodal;
   HYPRE_Int nodal_diag;
   HYPRE_Int relax_coarse;
   HYPRE_Int interp_vec_variant;
   HYPRE_Int q_max;
   HYPRE_Int smooth_interp_vectors;
   HYPRE_Int interp_refine;

   hypre_ParAMGData *amg_data = (hypre_ParAMGData *)amg_precond;

   // read options from amg_precond
   HYPRE_BoomerAMGGetCoarsenType(amg_precond, &coarsen_type);
   agg_levels = hypre_ParAMGDataAggNumLevels(amg_data);
   relax_type = hypre_ParAMGDataUserRelaxType(amg_data);
   relax_sweeps = hypre_ParAMGDataUserNumSweeps(amg_data);
   HYPRE_BoomerAMGGetStrongThreshold(amg_precond, &theta);
   hypre_BoomerAMGGetInterpType(amg_precond, &interp_type);
   HYPRE_BoomerAMGGetPMaxElmts(amg_precond, &Pmax);
   HYPRE_BoomerAMGGetPrintLevel(amg_precond, &print_level);
   HYPRE_BoomerAMGGetNumFunctions(amg_precond, &dim);
   if (nrbms) // elasticity solver options
   {
      nodal = hypre_ParAMGDataNodal(amg_data);
      nodal_diag = hypre_ParAMGDataNodalDiag(amg_data);
      HYPRE_BoomerAMGGetCycleRelaxType(amg_precond, &relax_coarse, 3);
      interp_vec_variant = hypre_ParAMGInterpVecVariant(amg_data);
      q_max = hypre_ParAMGInterpVecQMax(amg_data);
      smooth_interp_vectors = hypre_ParAMGSmoothInterpVectors(amg_data);
      interp_refine = hypre_ParAMGInterpRefine(amg_data);
   }

   HYPRE_BoomerAMGDestroy(amg_precond);
   HYPRE_BoomerAMGCreate(&amg_precond);

   HYPRE_BoomerAMGSetCoarsenType(amg_precond, coarsen_type);
   HYPRE_BoomerAMGSetAggNumLevels(amg_precond, agg_levels);
   HYPRE_BoomerAMGSetRelaxType(amg_precond, relax_type);
   HYPRE_BoomerAMGSetNumSweeps(amg_precond, relax_sweeps);
   HYPRE_BoomerAMGSetMaxLevels(amg_precond, 25);
   HYPRE_BoomerAMGSetTol(amg_precond, 0.0);
   HYPRE_BoomerAMGSetMaxIter(amg_precond, 1); // one V-cycle
   HYPRE_BoomerAMGSetStrongThreshold(amg_precond, theta);
   HYPRE_BoomerAMGSetInterpType(amg_precond, interp_type);
   HYPRE_BoomerAMGSetPMaxElmts(amg_precond, Pmax);
   HYPRE_BoomerAMGSetPrintLevel(amg_precond, print_level);
   HYPRE_BoomerAMGSetNumFunctions(amg_precond, dim);
   if (nrbms)
   {
      HYPRE_BoomerAMGSetNodal(amg_precond, nodal);
      HYPRE_BoomerAMGSetNodalDiag(amg_precond, nodal_diag);
      HYPRE_BoomerAMGSetCycleRelaxType(amg_precond, relax_coarse, 3);
      HYPRE_BoomerAMGSetInterpVecVariant(amg_precond, interp_vec_variant);
      HYPRE_BoomerAMGSetInterpVecQMax(amg_precond, q_max);
      HYPRE_BoomerAMGSetSmoothInterpVectors(amg_precond, smooth_interp_vectors);
      HYPRE_BoomerAMGSetInterpRefine(amg_precond, interp_refine);
      RecomputeRBMs();
      HYPRE_BoomerAMGSetInterpVectors(amg_precond, rbms.Size(), rbms.GetData());
   }
}

void HypreBoomerAMG::SetOperator(const Operator &op)
{
   const HypreParMatrix *new_A = dynamic_cast<const HypreParMatrix *>(&op);
   MFEM_VERIFY(new_A, "new Operator must be a HypreParMatrix!");

   if (A) { ResetAMGPrecond(); }

   // update base classes: Operator, Solver, HypreSolver
   height = new_A->Height();
   width  = new_A->Width();
   A = const_cast<HypreParMatrix *>(new_A);
   setup_called = 0;
   delete X;
   delete B;
   B = X = NULL;
}

void HypreBoomerAMG::SetSystemsOptions(int dim, bool order_bynodes)
{
   HYPRE_BoomerAMGSetNumFunctions(amg_precond, dim);

   // The default "system" ordering in hypre is Ordering::byVDIM. When we are
   // using Ordering::byNODES, we have to specify the ordering explicitly with
   // HYPRE_BoomerAMGSetDofFunc as in the following code.
   if (order_bynodes)
   {
      // hypre actually deletes the following pointer in HYPRE_BoomerAMGDestroy,
      // so we don't need to track it
      HYPRE_Int *mapping = mfem_hypre_CTAlloc(HYPRE_Int, height);
      int h_nnodes = height / dim; // nodes owned in linear algebra (not fem)
      MFEM_VERIFY(height % dim == 0, "Ordering does not work as claimed!");
      int k = 0;
      for (int i = 0; i < dim; ++i)
      {
         for (int j = 0; j < h_nnodes; ++j)
         {
            mapping[k++] = i;
         }
      }
      HYPRE_BoomerAMGSetDofFunc(amg_precond, mapping);
   }

   // More robust options with respect to convergence
   HYPRE_BoomerAMGSetAggNumLevels(amg_precond, 0);
   HYPRE_BoomerAMGSetStrongThreshold(amg_precond, 0.5);
}

// Rotational rigid-body mode functions, used in SetElasticityOptions()
static void func_rxy(const Vector &x, Vector &y)
{
   y = 0.0; y(0) = x(1); y(1) = -x(0);
}
static void func_ryz(const Vector &x, Vector &y)
{
   y = 0.0; y(1) = x(2); y(2) = -x(1);
}
static void func_rzx(const Vector &x, Vector &y)
{
   y = 0.0; y(2) = x(0); y(0) = -x(2);
}

void HypreBoomerAMG::RecomputeRBMs()
{
   int nrbms;
   Array<HypreParVector*> gf_rbms;
   int dim = fespace->GetParMesh()->Dimension();

   for (int i = 0; i < rbms.Size(); i++)
   {
      HYPRE_ParVectorDestroy(rbms[i]);
   }

   if (dim == 2)
   {
      nrbms = 1;

      VectorFunctionCoefficient coeff_rxy(2, func_rxy);

      ParGridFunction rbms_rxy(fespace);
      rbms_rxy.ProjectCoefficient(coeff_rxy);

      rbms.SetSize(nrbms);
      gf_rbms.SetSize(nrbms);
      gf_rbms[0] = rbms_rxy.ParallelAverage();
   }
   else if (dim == 3)
   {
      nrbms = 3;

      VectorFunctionCoefficient coeff_rxy(3, func_rxy);
      VectorFunctionCoefficient coeff_ryz(3, func_ryz);
      VectorFunctionCoefficient coeff_rzx(3, func_rzx);

      ParGridFunction rbms_rxy(fespace);
      ParGridFunction rbms_ryz(fespace);
      ParGridFunction rbms_rzx(fespace);
      rbms_rxy.ProjectCoefficient(coeff_rxy);
      rbms_ryz.ProjectCoefficient(coeff_ryz);
      rbms_rzx.ProjectCoefficient(coeff_rzx);

      rbms.SetSize(nrbms);
      gf_rbms.SetSize(nrbms);
      gf_rbms[0] = rbms_rxy.ParallelAverage();
      gf_rbms[1] = rbms_ryz.ParallelAverage();
      gf_rbms[2] = rbms_rzx.ParallelAverage();
   }
   else
   {
      nrbms = 0;
      rbms.SetSize(nrbms);
   }

   // Transfer the RBMs from the ParGridFunction to the HYPRE_ParVector objects
   for (int i = 0; i < nrbms; i++)
   {
      rbms[i] = gf_rbms[i]->StealParVector();
      delete gf_rbms[i];
   }
}

void HypreBoomerAMG::SetElasticityOptions(ParFiniteElementSpace *fespace)
{
   // Save the finite element space to support multiple calls to SetOperator()
   this->fespace = fespace;

   // Make sure the systems AMG options are set
   int dim = fespace->GetParMesh()->Dimension();
   SetSystemsOptions(dim);

   // Nodal coarsening options (nodal coarsening is required for this solver)
   // See hypre's new_ij driver and the paper for descriptions.
   int nodal                 = 4; // strength reduction norm: 1, 3 or 4
   int nodal_diag            = 1; // diagonal in strength matrix: 0, 1 or 2
   int relax_coarse          = 8; // smoother on the coarsest grid: 8, 99 or 29

   // Elasticity interpolation options
   int interp_vec_variant    = 2; // 1 = GM-1, 2 = GM-2, 3 = LN
   int q_max                 = 4; // max elements per row for each Q
   int smooth_interp_vectors = 1; // smooth the rigid-body modes?

   // Optionally pre-process the interpolation matrix through iterative weight
   // refinement (this is generally applicable for any system)
   int interp_refine         = 1;

   HYPRE_BoomerAMGSetNodal(amg_precond, nodal);
   HYPRE_BoomerAMGSetNodalDiag(amg_precond, nodal_diag);
   HYPRE_BoomerAMGSetCycleRelaxType(amg_precond, relax_coarse, 3);
   HYPRE_BoomerAMGSetInterpVecVariant(amg_precond, interp_vec_variant);
   HYPRE_BoomerAMGSetInterpVecQMax(amg_precond, q_max);
   HYPRE_BoomerAMGSetSmoothInterpVectors(amg_precond, smooth_interp_vectors);
   HYPRE_BoomerAMGSetInterpRefine(amg_precond, interp_refine);

   RecomputeRBMs();
   HYPRE_BoomerAMGSetInterpVectors(amg_precond, rbms.Size(), rbms.GetData());

   // The above BoomerAMG options may result in singular matrices on the coarse
   // grids, which are handled correctly in hypre's Solve method, but can produce
   // hypre errors in the Setup (specifically in the l1 row norm computation).
   // See the documentation of SetErrorMode() for more details.
   error_mode = IGNORE_HYPRE_ERRORS;
}

HypreBoomerAMG::~HypreBoomerAMG()
{
   for (int i = 0; i < rbms.Size(); i++)
   {
      HYPRE_ParVectorDestroy(rbms[i]);
   }

   HYPRE_BoomerAMGDestroy(amg_precond);
}

HypreAMS::HypreAMS(ParFiniteElementSpace *edge_fespace)
{
   Init(edge_fespace);
}

HypreAMS::HypreAMS(HypreParMatrix &A, ParFiniteElementSpace *edge_fespace)
   : HypreSolver(&A)
{
   Init(edge_fespace);
}

void HypreAMS::Init(ParFiniteElementSpace *edge_fespace)
{
   int cycle_type       = 13;
   int rlx_type         = 2;
   int rlx_sweeps       = 1;
   double rlx_weight    = 1.0;
   double rlx_omega     = 1.0;
   int amg_coarsen_type = 10;
   int amg_agg_levels   = 1;
   int amg_rlx_type     = 8;
   double theta         = 0.25;
   int amg_interp_type  = 6;
   int amg_Pmax         = 4;

   int dim = edge_fespace->GetMesh()->Dimension();
   int sdim = edge_fespace->GetMesh()->SpaceDimension();
   const FiniteElementCollection *edge_fec = edge_fespace->FEColl();

   bool trace_space, rt_trace_space;
   ND_Trace_FECollection *nd_tr_fec = NULL;
   trace_space = dynamic_cast<const ND_Trace_FECollection*>(edge_fec);
   rt_trace_space = dynamic_cast<const RT_Trace_FECollection*>(edge_fec);
   trace_space = trace_space || rt_trace_space;

   int p = 1;
   if (edge_fespace->GetNE() > 0)
   {
      if (trace_space)
      {
         p = edge_fespace->GetFaceOrder(0);
         if (dim == 2) { p++; }
      }
      else
      {
         p = edge_fespace->GetOrder(0);
      }
   }

   ParMesh *pmesh = edge_fespace->GetParMesh();
   if (rt_trace_space)
   {
      nd_tr_fec = new ND_Trace_FECollection(p, dim);
      edge_fespace = new ParFiniteElementSpace(pmesh, nd_tr_fec);
   }

   HYPRE_AMSCreate(&ams);

   HYPRE_AMSSetDimension(ams, sdim); // 2D H(div) and 3D H(curl) problems
   HYPRE_AMSSetTol(ams, 0.0);
   HYPRE_AMSSetMaxIter(ams, 1); // use as a preconditioner
   HYPRE_AMSSetCycleType(ams, cycle_type);
   HYPRE_AMSSetPrintLevel(ams, 1);

   // define the nodal linear finite element space associated with edge_fespace
   FiniteElementCollection *vert_fec;
   if (trace_space)
   {
      vert_fec = new H1_Trace_FECollection(p, dim);
   }
   else
   {
      vert_fec = new H1_FECollection(p, dim);
   }
   ParFiniteElementSpace *vert_fespace = new ParFiniteElementSpace(pmesh,
                                                                   vert_fec);

   // generate and set the vertex coordinates
   if (p == 1)
   {
      ParGridFunction x_coord(vert_fespace);
      ParGridFunction y_coord(vert_fespace);
      ParGridFunction z_coord(vert_fespace);
      double *coord;
      for (int i = 0; i < pmesh->GetNV(); i++)
      {
         coord = pmesh -> GetVertex(i);
         x_coord(i) = coord[0];
         y_coord(i) = coord[1];
         if (sdim == 3) { z_coord(i) = coord[2]; }
      }
      x = x_coord.ParallelProject();
      x->HostReadWrite();
      y = y_coord.ParallelProject();
<<<<<<< HEAD
=======

      x->HostReadWrite();
>>>>>>> 9a1616ac
      y->HostReadWrite();
      if (sdim == 2)
      {
         z = NULL;
         HYPRE_AMSSetCoordinateVectors(ams, *x, *y, NULL);
      }
      else
      {
         z = z_coord.ParallelProject();
         z->HostReadWrite();
         HYPRE_AMSSetCoordinateVectors(ams, *x, *y, *z);
      }
   }
   else
   {
      x = NULL;
      y = NULL;
      z = NULL;
   }

   // generate and set the discrete gradient
   ParDiscreteLinearOperator *grad;
   grad = new ParDiscreteLinearOperator(vert_fespace, edge_fespace);
   if (trace_space)
   {
      grad->AddTraceFaceInterpolator(new GradientInterpolator);
   }
   else
   {
      grad->AddDomainInterpolator(new GradientInterpolator);
   }
   grad->Assemble();
   grad->Finalize();
   G = grad->ParallelAssemble();
   HYPRE_AMSSetDiscreteGradient(ams, *G);
   delete grad;

   // generate and set the Nedelec interpolation matrices
   Pi = Pix = Piy = Piz = NULL;
   if (p > 1)
   {
      ParFiniteElementSpace *vert_fespace_d
         = new ParFiniteElementSpace(pmesh, vert_fec, sdim, Ordering::byVDIM);

      ParDiscreteLinearOperator *id_ND;
      id_ND = new ParDiscreteLinearOperator(vert_fespace_d, edge_fespace);
      if (trace_space)
      {
         id_ND->AddTraceFaceInterpolator(new IdentityInterpolator);
      }
      else
      {
         id_ND->AddDomainInterpolator(new IdentityInterpolator);
      }
      id_ND->Assemble();
      id_ND->Finalize();

      if (cycle_type < 10)
      {
         Pi = id_ND->ParallelAssemble();
      }
      else
      {
         Array2D<HypreParMatrix *> Pi_blocks;
         id_ND->GetParBlocks(Pi_blocks);
         Pix = Pi_blocks(0,0);
         Piy = Pi_blocks(0,1);
         if (sdim == 3) { Piz = Pi_blocks(0,2); }
      }

      delete id_ND;

      HYPRE_ParCSRMatrix HY_Pi  = (Pi)  ? (HYPRE_ParCSRMatrix) *Pi  : NULL;
      HYPRE_ParCSRMatrix HY_Pix = (Pix) ? (HYPRE_ParCSRMatrix) *Pix : NULL;
      HYPRE_ParCSRMatrix HY_Piy = (Piy) ? (HYPRE_ParCSRMatrix) *Piy : NULL;
      HYPRE_ParCSRMatrix HY_Piz = (Piz) ? (HYPRE_ParCSRMatrix) *Piz : NULL;
      HYPRE_AMSSetInterpolations(ams, HY_Pi, HY_Pix, HY_Piy, HY_Piz);

      delete vert_fespace_d;
   }

   delete vert_fespace;
   delete vert_fec;

   if (rt_trace_space)
   {
      delete edge_fespace;
      delete nd_tr_fec;
   }

   // set additional AMS options
   HYPRE_AMSSetSmoothingOptions(ams, rlx_type, rlx_sweeps, rlx_weight, rlx_omega);
   HYPRE_AMSSetAlphaAMGOptions(ams, amg_coarsen_type, amg_agg_levels, amg_rlx_type,
                               theta, amg_interp_type, amg_Pmax);
   HYPRE_AMSSetBetaAMGOptions(ams, amg_coarsen_type, amg_agg_levels, amg_rlx_type,
                              theta, amg_interp_type, amg_Pmax);

   // The AMS preconditioner may sometimes require inverting singular matrices
   // with BoomerAMG, which are handled correctly in hypre's Solve method, but
   // can produce hypre errors in the Setup (specifically in the l1 row norm
   // computation). See the documentation of SetErrorMode() for more details.
   error_mode = IGNORE_HYPRE_ERRORS;
}

void HypreAMS::SetOperator(const Operator &op)
{
   const HypreParMatrix *new_A = dynamic_cast<const HypreParMatrix *>(&op);
   MFEM_VERIFY(new_A, "new Operator must be a HypreParMatrix!");

   // update base classes: Operator, Solver, HypreSolver
   height = new_A->Height();
   width  = new_A->Width();
   A = const_cast<HypreParMatrix *>(new_A);

   setup_called = 0;
   delete X;
   delete B;
   B = X = NULL;
}

HypreAMS::~HypreAMS()
{
   HYPRE_AMSDestroy(ams);

   delete x;
   delete y;
   delete z;

   delete G;
   delete Pi;
   delete Pix;
   delete Piy;
   delete Piz;
}

void HypreAMS::SetPrintLevel(int print_lvl)
{
   HYPRE_AMSSetPrintLevel(ams, print_lvl);
}

HypreADS::HypreADS(ParFiniteElementSpace *face_fespace)
{
   Init(face_fespace);
}

HypreADS::HypreADS(HypreParMatrix &A, ParFiniteElementSpace *face_fespace)
   : HypreSolver(&A)
{
   Init(face_fespace);
}

void HypreADS::Init(ParFiniteElementSpace *face_fespace)
{
   int cycle_type       = 11;
   int rlx_type         = 2;
   int rlx_sweeps       = 1;
   double rlx_weight    = 1.0;
   double rlx_omega     = 1.0;
   int amg_coarsen_type = 10;
   int amg_agg_levels   = 1;
   int amg_rlx_type     = 8;
   double theta         = 0.25;
   int amg_interp_type  = 6;
   int amg_Pmax         = 4;
   int ams_cycle_type   = 14;

   const FiniteElementCollection *face_fec = face_fespace->FEColl();
   bool trace_space =
      (dynamic_cast<const RT_Trace_FECollection*>(face_fec) != NULL);
   int p = 1;
   if (face_fespace->GetNE() > 0)
   {
      if (trace_space)
      {
         p = face_fespace->GetFaceOrder(0) + 1;
      }
      else
      {
         p = face_fespace->GetOrder(0);
      }
   }

   HYPRE_ADSCreate(&ads);

   HYPRE_ADSSetTol(ads, 0.0);
   HYPRE_ADSSetMaxIter(ads, 1); // use as a preconditioner
   HYPRE_ADSSetCycleType(ads, cycle_type);
   HYPRE_ADSSetPrintLevel(ads, 1);

   // define the nodal and edge finite element spaces associated with face_fespace
   ParMesh *pmesh = (ParMesh *) face_fespace->GetMesh();
   FiniteElementCollection *vert_fec, *edge_fec;
   if (trace_space)
   {
      vert_fec = new H1_Trace_FECollection(p, 3);
      edge_fec = new ND_Trace_FECollection(p, 3);
   }
   else
   {
      vert_fec = new H1_FECollection(p, 3);
      edge_fec = new ND_FECollection(p, 3);
   }

   ParFiniteElementSpace *vert_fespace = new ParFiniteElementSpace(pmesh,
                                                                   vert_fec);
   ParFiniteElementSpace *edge_fespace = new ParFiniteElementSpace(pmesh,
                                                                   edge_fec);

   // generate and set the vertex coordinates
   if (p == 1)
   {
      ParGridFunction x_coord(vert_fespace);
      ParGridFunction y_coord(vert_fespace);
      ParGridFunction z_coord(vert_fespace);
      double *coord;
      for (int i = 0; i < pmesh->GetNV(); i++)
      {
         coord = pmesh -> GetVertex(i);
         x_coord(i) = coord[0];
         y_coord(i) = coord[1];
         z_coord(i) = coord[2];
      }
      x = x_coord.ParallelProject();
      y = y_coord.ParallelProject();
      z = z_coord.ParallelProject();
      HYPRE_ADSSetCoordinateVectors(ads, *x, *y, *z);
   }
   else
   {
      x = NULL;
      y = NULL;
      z = NULL;
   }

   // generate and set the discrete curl
   ParDiscreteLinearOperator *curl;
   curl = new ParDiscreteLinearOperator(edge_fespace, face_fespace);
   if (trace_space)
   {
      curl->AddTraceFaceInterpolator(new CurlInterpolator);
   }
   else
   {
      curl->AddDomainInterpolator(new CurlInterpolator);
   }
   curl->Assemble();
   curl->Finalize();
   C = curl->ParallelAssemble();
   C->CopyColStarts(); // since we'll delete edge_fespace
   HYPRE_ADSSetDiscreteCurl(ads, *C);
   delete curl;

   // generate and set the discrete gradient
   ParDiscreteLinearOperator *grad;
   grad = new ParDiscreteLinearOperator(vert_fespace, edge_fespace);
   if (trace_space)
   {
      grad->AddTraceFaceInterpolator(new GradientInterpolator);
   }
   else
   {
      grad->AddDomainInterpolator(new GradientInterpolator);
   }
   grad->Assemble();
   grad->Finalize();
   G = grad->ParallelAssemble();
   G->CopyColStarts(); // since we'll delete vert_fespace
   G->CopyRowStarts(); // since we'll delete edge_fespace
   HYPRE_ADSSetDiscreteGradient(ads, *G);
   delete grad;

   // generate and set the Nedelec and Raviart-Thomas interpolation matrices
   RT_Pi = RT_Pix = RT_Piy = RT_Piz = NULL;
   ND_Pi = ND_Pix = ND_Piy = ND_Piz = NULL;
   if (p > 1)
   {
      ParFiniteElementSpace *vert_fespace_d
         = new ParFiniteElementSpace(pmesh, vert_fec, 3, Ordering::byVDIM);

      ParDiscreteLinearOperator *id_ND;
      id_ND = new ParDiscreteLinearOperator(vert_fespace_d, edge_fespace);
      if (trace_space)
      {
         id_ND->AddTraceFaceInterpolator(new IdentityInterpolator);
      }
      else
      {
         id_ND->AddDomainInterpolator(new IdentityInterpolator);
      }
      id_ND->Assemble();
      id_ND->Finalize();

      if (ams_cycle_type < 10)
      {
         ND_Pi = id_ND->ParallelAssemble();
         ND_Pi->CopyColStarts(); // since we'll delete vert_fespace_d
         ND_Pi->CopyRowStarts(); // since we'll delete edge_fespace
      }
      else
      {
         Array2D<HypreParMatrix *> ND_Pi_blocks;
         id_ND->GetParBlocks(ND_Pi_blocks);
         ND_Pix = ND_Pi_blocks(0,0);
         ND_Piy = ND_Pi_blocks(0,1);
         ND_Piz = ND_Pi_blocks(0,2);
      }

      delete id_ND;

      ParDiscreteLinearOperator *id_RT;
      id_RT = new ParDiscreteLinearOperator(vert_fespace_d, face_fespace);
      if (trace_space)
      {
         id_RT->AddTraceFaceInterpolator(new NormalInterpolator);
      }
      else
      {
         id_RT->AddDomainInterpolator(new IdentityInterpolator);
      }
      id_RT->Assemble();
      id_RT->Finalize();

      if (cycle_type < 10)
      {
         RT_Pi = id_RT->ParallelAssemble();
         RT_Pi->CopyColStarts(); // since we'll delete vert_fespace_d
      }
      else
      {
         Array2D<HypreParMatrix *> RT_Pi_blocks;
         id_RT->GetParBlocks(RT_Pi_blocks);
         RT_Pix = RT_Pi_blocks(0,0);
         RT_Piy = RT_Pi_blocks(0,1);
         RT_Piz = RT_Pi_blocks(0,2);
      }

      delete id_RT;

      HYPRE_ParCSRMatrix HY_RT_Pi, HY_RT_Pix, HY_RT_Piy, HY_RT_Piz;
      HY_RT_Pi  = (RT_Pi)  ? (HYPRE_ParCSRMatrix) *RT_Pi  : NULL;
      HY_RT_Pix = (RT_Pix) ? (HYPRE_ParCSRMatrix) *RT_Pix : NULL;
      HY_RT_Piy = (RT_Piy) ? (HYPRE_ParCSRMatrix) *RT_Piy : NULL;
      HY_RT_Piz = (RT_Piz) ? (HYPRE_ParCSRMatrix) *RT_Piz : NULL;
      HYPRE_ParCSRMatrix HY_ND_Pi, HY_ND_Pix, HY_ND_Piy, HY_ND_Piz;
      HY_ND_Pi  = (ND_Pi)  ? (HYPRE_ParCSRMatrix) *ND_Pi  : NULL;
      HY_ND_Pix = (ND_Pix) ? (HYPRE_ParCSRMatrix) *ND_Pix : NULL;
      HY_ND_Piy = (ND_Piy) ? (HYPRE_ParCSRMatrix) *ND_Piy : NULL;
      HY_ND_Piz = (ND_Piz) ? (HYPRE_ParCSRMatrix) *ND_Piz : NULL;
      HYPRE_ADSSetInterpolations(ads,
                                 HY_RT_Pi, HY_RT_Pix, HY_RT_Piy, HY_RT_Piz,
                                 HY_ND_Pi, HY_ND_Pix, HY_ND_Piy, HY_ND_Piz);

      delete vert_fespace_d;
   }

   delete vert_fec;
   delete vert_fespace;
   delete edge_fec;
   delete edge_fespace;

   // set additional ADS options
   HYPRE_ADSSetSmoothingOptions(ads, rlx_type, rlx_sweeps, rlx_weight, rlx_omega);
   HYPRE_ADSSetAMGOptions(ads, amg_coarsen_type, amg_agg_levels, amg_rlx_type,
                          theta, amg_interp_type, amg_Pmax);
   HYPRE_ADSSetAMSOptions(ads, ams_cycle_type, amg_coarsen_type, amg_agg_levels,
                          amg_rlx_type, theta, amg_interp_type, amg_Pmax);

   // The ADS preconditioner requires inverting singular matrices with BoomerAMG,
   // which are handled correctly in hypre's Solve method, but can produce hypre
   // errors in the Setup (specifically in the l1 row norm computation). See the
   // documentation of SetErrorMode() for more details.
   error_mode = IGNORE_HYPRE_ERRORS;
}

void HypreADS::SetOperator(const Operator &op)
{
   const HypreParMatrix *new_A = dynamic_cast<const HypreParMatrix *>(&op);
   MFEM_VERIFY(new_A, "new Operator must be a HypreParMatrix!");

   // update base classes: Operator, Solver, HypreSolver
   height = new_A->Height();
   width  = new_A->Width();
   A = const_cast<HypreParMatrix *>(new_A);

   setup_called = 0;
   delete X;
   delete B;
   B = X = NULL;
}

HypreADS::~HypreADS()
{
   HYPRE_ADSDestroy(ads);

   delete x;
   delete y;
   delete z;

   delete G;
   delete C;

   delete RT_Pi;
   delete RT_Pix;
   delete RT_Piy;
   delete RT_Piz;

   delete ND_Pi;
   delete ND_Pix;
   delete ND_Piy;
   delete ND_Piz;
}

void HypreADS::SetPrintLevel(int print_lvl)
{
   HYPRE_ADSSetPrintLevel(ads, print_lvl);
}

HypreLOBPCG::HypreMultiVector::HypreMultiVector(int n, HypreParVector & v,
                                                mv_InterfaceInterpreter & interpreter)
   : hpv(NULL),
     nv(n)
{
   mv_ptr = mv_MultiVectorCreateFromSampleVector(&interpreter, nv,
                                                 (HYPRE_ParVector)v);

   HYPRE_ParVector* vecs = NULL;
   {
      mv_TempMultiVector* tmp =
         (mv_TempMultiVector*)mv_MultiVectorGetData(mv_ptr);
      vecs = (HYPRE_ParVector*)(tmp -> vector);
   }

   hpv = new HypreParVector*[nv];
   for (int i=0; i<nv; i++)
   {
      hpv[i] = new HypreParVector(vecs[i]);
   }
}

HypreLOBPCG::HypreMultiVector::~HypreMultiVector()
{
   if ( hpv != NULL )
   {
      for (int i=0; i<nv; i++)
      {
         delete hpv[i];
      }
      delete [] hpv;
   }

   mv_MultiVectorDestroy(mv_ptr);
}

void
HypreLOBPCG::HypreMultiVector::Randomize(HYPRE_Int seed)
{
   mv_MultiVectorSetRandom(mv_ptr, seed);
}

HypreParVector &
HypreLOBPCG::HypreMultiVector::GetVector(unsigned int i)
{
   MFEM_ASSERT((int)i < nv, "index out of range");

   return ( *hpv[i] );
}

HypreParVector **
HypreLOBPCG::HypreMultiVector::StealVectors()
{
   HypreParVector ** hpv_ret = hpv;

   hpv = NULL;

   mv_TempMultiVector * mv_tmp =
      (mv_TempMultiVector*)mv_MultiVectorGetData(mv_ptr);

   mv_tmp->ownsVectors = 0;

   for (int i=0; i<nv; i++)
   {
      hpv_ret[i]->SetOwnership(1);
   }

   return hpv_ret;
}

HypreLOBPCG::HypreLOBPCG(MPI_Comm c)
   : comm(c),
     myid(0),
     numProcs(1),
     nev(10),
     seed(75),
     glbSize(-1),
     part(NULL),
     multi_vec(NULL),
     x(NULL),
     subSpaceProj(NULL)
{
   MPI_Comm_size(comm,&numProcs);
   MPI_Comm_rank(comm,&myid);

   HYPRE_ParCSRSetupInterpreter(&interpreter);
   HYPRE_ParCSRSetupMatvec(&matvec_fn);
   HYPRE_LOBPCGCreate(&interpreter, &matvec_fn, &lobpcg_solver);
}

HypreLOBPCG::~HypreLOBPCG()
{
   delete multi_vec;
   delete x;
   delete [] part;

   HYPRE_LOBPCGDestroy(lobpcg_solver);
}

void
HypreLOBPCG::SetTol(double tol)
{
   HYPRE_LOBPCGSetTol(lobpcg_solver, tol);
}

void
HypreLOBPCG::SetRelTol(double rel_tol)
{
#if MFEM_HYPRE_VERSION >= 21101
   HYPRE_LOBPCGSetRTol(lobpcg_solver, rel_tol);
#else
   MFEM_ABORT("This method requires HYPRE version >= 2.11.1");
#endif
}

void
HypreLOBPCG::SetMaxIter(int max_iter)
{
   HYPRE_LOBPCGSetMaxIter(lobpcg_solver, max_iter);
}

void
HypreLOBPCG::SetPrintLevel(int logging)
{
   if (myid == 0)
   {
      HYPRE_LOBPCGSetPrintLevel(lobpcg_solver, logging);
   }
}

void
HypreLOBPCG::SetPrecondUsageMode(int pcg_mode)
{
   HYPRE_LOBPCGSetPrecondUsageMode(lobpcg_solver, pcg_mode);
}

void
HypreLOBPCG::SetPreconditioner(Solver & precond)
{
   HYPRE_LOBPCGSetPrecond(lobpcg_solver,
                          (HYPRE_PtrToSolverFcn)this->PrecondSolve,
                          (HYPRE_PtrToSolverFcn)this->PrecondSetup,
                          (HYPRE_Solver)&precond);
}

void
HypreLOBPCG::SetOperator(Operator & A)
{
   HYPRE_Int locSize = A.Width();

   if (HYPRE_AssumedPartitionCheck())
   {
      part = new HYPRE_Int[2];

      MPI_Scan(&locSize, &part[1], 1, HYPRE_MPI_INT, MPI_SUM, comm);

      part[0] = part[1] - locSize;

      MPI_Allreduce(&locSize, &glbSize, 1, HYPRE_MPI_INT, MPI_SUM, comm);
   }
   else
   {
      part = new HYPRE_Int[numProcs+1];

      MPI_Allgather(&locSize, 1, HYPRE_MPI_INT,
                    &part[1], 1, HYPRE_MPI_INT, comm);

      part[0] = 0;
      for (int i=0; i<numProcs; i++)
      {
         part[i+1] += part[i];
      }

      glbSize = part[numProcs];
   }

   if ( x != NULL )
   {
      delete x;
   }

   // Create a distributed vector without a data array.
   x = new HypreParVector(comm,glbSize,NULL,part);

   matvec_fn.MatvecCreate  = this->OperatorMatvecCreate;
   matvec_fn.Matvec        = this->OperatorMatvec;
   matvec_fn.MatvecDestroy = this->OperatorMatvecDestroy;

   HYPRE_LOBPCGSetup(lobpcg_solver,(HYPRE_Matrix)&A,NULL,NULL);
}

void
HypreLOBPCG::SetMassMatrix(Operator & M)
{
   matvec_fn.MatvecCreate  = this->OperatorMatvecCreate;
   matvec_fn.Matvec        = this->OperatorMatvec;
   matvec_fn.MatvecDestroy = this->OperatorMatvecDestroy;

   HYPRE_LOBPCGSetupB(lobpcg_solver,(HYPRE_Matrix)&M,NULL);
}

void
HypreLOBPCG::GetEigenvalues(Array<double> & eigs)
{
   // Initialize eigenvalues array with marker values
   eigs.SetSize(nev);

   for (int i=0; i<nev; i++)
   {
      eigs[i] = eigenvalues[i];
   }
}

HypreParVector &
HypreLOBPCG::GetEigenvector(unsigned int i)
{
   return multi_vec->GetVector(i);
}

void
HypreLOBPCG::SetInitialVectors(int num_vecs, HypreParVector ** vecs)
{
   // Initialize HypreMultiVector object if necessary
   if ( multi_vec == NULL )
   {
      MFEM_ASSERT(x != NULL, "In HypreLOBPCG::SetInitialVectors()");

      multi_vec = new HypreMultiVector(nev, *x, interpreter);
   }

   // Copy the vectors provided
   for (int i=0; i < min(num_vecs,nev); i++)
   {
      multi_vec->GetVector(i) = *vecs[i];
   }

   // Randomize any remaining vectors
   for (int i=min(num_vecs,nev); i < nev; i++)
   {
      multi_vec->GetVector(i).Randomize(seed);
   }

   // Ensure all vectors are in the proper subspace
   if ( subSpaceProj != NULL )
   {
      HypreParVector y(*x);
      y = multi_vec->GetVector(0);

      for (int i=1; i<nev; i++)
      {
         subSpaceProj->Mult(multi_vec->GetVector(i),
                            multi_vec->GetVector(i-1));
      }
      subSpaceProj->Mult(y,
                         multi_vec->GetVector(nev-1));
   }
}

void
HypreLOBPCG::Solve()
{
   // Initialize HypreMultiVector object if necessary
   if ( multi_vec == NULL )
   {
      MFEM_ASSERT(x != NULL, "In HypreLOBPCG::Solve()");

      multi_vec = new HypreMultiVector(nev, *x, interpreter);
      multi_vec->Randomize(seed);

      if ( subSpaceProj != NULL )
      {
         HypreParVector y(*x);
         y = multi_vec->GetVector(0);

         for (int i=1; i<nev; i++)
         {
            subSpaceProj->Mult(multi_vec->GetVector(i),
                               multi_vec->GetVector(i-1));
         }
         subSpaceProj->Mult(y, multi_vec->GetVector(nev-1));
      }
   }

   eigenvalues.SetSize(nev);
   eigenvalues = NAN;

   // Perform eigenmode calculation
   //
   // The eigenvalues are computed in ascending order (internally the
   // order is determined by the LAPACK routine 'dsydv'.)
   HYPRE_LOBPCGSolve(lobpcg_solver, NULL, *multi_vec, eigenvalues);
}

void *
HypreLOBPCG::OperatorMatvecCreate( void *A,
                                   void *x )
{
   void *matvec_data;

   matvec_data = NULL;

   return ( matvec_data );
}

HYPRE_Int
HypreLOBPCG::OperatorMatvec( void *matvec_data,
                             HYPRE_Complex alpha,
                             void *A,
                             void *x,
                             HYPRE_Complex beta,
                             void *y )
{
   MFEM_VERIFY(alpha == 1.0 && beta == 0.0, "values not supported");

   Operator *Aop = (Operator*)A;

   int width = Aop->Width();

   hypre_ParVector * xPar = (hypre_ParVector *)x;
   hypre_ParVector * yPar = (hypre_ParVector *)y;

   Vector xVec(xPar->local_vector->data, width);
   Vector yVec(yPar->local_vector->data, width);

   Aop->Mult( xVec, yVec );

   return 0;
}

HYPRE_Int
HypreLOBPCG::OperatorMatvecDestroy( void *matvec_data )
{
   return 0;
}

HYPRE_Int
HypreLOBPCG::PrecondSolve(void *solver,
                          void *A,
                          void *b,
                          void *x)
{
   Solver   *PC = (Solver*)solver;
   Operator *OP = (Operator*)A;

   int width = OP->Width();

   hypre_ParVector * bPar = (hypre_ParVector *)b;
   hypre_ParVector * xPar = (hypre_ParVector *)x;

   Vector bVec(bPar->local_vector->data, width);
   Vector xVec(xPar->local_vector->data, width);

   PC->Mult( bVec, xVec );

   return 0;
}

HYPRE_Int
HypreLOBPCG::PrecondSetup(void *solver,
                          void *A,
                          void *b,
                          void *x)
{
   return 0;
}

HypreAME::HypreAME(MPI_Comm comm)
   : myid(0),
     numProcs(1),
     nev(10),
     setT(false),
     ams_precond(NULL),
     eigenvalues(NULL),
     multi_vec(NULL),
     eigenvectors(NULL)
{
   MPI_Comm_size(comm,&numProcs);
   MPI_Comm_rank(comm,&myid);

   HYPRE_AMECreate(&ame_solver);
   HYPRE_AMESetPrintLevel(ame_solver, 0);
}

HypreAME::~HypreAME()
{
   if ( multi_vec )
   {
      mfem_hypre_TFree(multi_vec);
   }

   if ( eigenvectors )
   {
      for (int i=0; i<nev; i++)
      {
         delete eigenvectors[i];
      }
   }
   delete [] eigenvectors;

   if ( eigenvalues )
   {
      mfem_hypre_TFree(eigenvalues);
   }

   HYPRE_AMEDestroy(ame_solver);
}

void
HypreAME::SetNumModes(int num_eigs)
{
   nev = num_eigs;

   HYPRE_AMESetBlockSize(ame_solver, nev);
}

void
HypreAME::SetTol(double tol)
{
   HYPRE_AMESetTol(ame_solver, tol);
}

void
HypreAME::SetRelTol(double rel_tol)
{
#if MFEM_HYPRE_VERSION >= 21101
   HYPRE_AMESetRTol(ame_solver, rel_tol);
#else
   MFEM_ABORT("This method requires HYPRE version >= 2.11.1");
#endif
}

void
HypreAME::SetMaxIter(int max_iter)
{
   HYPRE_AMESetMaxIter(ame_solver, max_iter);
}

void
HypreAME::SetPrintLevel(int logging)
{
   if (myid == 0)
   {
      HYPRE_AMESetPrintLevel(ame_solver, logging);
   }
}

void
HypreAME::SetPreconditioner(HypreSolver & precond)
{
   ams_precond = &precond;
}

void
HypreAME::SetOperator(HypreParMatrix & A)
{
   if ( !setT )
   {
      HYPRE_Solver ams_precond_ptr = (HYPRE_Solver)*ams_precond;

      ams_precond->SetupFcn()(*ams_precond,A,NULL,NULL);

      HYPRE_AMESetAMSSolver(ame_solver, ams_precond_ptr);
   }

   HYPRE_AMESetup(ame_solver);
}

void
HypreAME::SetMassMatrix(HypreParMatrix & M)
{
   HYPRE_ParCSRMatrix parcsr_M = M;
   HYPRE_AMESetMassMatrix(ame_solver,(HYPRE_ParCSRMatrix)parcsr_M);
}

void
HypreAME::Solve()
{
   HYPRE_AMESolve(ame_solver);
}

void
HypreAME::GetEigenvalues(Array<double> & eigs)
{
   // Initialize eigenvalues array with marker values
   eigs.SetSize(nev); eigs = -1.0;

   if ( eigenvalues == NULL )
   {
      // Grab eigenvalues from AME
      HYPRE_AMEGetEigenvalues(ame_solver,&eigenvalues);
   }

   // Copy eigenvalues to eigs array
   for (int i=0; i<nev; i++)
   {
      eigs[i] = eigenvalues[i];
   }
}

void
HypreAME::createDummyVectors()
{
   if ( multi_vec == NULL )
   {
      HYPRE_AMEGetEigenvectors(ame_solver,&multi_vec);
   }

   eigenvectors = new HypreParVector*[nev];
   for (int i=0; i<nev; i++)
   {
      eigenvectors[i] = new HypreParVector(multi_vec[i]);
      eigenvectors[i]->SetOwnership(1);
   }

}

HypreParVector &
HypreAME::GetEigenvector(unsigned int i)
{
   if ( eigenvectors == NULL )
   {
      this->createDummyVectors();
   }

   return *eigenvectors[i];
}

HypreParVector **
HypreAME::StealEigenvectors()
{
   if ( eigenvectors == NULL )
   {
      this->createDummyVectors();
   }

   // Set the local pointers to NULL so that they won't be deleted later
   HypreParVector ** vecs = eigenvectors;
   eigenvectors = NULL;
   multi_vec = NULL;

   return vecs;
}

}

#endif<|MERGE_RESOLUTION|>--- conflicted
+++ resolved
@@ -2511,17 +2511,12 @@
       mfem_error("HypreSolver::Mult (...) : HypreParMatrix A is missing");
       return;
    }
-<<<<<<< HEAD
-   b.HostRead();
-   x.HostReadWrite();
-=======
 
    if (!iterative_mode)
    {
       x = 0.0;
    }
 
->>>>>>> 9a1616ac
    if (!setup_called)
    {
       b.HostRead();
@@ -2539,14 +2534,7 @@
       setup_called = 1;
    }
 
-<<<<<<< HEAD
-   if (!iterative_mode)
-   {
-      x = 0.0;
-   }
-=======
    b.HostRead();
->>>>>>> 9a1616ac
    x.HostReadWrite();
    err = SolveFcn()(*this, *A, b, x);
    if (error_mode == WARN_HYPRE_ERRORS)
@@ -2568,11 +2556,7 @@
       return;
    }
    auto b_data = b.HostRead();
-<<<<<<< HEAD
-   auto x_data = x.HostReadWrite();
-=======
    auto x_data = iterative_mode ? x.HostReadWrite() : x.HostWrite();
->>>>>>> 9a1616ac
    if (B == NULL)
    {
       B = new HypreParVector(A->GetComm(),
@@ -2690,7 +2674,6 @@
    MPI_Comm comm;
    HYPRE_Int print_level;
 
-   b.HostRead();
    HYPRE_PCGGetPrintLevel(pcg_solver, &print_level);
    HYPRE_ParCSRPCGSetPrintLevel(pcg_solver, print_level%3);
 
@@ -2709,10 +2692,7 @@
          hypre_BeginTiming(time_index);
       }
 
-<<<<<<< HEAD
-=======
       b.HostRead();
->>>>>>> 9a1616ac
       x.HostReadWrite();
       HYPRE_ParCSRPCGSetup(pcg_solver, *A, b, x);
       setup_called = 1;
@@ -2732,17 +2712,8 @@
       hypre_BeginTiming(time_index);
    }
 
-<<<<<<< HEAD
-   if (!iterative_mode)
-   {
-      x = 0.0;
-      x.HostReadWrite();
-   }
-
-=======
    b.HostRead();
    x.HostReadWrite();
->>>>>>> 9a1616ac
    HYPRE_ParCSRPCGSolve(pcg_solver, *A, b, x);
 
    if (print_level > 0)
@@ -3738,13 +3709,9 @@
          if (sdim == 3) { z_coord(i) = coord[2]; }
       }
       x = x_coord.ParallelProject();
+      y = y_coord.ParallelProject();
+
       x->HostReadWrite();
-      y = y_coord.ParallelProject();
-<<<<<<< HEAD
-=======
-
-      x->HostReadWrite();
->>>>>>> 9a1616ac
       y->HostReadWrite();
       if (sdim == 2)
       {
