// Copyright (c) 2010-2022, Lawrence Livermore National Security, LLC. Produced
// at the Lawrence Livermore National Laboratory. All Rights reserved. See files
// LICENSE and NOTICE for details. LLNL-CODE-806117.
//
// This file is part of the MFEM library. For more information and source code
// availability visit https://mfem.org.
//
// MFEM is free software; you can redistribute it and/or modify it under the
// terms of the BSD-3 license. We welcome feedback and contributions, see file
// CONTRIBUTING.md for details.

#include "../config/config.hpp"

#ifdef MFEM_USE_MPI

#include "linalg.hpp"
#include "../fem/fem.hpp"
#include "../general/forall.hpp"

#include <fstream>
#include <iomanip>
#include <cmath>
#include <cstdlib>

#ifdef MFEM_USE_SUNDIALS
#include <nvector/nvector_parallel.h>
#endif

using namespace std;

namespace mfem
{

Hypre::Hypre()
{
#if MFEM_HYPRE_VERSION >= 21900
   // Initializing hypre
   HYPRE_Init();
#endif

   // Global hypre options that we set by default
   SetDefaultOptions();
}

void Hypre::Finalize()
{
   Hypre &hypre = Instance();
   if (!hypre.finalized)
   {
#if MFEM_HYPRE_VERSION >= 21900
      HYPRE_Finalize();
#endif
      hypre.finalized = true;
   }
}

void Hypre::SetDefaultOptions()
{
   // Global hypre options, see
   // https://hypre.readthedocs.io/en/latest/solvers-boomeramg.html#gpu-supported-options

#if MFEM_HYPRE_VERSION >= 22100
#ifdef HYPRE_USING_CUDA
   // Use hypre's SpGEMM instead of cuSPARSE for performance reasons
   HYPRE_SetSpGemmUseCusparse(0);
#elif defined(HYPRE_USING_HIP)
   // Use rocSPARSE instead of hypre's SpGEMM for performance reasons (default)
   // HYPRE_SetSpGemmUseCusparse(1);
#endif
#endif

   // The following options are hypre's defaults as of hypre-2.24

   // Allocate hypre objects in GPU memory (default)
   // HYPRE_SetMemoryLocation(HYPRE_MEMORY_DEVICE);

   // Where to execute when using UVM (default)
   // HYPRE_SetExecutionPolicy(HYPRE_EXEC_DEVICE);

   // Use GPU-based random number generator (default)
   // HYPRE_SetUseGpuRand(1);

   // The following options are to be used with UMPIRE memory pools

   // Set Umpire names for device and UVM memory pools. If names are set by
   // calling these functions, hypre doesn't own the pool and just uses it.If
   // these functions are not called, hypre will allocate and own the pool
   // (provided it is configured with --with-umpire).
   // HYPRE_SetUmpireDevicePoolName("HYPRE_DEVICE_POOL");
   // HYPRE_SetUmpireUMPoolName("HYPRE_UVM_POOL");
}


template<typename TargetT, typename SourceT>
static TargetT *DuplicateAs(const SourceT *array, int size,
                            bool cplusplus = true)
{
   TargetT *target_array = cplusplus ? (TargetT*) Memory<TargetT>(size)
                           /*     */ : mfem_hypre_TAlloc_host(TargetT, size);
   for (int i = 0; i < size; i++)
   {
      target_array[i] = array[i];
   }
   return target_array;
}


/// Return true if the @a src Memory can be used with the MemoryClass @a mc.
/** If this function returns true then src.{Read,Write,ReadWrite} can be called
    safely with the MemoryClass @a mc. */
template <typename T>
bool CanShallowCopy(const Memory<T> &src, MemoryClass mc)
{
   MemoryType src_h_mt = src.GetHostMemoryType();
   MemoryType src_d_mt = src.GetDeviceMemoryType();
   if (src_d_mt == MemoryType::DEFAULT)
   {
      src_d_mt = MemoryManager::GetDualMemoryType(src_h_mt);
   }
   return (MemoryClassContainsType(mc, src_h_mt) ||
           MemoryClassContainsType(mc, src_d_mt));
}


inline void HypreParVector::_SetDataAndSize_()
{
   hypre_Vector *x_loc = hypre_ParVectorLocalVector(x);
#if !defined(HYPRE_USING_GPU)
   SetDataAndSize(hypre_VectorData(x_loc),
                  internal::to_int(hypre_VectorSize(x_loc)));
#else
   size = internal::to_int(hypre_VectorSize(x_loc));
   MemoryType mt = (hypre_VectorMemoryLocation(x_loc) == HYPRE_MEMORY_HOST
                    ? MemoryType::HOST : GetHypreMemoryType());
   if (hypre_VectorData(x_loc) != NULL)
   {
      data.Wrap(hypre_VectorData(x_loc), size, mt, false);
   }
   else
   {
      data.Reset();
   }
#endif
}

HypreParVector::HypreParVector(MPI_Comm comm, HYPRE_BigInt glob_size,
                               HYPRE_BigInt *col) : Vector()
{
   x = hypre_ParVectorCreate(comm,glob_size,col);
   hypre_ParVectorInitialize(x);
#if MFEM_HYPRE_VERSION <= 22200
   hypre_ParVectorSetPartitioningOwner(x,0);
#endif
   // The data will be destroyed by hypre (this is the default)
   hypre_ParVectorSetDataOwner(x,1);
   hypre_SeqVectorSetDataOwner(hypre_ParVectorLocalVector(x),1);
   _SetDataAndSize_();
   own_ParVector = 1;
}

HypreParVector::HypreParVector(MPI_Comm comm, HYPRE_BigInt glob_size,
                               double *data_, HYPRE_BigInt *col,
                               bool is_device_ptr)
   : Vector()
{
   x = hypre_ParVectorCreate(comm,glob_size,col);
   hypre_ParVectorSetDataOwner(x,1); // owns the seq vector
   hypre_Vector *x_loc = hypre_ParVectorLocalVector(x);
   hypre_SeqVectorSetDataOwner(x_loc,0);
#if MFEM_HYPRE_VERSION <= 22200
   hypre_ParVectorSetPartitioningOwner(x,0);
#endif
   double tmp = 0.0;
   hypre_VectorData(x_loc) = &tmp;
#ifdef HYPRE_USING_GPU
   hypre_VectorMemoryLocation(x_loc) =
      is_device_ptr ? HYPRE_MEMORY_DEVICE : HYPRE_MEMORY_HOST;
#else
   (void)is_device_ptr;
#endif
   // If hypre_ParVectorLocalVector(x) and &tmp are non-NULL,
   // hypre_ParVectorInitialize(x) does not allocate memory!
   hypre_ParVectorInitialize(x);
   // Set the internal data array to the one passed in
   hypre_VectorData(x_loc) = data_;
   _SetDataAndSize_();
   own_ParVector = 1;
}

// Call the move constructor on the "compatible" temp vector
HypreParVector::HypreParVector(const HypreParVector &y) : HypreParVector(
      y.CreateCompatibleVector())
{
   // Deep copy the local data
   hypre_SeqVectorCopy(hypre_ParVectorLocalVector(y.x),
                       hypre_ParVectorLocalVector(x));
}

HypreParVector::HypreParVector(HypreParVector &&y)
{
   own_ParVector = 0;
   *this = std::move(y);
}

HypreParVector::HypreParVector(const HypreParMatrix &A,
                               int transpose) : Vector()
{
   if (!transpose)
   {
      x = hypre_ParVectorInDomainOf(const_cast<HypreParMatrix&>(A));
   }
   else
   {
      x = hypre_ParVectorInRangeOf(const_cast<HypreParMatrix&>(A));
   }
   _SetDataAndSize_();
   own_ParVector = 1;
}

HypreParVector::HypreParVector(HYPRE_ParVector y) : Vector()
{
   x = (hypre_ParVector *) y;
   _SetDataAndSize_();
   own_ParVector = 0;
}

HypreParVector::HypreParVector(ParFiniteElementSpace *pfes)
{
   x = hypre_ParVectorCreate(pfes->GetComm(), pfes->GlobalTrueVSize(),
                             pfes->GetTrueDofOffsets());
   hypre_ParVectorInitialize(x);
#if MFEM_HYPRE_VERSION <= 22200
   hypre_ParVectorSetPartitioningOwner(x,0);
#endif
   // The data will be destroyed by hypre (this is the default)
   hypre_ParVectorSetDataOwner(x,1);
   hypre_SeqVectorSetDataOwner(hypre_ParVectorLocalVector(x),1);
   _SetDataAndSize_();
   own_ParVector = 1;
}

HypreParVector HypreParVector::CreateCompatibleVector() const
{
   HypreParVector result;
   result.x = hypre_ParVectorCreate(x -> comm, x -> global_size,
                                    x -> partitioning);
   hypre_ParVectorInitialize(result.x);
#if MFEM_HYPRE_VERSION <= 22200
   hypre_ParVectorSetPartitioningOwner(result.x,0);
#endif
   hypre_ParVectorSetDataOwner(result.x,1);
   hypre_SeqVectorSetDataOwner(hypre_ParVectorLocalVector(result.x),1);
   result._SetDataAndSize_();
   result.own_ParVector = 1;

   return result;
}

void HypreParVector::WrapHypreParVector(hypre_ParVector *y, bool owner)
{
   if (own_ParVector) { hypre_ParVectorDestroy(x); }
   Destroy();
   x = y;
   _SetDataAndSize_();
   own_ParVector = owner;
}

Vector * HypreParVector::GlobalVector() const
{
   hypre_Vector *hv = hypre_ParVectorToVectorAll(*this);
   Vector *v = new Vector(hv->data, internal::to_int(hv->size));
   v->MakeDataOwner();
   hypre_SeqVectorSetDataOwner(hv,0);
   hypre_SeqVectorDestroy(hv);
   return v;
}

HypreParVector& HypreParVector::operator=(double d)
{
   Vector::operator=(d);
   return *this;
}

HypreParVector& HypreParVector::operator=(const HypreParVector &y)
{
#ifdef MFEM_DEBUG
   if (size != y.Size())
   {
      mfem_error("HypreParVector::operator=");
   }
#endif

   Vector::operator=(y);
   return *this;
}

HypreParVector& HypreParVector::operator=(HypreParVector &&y)
{
   // If the argument vector owns its data, then the calling vector will as well
   WrapHypreParVector(static_cast<hypre_ParVector*>(y), y.own_ParVector);
   // Either way the argument vector will no longer own its data
   y.own_ParVector = 0;
   y.x = nullptr;
   y.data.Reset();
   y.size = 0;
   return *this;
}

void HypreParVector::SetData(double *data_)
{
   hypre_VectorData(hypre_ParVectorLocalVector(x)) = data_;
   Vector::SetData(data_);
}

void HypreParVector::HypreRead() const
{
   hypre_Vector *x_loc = hypre_ParVectorLocalVector(x);
   hypre_VectorData(x_loc) =
      const_cast<double*>(data.Read(GetHypreMemoryClass(), size));
#ifdef HYPRE_USING_GPU
   hypre_VectorMemoryLocation(x_loc) = HYPRE_MEMORY_DEVICE;
#endif
}

void HypreParVector::HypreReadWrite()
{
   hypre_Vector *x_loc = hypre_ParVectorLocalVector(x);
   hypre_VectorData(x_loc) = data.ReadWrite(GetHypreMemoryClass(), size);
#ifdef HYPRE_USING_GPU
   hypre_VectorMemoryLocation(x_loc) = HYPRE_MEMORY_DEVICE;
#endif
}

void HypreParVector::HypreWrite()
{
   hypre_Vector *x_loc = hypre_ParVectorLocalVector(x);
   hypre_VectorData(x_loc) = data.Write(GetHypreMemoryClass(), size);
#ifdef HYPRE_USING_GPU
   hypre_VectorMemoryLocation(x_loc) = HYPRE_MEMORY_DEVICE;
#endif
}

void HypreParVector::WrapMemoryRead(const Memory<double> &mem)
{
   MFEM_ASSERT(CanShallowCopy(mem, GetHypreMemoryClass()), "");
   MFEM_ASSERT(mem.Capacity() >= size, "");

   data.Delete();
   hypre_Vector *x_loc = hypre_ParVectorLocalVector(x);
   hypre_VectorData(x_loc) =
      const_cast<double*>(mem.Read(GetHypreMemoryClass(), size));
#ifdef HYPRE_USING_GPU
   hypre_VectorMemoryLocation(x_loc) = HYPRE_MEMORY_DEVICE;
#endif
   data.MakeAlias(mem, 0, size);
}

void HypreParVector::WrapMemoryReadWrite(Memory<double> &mem)
{
   MFEM_ASSERT(CanShallowCopy(mem, GetHypreMemoryClass()), "");
   MFEM_ASSERT(mem.Capacity() >= size, "");

   data.Delete();
   hypre_Vector *x_loc = hypre_ParVectorLocalVector(x);
   hypre_VectorData(x_loc) = mem.ReadWrite(GetHypreMemoryClass(), size);
#ifdef HYPRE_USING_GPU
   hypre_VectorMemoryLocation(x_loc) = HYPRE_MEMORY_DEVICE;
#endif
   data.MakeAlias(mem, 0, size);
}

void HypreParVector::WrapMemoryWrite(Memory<double> &mem)
{
   MFEM_ASSERT(CanShallowCopy(mem, GetHypreMemoryClass()), "");
   MFEM_ASSERT(mem.Capacity() >= size, "");

   data.Delete();
   hypre_Vector *x_loc = hypre_ParVectorLocalVector(x);
   hypre_VectorData(x_loc) = mem.Write(GetHypreMemoryClass(), size);
#ifdef HYPRE_USING_GPU
   hypre_VectorMemoryLocation(x_loc) = HYPRE_MEMORY_DEVICE;
#endif
   data.MakeAlias(mem, 0, size);
}

HYPRE_Int HypreParVector::Randomize(HYPRE_Int seed)
{
   return hypre_ParVectorSetRandomValues(x,seed);
}

void HypreParVector::Print(const char *fname) const
{
   hypre_ParVectorPrint(x,fname);
}

void HypreParVector::Read(MPI_Comm comm, const char *fname)
{
   if (own_ParVector)
   {
      hypre_ParVectorDestroy(x);
   }
   data.Delete();
   x = hypre_ParVectorRead(comm, fname);
   own_ParVector = true;
   _SetDataAndSize_();
}

HypreParVector::~HypreParVector()
{
   if (own_ParVector)
   {
      hypre_ParVectorDestroy(x);
   }
}

#ifdef MFEM_USE_SUNDIALS

N_Vector HypreParVector::ToNVector()
{
   return N_VMake_Parallel(GetComm(), Size(), GlobalSize(), GetData());
}

#endif // MFEM_USE_SUNDIALS


double InnerProduct(HypreParVector *x, HypreParVector *y)
{
   return hypre_ParVectorInnerProd(*x, *y);
}

double InnerProduct(HypreParVector &x, HypreParVector &y)
{
   return hypre_ParVectorInnerProd(x, y);
}


double ParNormlp(const Vector &vec, double p, MPI_Comm comm)
{
   double norm = 0.0;
   if (p == 1.0)
   {
      double loc_norm = vec.Norml1();
      MPI_Allreduce(&loc_norm, &norm, 1, MPI_DOUBLE, MPI_SUM, comm);
   }
   if (p == 2.0)
   {
      double loc_norm = vec*vec;
      MPI_Allreduce(&loc_norm, &norm, 1, MPI_DOUBLE, MPI_SUM, comm);
      norm = sqrt(norm);
   }
   if (p < infinity())
   {
      double sum = 0.0;
      for (int i = 0; i < vec.Size(); i++)
      {
         sum += pow(fabs(vec(i)), p);
      }
      MPI_Allreduce(&sum, &norm, 1, MPI_DOUBLE, MPI_SUM, comm);
      norm = pow(norm, 1.0/p);
   }
   else
   {
      double loc_norm = vec.Normlinf();
      MPI_Allreduce(&loc_norm, &norm, 1, MPI_DOUBLE, MPI_MAX, comm);
   }
   return norm;
}

/** @brief Shallow or deep copy @a src to @a dst with the goal to make the
    array @a src accessible through @a dst with the MemoryClass @a dst_mc. If
    one of the host/device MemoryType%s of @a src is contained in @a dst_mc,
    then a shallow copy will be used and @a dst will simply be an alias of
    @a src. Otherwise, @a dst will be properly allocated and @a src will be deep
    copied to @a dst. */
/** If @a dst_owner is set to true and shallow copy is being used, then @a dst
    will not be an alias of @a src; instead, @a src is copied to @a dst and all
    ownership flags of @a src are reset.

    In both cases (deep or shallow copy), when @a dst is no longer needed,
    dst.Delete() must be called to ensure all associated memory allocations are
    freed.

    The input contents of @a dst, if any, is not used and it is overwritten by
    this function. In particular, @a dst should be empty or deleted before
    calling this function. */
template <typename T>
void CopyMemory(Memory<T> &src, Memory<T> &dst, MemoryClass dst_mc,
                bool dst_owner)
{
   if (CanShallowCopy(src, dst_mc))
   {
      // shallow copy
      if (!dst_owner)
      {
         src.Read(dst_mc, src.Capacity());  // Registers src if on host only
         dst.MakeAlias(src, 0, src.Capacity());
      }
      else
      {
         dst = src;
         src.ClearOwnerFlags();
      }
   }
   else
   {
      // deep copy
      dst.New(src.Capacity(), GetMemoryType(dst_mc));
      dst.CopyFrom(src, src.Capacity());
   }
}

/** @brief Deep copy and convert @a src to @a dst with the goal to make the
    array @a src accessible through @a dst with the MemoryClass @a dst_mc and
    convert it from type SrcT to type DstT. */
/** When @a dst is no longer needed, dst.Delete() must be called to ensure all
    associated memory allocations are freed.

    The input contents of @a dst, if any, is not used and it is overwritten by
    this function. In particular, @a dst should be empty or deleted before
    calling this function. */
template <typename SrcT, typename DstT>
void CopyConvertMemory(Memory<SrcT> &src, MemoryClass dst_mc, Memory<DstT> &dst)
{
   auto capacity = src.Capacity();
   dst.New(capacity, GetMemoryType(dst_mc));
   // Perform the copy using the configured mfem Device
   auto src_p = mfem::Read(src, capacity);
   auto dst_p = mfem::Write(dst, capacity);
   MFEM_FORALL(i, capacity, dst_p[i] = src_p[i];);
}


void HypreParMatrix::Init()
{
   A = NULL;
   X = Y = NULL;
   auxX.Reset(); auxY.Reset();
   diagOwner = offdOwner = colMapOwner = -1;
   ParCSROwner = 1;
   mem_diag.I.Reset();
   mem_diag.J.Reset();
   mem_diag.data.Reset();
   mem_offd.I.Reset();
   mem_offd.J.Reset();
   mem_offd.data.Reset();
}

void HypreParMatrix::Read(MemoryClass mc) const
{
   hypre_CSRMatrix *diag = hypre_ParCSRMatrixDiag(A);
   hypre_CSRMatrix *offd = hypre_ParCSRMatrixOffd(A);
   const int num_rows = NumRows();
   const int diag_nnz = internal::to_int(diag->num_nonzeros);
   const int offd_nnz = internal::to_int(offd->num_nonzeros);
   diag->i = const_cast<HYPRE_Int*>(mem_diag.I.Read(mc, num_rows+1));
   diag->j = const_cast<HYPRE_Int*>(mem_diag.J.Read(mc, diag_nnz));
   diag->data = const_cast<double*>(mem_diag.data.Read(mc, diag_nnz));
   offd->i = const_cast<HYPRE_Int*>(mem_offd.I.Read(mc, num_rows+1));
   offd->j = const_cast<HYPRE_Int*>(mem_offd.J.Read(mc, offd_nnz));
   offd->data = const_cast<double*>(mem_offd.data.Read(mc, offd_nnz));
#if MFEM_HYPRE_VERSION >= 21800
   decltype(diag->memory_location) ml =
      (mc != GetHypreMemoryClass() ? HYPRE_MEMORY_HOST : HYPRE_MEMORY_DEVICE);
   diag->memory_location = ml;
   offd->memory_location = ml;
#endif
}

void HypreParMatrix::ReadWrite(MemoryClass mc)
{
   hypre_CSRMatrix *diag = hypre_ParCSRMatrixDiag(A);
   hypre_CSRMatrix *offd = hypre_ParCSRMatrixOffd(A);
   const int num_rows = NumRows();
   const int diag_nnz = internal::to_int(diag->num_nonzeros);
   const int offd_nnz = internal::to_int(offd->num_nonzeros);
   diag->i = mem_diag.I.ReadWrite(mc, num_rows+1);
   diag->j = mem_diag.J.ReadWrite(mc, diag_nnz);
   diag->data = mem_diag.data.ReadWrite(mc, diag_nnz);
   offd->i = mem_offd.I.ReadWrite(mc, num_rows+1);
   offd->j = mem_offd.J.ReadWrite(mc, offd_nnz);
   offd->data = mem_offd.data.ReadWrite(mc, offd_nnz);
#if MFEM_HYPRE_VERSION >= 21800
   decltype(diag->memory_location) ml =
      (mc != GetHypreMemoryClass() ? HYPRE_MEMORY_HOST : HYPRE_MEMORY_DEVICE);
   diag->memory_location = ml;
   offd->memory_location = ml;
#endif
}

void HypreParMatrix::Write(MemoryClass mc, bool set_diag, bool set_offd)
{
   hypre_CSRMatrix *diag = hypre_ParCSRMatrixDiag(A);
   hypre_CSRMatrix *offd = hypre_ParCSRMatrixOffd(A);
   if (set_diag)
   {
      diag->i = mem_diag.I.Write(mc, mem_diag.I.Capacity());
      diag->j = mem_diag.J.Write(mc, mem_diag.J.Capacity());
      diag->data = mem_diag.data.Write(mc, mem_diag.data.Capacity());
   }
   if (set_offd)
   {
      offd->i = mem_offd.I.Write(mc, mem_offd.I.Capacity());
      offd->j = mem_offd.J.Write(mc, mem_offd.J.Capacity());
      offd->data = mem_offd.data.Write(mc, mem_offd.data.Capacity());
   }
#if MFEM_HYPRE_VERSION >= 21800
   decltype(diag->memory_location) ml =
      (mc != GetHypreMemoryClass() ? HYPRE_MEMORY_HOST : HYPRE_MEMORY_DEVICE);
   if (set_diag) { diag->memory_location = ml; }
   if (set_offd) { offd->memory_location = ml; }
#endif
}

HypreParMatrix::HypreParMatrix()
{
   Init();
   height = width = 0;
}

void HypreParMatrix::WrapHypreParCSRMatrix(hypre_ParCSRMatrix *a, bool owner)
{
   Destroy();
   Init();
   A = a;
   ParCSROwner = owner;
   height = GetNumRows();
   width = GetNumCols();
#if MFEM_HYPRE_VERSION >= 21800
   MemoryType diag_mt = (A->diag->memory_location == HYPRE_MEMORY_HOST
                         ? MemoryType::HOST : GetHypreMemoryType());
   MemoryType offd_mt = (A->offd->memory_location == HYPRE_MEMORY_HOST
                         ? MemoryType::HOST : GetHypreMemoryType());
#else
   const MemoryType diag_mt = MemoryType::HOST;
   const MemoryType offd_mt = MemoryType::HOST;
#endif
   diagOwner = HypreCsrToMem(A->diag, diag_mt, false, mem_diag);
   offdOwner = HypreCsrToMem(A->offd, offd_mt, false, mem_offd);
   HypreRead();
}

signed char HypreParMatrix::CopyCSR(SparseMatrix *csr,
                                    MemoryIJData &mem_csr,
                                    hypre_CSRMatrix *hypre_csr,
                                    bool mem_owner)
{
   const MemoryClass hypre_mc = GetHypreMemoryClass();
#ifndef HYPRE_BIGINT
   // code for the case HYPRE_Int == int
   CopyMemory(csr->GetMemoryI(), mem_csr.I, hypre_mc, mem_owner);
   CopyMemory(csr->GetMemoryJ(), mem_csr.J, hypre_mc, mem_owner);
#else
   // code for the case HYPRE_Int == long long int
   CopyConvertMemory(csr->GetMemoryI(), hypre_mc, mem_csr.I);
   CopyConvertMemory(csr->GetMemoryJ(), hypre_mc, mem_csr.J);
#endif
   CopyMemory(csr->GetMemoryData(), mem_csr.data, hypre_mc, mem_owner);

   const int num_rows = csr->Height();
   const int nnz = csr->NumNonZeroElems();
   hypre_csr->i = const_cast<HYPRE_Int*>(mem_csr.I.Read(hypre_mc, num_rows+1));
   hypre_csr->j = const_cast<HYPRE_Int*>(mem_csr.J.Read(hypre_mc, nnz));
   hypre_csr->data = const_cast<double*>(mem_csr.data.Read(hypre_mc, nnz));

   MFEM_ASSERT(mem_csr.I.OwnsHostPtr() == mem_csr.J.OwnsHostPtr(),
               "invalid state: host ownership for I and J differ!");
   return (mem_csr.I.OwnsHostPtr()    ? 1 : 0) +
          (mem_csr.data.OwnsHostPtr() ? 2 : 0);
}

signed char HypreParMatrix::CopyBoolCSR(Table *bool_csr,
                                        MemoryIJData &mem_csr,
                                        hypre_CSRMatrix *hypre_csr)
{
   const MemoryClass hypre_mc = GetHypreMemoryClass();
#ifndef HYPRE_BIGINT
   // code for the case HYPRE_Int == int
   CopyMemory(bool_csr->GetIMemory(), mem_csr.I, hypre_mc, false);
   CopyMemory(bool_csr->GetJMemory(), mem_csr.J, hypre_mc, false);
#else
   // code for the case HYPRE_Int == long long int
   CopyConvertMemory(bool_csr->GetIMemory(), hypre_mc, mem_csr.I);
   CopyConvertMemory(bool_csr->GetJMemory(), hypre_mc, mem_csr.J);
#endif
   const int num_rows = bool_csr->Size();
   const int nnz = bool_csr->Size_of_connections();
   mem_csr.data.New(nnz, GetHypreMemoryType());
   double *data = mfem::HostWrite(mem_csr.data, nnz);
   for (int i = 0; i < nnz; i++)
   {
      data[i] = 1.0;
   }
   hypre_csr->i = const_cast<HYPRE_Int*>(mem_csr.I.Read(hypre_mc, num_rows+1));
   hypre_csr->j = const_cast<HYPRE_Int*>(mem_csr.J.Read(hypre_mc, nnz));
   hypre_csr->data = const_cast<double*>(mem_csr.data.Read(hypre_mc, nnz));

   MFEM_ASSERT(mem_csr.I.OwnsHostPtr() == mem_csr.J.OwnsHostPtr(),
               "invalid state: host ownership for I and J differ!");
   return (mem_csr.I.OwnsHostPtr()    ? 1 : 0) +
          (mem_csr.data.OwnsHostPtr() ? 2 : 0);
}

// Copy the j array of a MemoryIJData object to the given dst_J array,
// converting the indices from HYPRE_Int to int.
#ifdef HYPRE_BIGINT
static void CopyCSR_J(const int nnz, const MemoryIJData &mem_csr,
                      Memory<int> &dst_J)
{
   // Perform the copy using the configured mfem Device
   auto src_p = mfem::Read(mem_csr.J, nnz);
   auto dst_p = mfem::Write(dst_J, nnz);
   MFEM_FORALL(i, nnz, dst_p[i] = src_p[i];);
}
#endif

// static method
signed char HypreParMatrix::HypreCsrToMem(hypre_CSRMatrix *h_mat,
                                          MemoryType h_mat_mt,
                                          bool own_ija,
                                          MemoryIJData &mem)
{
   const int nr1 = internal::to_int(h_mat->num_rows) + 1;
   const int nnz = internal::to_int(h_mat->num_nonzeros);
   mem.I.Wrap(h_mat->i, nr1, h_mat_mt, own_ija);
   mem.J.Wrap(h_mat->j, nnz, h_mat_mt, own_ija);
   mem.data.Wrap(h_mat->data, nnz, h_mat_mt, own_ija);
   const MemoryClass hypre_mc = GetHypreMemoryClass();
   if (!CanShallowCopy(mem.I, hypre_mc))
   {
      const MemoryType hypre_mt = GetHypreMemoryType();
      MemoryIJData h_mem;
      h_mem.I.New(nr1, hypre_mt);
      h_mem.I.CopyFrom(mem.I, nr1);
      mem.I.Delete();
      h_mem.J.New(nnz, hypre_mt);
      h_mem.J.CopyFrom(mem.J, nnz);
      mem.J.Delete();
      h_mem.data.New(nnz, hypre_mt);
      h_mem.data.CopyFrom(mem.data, nnz);
      mem.data.Delete();
      mem = h_mem;
      if (!own_ija)
      {
         // FIXME: Even if own_ija == false, it does not necessarily mean we
         // need to delete h_mat->{i,j,data} even if h_mat->owns_data == true.

         // h_mat owns i; owns j,data if h_mat->owns_data
#if MFEM_HYPRE_VERSION < 21400
         hypre_TFree(h_mat->i);
#elif MFEM_HYPRE_VERSION < 21800
         hypre_TFree(h_mat->i, HYPRE_MEMORY_SHARED);
#else
         hypre_TFree(h_mat->i, h_mat->memory_location);
#endif
         if (h_mat->owns_data)
         {
#if MFEM_HYPRE_VERSION < 21400
            hypre_TFree(h_mat->j);
            hypre_TFree(h_mat->data);
#elif MFEM_HYPRE_VERSION < 21800
            hypre_TFree(h_mat->j, HYPRE_MEMORY_SHARED);
            hypre_TFree(h_mat->data, HYPRE_MEMORY_SHARED);
#else
            hypre_TFree(h_mat->j, h_mat->memory_location);
            hypre_TFree(h_mat->data, h_mat->memory_location);
#endif
         }
      }
      h_mat->i = mem.I.ReadWrite(hypre_mc, nr1);
      h_mat->j = mem.J.ReadWrite(hypre_mc, nnz);
      h_mat->data = mem.data.ReadWrite(hypre_mc, nnz);
      h_mat->owns_data = 0;
#if MFEM_HYPRE_VERSION >= 21800
      h_mat->memory_location = HYPRE_MEMORY_DEVICE;
#endif
      return 3;
   }
   return own_ija ? 3 : (h_mat_mt == GetHypreMemoryType() ? -2 : -1);
}

// Square block-diagonal constructor (4 arguments, v1)
HypreParMatrix::HypreParMatrix(MPI_Comm comm, HYPRE_BigInt glob_size,
                               HYPRE_BigInt *row_starts, SparseMatrix *diag)
   : Operator(diag->Height(), diag->Width())
{
   Init();
   A = hypre_ParCSRMatrixCreate(comm, glob_size, glob_size, row_starts,
                                row_starts, 0, diag->NumNonZeroElems(), 0);
   hypre_ParCSRMatrixSetDataOwner(A,1);
#if MFEM_HYPRE_VERSION <= 22200
   hypre_ParCSRMatrixSetRowStartsOwner(A,0);
   hypre_ParCSRMatrixSetColStartsOwner(A,0);
#endif

   hypre_CSRMatrixSetDataOwner(A->diag,0);
   diagOwner = CopyCSR(diag, mem_diag, A->diag, false);
   hypre_CSRMatrixSetRownnz(A->diag);

   hypre_CSRMatrixSetDataOwner(A->offd,1);
   hypre_CSRMatrixI(A->offd) = mfem_hypre_CTAlloc(HYPRE_Int, diag->Height()+1);
   offdOwner = HypreCsrToMem(A->offd, GetHypreMemoryType(), false, mem_offd);

   /* Don't need to call these, since they allocate memory only
      if it was not already allocated */
   // hypre_CSRMatrixInitialize(A->diag);
   // hypre_ParCSRMatrixInitialize(A);

   hypre_ParCSRMatrixSetNumNonzeros(A);

   /* Make sure that the first entry in each row is the diagonal one. */
   HypreReadWrite();
   hypre_CSRMatrixReorder(hypre_ParCSRMatrixDiag(A));
#ifdef HYPRE_BIGINT
   if (CanShallowCopy(diag->GetMemoryData(), GetHypreMemoryClass()))
   {
      CopyCSR_J(A->diag->num_nonzeros, mem_diag, diag->GetMemoryJ());
   }
#endif

   hypre_MatvecCommPkgCreate(A);
}

// Rectangular block-diagonal constructor (6 arguments, v1)
HypreParMatrix::HypreParMatrix(MPI_Comm comm,
                               HYPRE_BigInt global_num_rows,
                               HYPRE_BigInt global_num_cols,
                               HYPRE_BigInt *row_starts,
                               HYPRE_BigInt *col_starts,
                               SparseMatrix *diag)
   : Operator(diag->Height(), diag->Width())
{
   Init();
   A = hypre_ParCSRMatrixCreate(comm, global_num_rows, global_num_cols,
                                row_starts, col_starts,
                                0, diag->NumNonZeroElems(), 0);
   hypre_ParCSRMatrixSetDataOwner(A,1);
#if MFEM_HYPRE_VERSION <= 22200
   hypre_ParCSRMatrixSetRowStartsOwner(A,0);
   hypre_ParCSRMatrixSetColStartsOwner(A,0);
#endif

   hypre_CSRMatrixSetDataOwner(A->diag,0);
   diagOwner = CopyCSR(diag, mem_diag, A->diag, false);
   hypre_CSRMatrixSetRownnz(A->diag);

   hypre_CSRMatrixSetDataOwner(A->offd,1);
   hypre_CSRMatrixI(A->offd) = mfem_hypre_CTAlloc(HYPRE_Int, diag->Height()+1);
   offdOwner = HypreCsrToMem(A->offd, GetHypreMemoryType(), false, mem_offd);

   hypre_ParCSRMatrixSetNumNonzeros(A);

   /* Make sure that the first entry in each row is the diagonal one. */
   if (row_starts == col_starts)
   {
      HypreReadWrite();
      hypre_CSRMatrixReorder(hypre_ParCSRMatrixDiag(A));
#ifdef HYPRE_BIGINT
      if (CanShallowCopy(diag->GetMemoryData(), GetHypreMemoryClass()))
      {
         CopyCSR_J(A->diag->num_nonzeros, mem_diag, diag->GetMemoryJ());
      }
#endif
   }

   hypre_MatvecCommPkgCreate(A);
}

// General rectangular constructor with diagonal and off-diagonal (8+1
// arguments)
HypreParMatrix::HypreParMatrix(MPI_Comm comm,
                               HYPRE_BigInt global_num_rows,
                               HYPRE_BigInt global_num_cols,
                               HYPRE_BigInt *row_starts,
                               HYPRE_BigInt *col_starts,
                               SparseMatrix *diag, SparseMatrix *offd,
                               HYPRE_BigInt *cmap,
                               bool own_diag_offd)
   : Operator(diag->Height(), diag->Width())
{
   Init();
   A = hypre_ParCSRMatrixCreate(comm, global_num_rows, global_num_cols,
                                row_starts, col_starts,
                                offd->Width(), diag->NumNonZeroElems(),
                                offd->NumNonZeroElems());
   hypre_ParCSRMatrixSetDataOwner(A,1);
#if MFEM_HYPRE_VERSION <= 22200
   hypre_ParCSRMatrixSetRowStartsOwner(A,0);
   hypre_ParCSRMatrixSetColStartsOwner(A,0);
#endif

   hypre_CSRMatrixSetDataOwner(A->diag,0);
   diagOwner = CopyCSR(diag, mem_diag, A->diag, own_diag_offd);
   if (own_diag_offd) { delete diag; }
   hypre_CSRMatrixSetRownnz(A->diag);

   hypre_CSRMatrixSetDataOwner(A->offd,0);
   offdOwner = CopyCSR(offd, mem_offd, A->offd, own_diag_offd);
   if (own_diag_offd) { delete offd; }
   hypre_CSRMatrixSetRownnz(A->offd);

   hypre_ParCSRMatrixColMapOffd(A) = cmap;
   // Prevent hypre from destroying A->col_map_offd
   colMapOwner = 0;

   hypre_ParCSRMatrixSetNumNonzeros(A);

   /* Make sure that the first entry in each row is the diagonal one. */
   if (row_starts == col_starts)
   {
      HypreReadWrite();
      hypre_CSRMatrixReorder(hypre_ParCSRMatrixDiag(A));
#ifdef HYPRE_BIGINT
      if (CanShallowCopy(diag->GetMemoryData(), GetHypreMemoryClass()))
      {
         CopyCSR_J(A->diag->num_nonzeros, mem_diag, diag->GetMemoryJ());
      }
#endif
   }

   hypre_MatvecCommPkgCreate(A);
}

// General rectangular constructor with diagonal and off-diagonal (13+1
// arguments)
HypreParMatrix::HypreParMatrix(
   MPI_Comm comm,
   HYPRE_BigInt global_num_rows, HYPRE_BigInt global_num_cols,
   HYPRE_BigInt *row_starts, HYPRE_BigInt *col_starts,
   HYPRE_Int *diag_i, HYPRE_Int *diag_j, double *diag_data,
   HYPRE_Int *offd_i, HYPRE_Int *offd_j, double *offd_data,
   HYPRE_Int offd_num_cols, HYPRE_BigInt *offd_col_map,
   bool hypre_arrays)
{
   Init();
   A = hypre_ParCSRMatrixCreate(comm, global_num_rows, global_num_cols,
                                row_starts, col_starts, offd_num_cols, 0, 0);
   hypre_ParCSRMatrixSetDataOwner(A,1);
#if MFEM_HYPRE_VERSION <= 22200
   hypre_ParCSRMatrixSetRowStartsOwner(A,0);
   hypre_ParCSRMatrixSetColStartsOwner(A,0);
#endif

   HYPRE_Int local_num_rows = hypre_CSRMatrixNumRows(A->diag);

   hypre_CSRMatrixSetDataOwner(A->diag, hypre_arrays);
   hypre_CSRMatrixI(A->diag) = diag_i;
   hypre_CSRMatrixJ(A->diag) = diag_j;
   hypre_CSRMatrixData(A->diag) = diag_data;
   hypre_CSRMatrixNumNonzeros(A->diag) = diag_i[local_num_rows];
#ifdef HYPRE_USING_GPU
   hypre_CSRMatrixMemoryLocation(A->diag) = HYPRE_MEMORY_HOST;
#endif
   hypre_CSRMatrixSetRownnz(A->diag);

   hypre_CSRMatrixSetDataOwner(A->offd, hypre_arrays);
   hypre_CSRMatrixI(A->offd) = offd_i;
   hypre_CSRMatrixJ(A->offd) = offd_j;
   hypre_CSRMatrixData(A->offd) = offd_data;
   hypre_CSRMatrixNumNonzeros(A->offd) = offd_i[local_num_rows];
#ifdef HYPRE_USING_GPU
   hypre_CSRMatrixMemoryLocation(A->offd) = HYPRE_MEMORY_HOST;
#endif
   hypre_CSRMatrixSetRownnz(A->offd);

   hypre_ParCSRMatrixColMapOffd(A) = offd_col_map;
   // Prevent hypre from destroying A->col_map_offd, own A->col_map_offd
   colMapOwner = hypre_arrays ? -1 : 1;

   hypre_ParCSRMatrixSetNumNonzeros(A);

   /* Make sure that the first entry in each row is the diagonal one. */
   if (row_starts == col_starts)
   {
      hypre_CSRMatrixReorder(hypre_ParCSRMatrixDiag(A));
   }

   hypre_MatvecCommPkgCreate(A);

   height = GetNumRows();
   width = GetNumCols();

   if (!hypre_arrays)
   {
      const MemoryType host_mt = Device::GetHostMemoryType();
      diagOwner = HypreCsrToMem(A->diag, host_mt, true, mem_diag);
      offdOwner = HypreCsrToMem(A->offd, host_mt, true, mem_offd);
   }
   else
   {
      const MemoryType host_mt = MemoryType::HOST;
      diagOwner = HypreCsrToMem(A->diag, host_mt, false, mem_diag);
      offdOwner = HypreCsrToMem(A->offd, host_mt, false, mem_offd);
   }
   HypreRead();
}

// Constructor from a CSR matrix on rank 0 (4 arguments, v2)
HypreParMatrix::HypreParMatrix(MPI_Comm comm,
                               HYPRE_BigInt *row_starts,
                               HYPRE_BigInt *col_starts,
                               SparseMatrix *sm_a)
{
   MFEM_ASSERT(sm_a != NULL, "invalid input");
   MFEM_VERIFY(!HYPRE_AssumedPartitionCheck(),
               "this method can not be used with assumed partition");

   Init();

   hypre_CSRMatrix *csr_a;
   csr_a = hypre_CSRMatrixCreate(sm_a -> Height(), sm_a -> Width(),
                                 sm_a -> NumNonZeroElems());

   hypre_CSRMatrixSetDataOwner(csr_a,0);
   MemoryIJData mem_a;
   CopyCSR(sm_a, mem_a, csr_a, false);
   hypre_CSRMatrixSetRownnz(csr_a);

   // NOTE: this call creates a matrix on host even when device support is
   // enabled in hypre.
   hypre_ParCSRMatrix *new_A =
      hypre_CSRMatrixToParCSRMatrix(comm, csr_a, row_starts, col_starts);

   mem_a.I.Delete();
   mem_a.J.Delete();
   mem_a.data.Delete();

   hypre_CSRMatrixI(csr_a) = NULL;
   hypre_CSRMatrixDestroy(csr_a);

   /* Make sure that the first entry in each row is the diagonal one. */
   if (row_starts == col_starts)
   {
      hypre_CSRMatrixReorder(hypre_ParCSRMatrixDiag(new_A));
   }

   hypre_MatvecCommPkgCreate(A);

   WrapHypreParCSRMatrix(new_A);
}

// Boolean, rectangular, block-diagonal constructor (6 arguments, v2)
HypreParMatrix::HypreParMatrix(MPI_Comm comm,
                               HYPRE_BigInt global_num_rows,
                               HYPRE_BigInt global_num_cols,
                               HYPRE_BigInt *row_starts,
                               HYPRE_BigInt *col_starts,
                               Table *diag)
{
   Init();
   int nnz = diag->Size_of_connections();
   A = hypre_ParCSRMatrixCreate(comm, global_num_rows, global_num_cols,
                                row_starts, col_starts, 0, nnz, 0);
   hypre_ParCSRMatrixSetDataOwner(A,1);
#if MFEM_HYPRE_VERSION <= 22200
   hypre_ParCSRMatrixSetRowStartsOwner(A,0);
   hypre_ParCSRMatrixSetColStartsOwner(A,0);
#endif

   hypre_CSRMatrixSetDataOwner(A->diag,0);
   diagOwner = CopyBoolCSR(diag, mem_diag, A->diag);
   hypre_CSRMatrixSetRownnz(A->diag);

   hypre_CSRMatrixSetDataOwner(A->offd,1);
   hypre_CSRMatrixI(A->offd) = mfem_hypre_CTAlloc(HYPRE_Int, diag->Size()+1);
   offdOwner = HypreCsrToMem(A->offd, GetHypreMemoryType(), false, mem_offd);

   hypre_ParCSRMatrixSetNumNonzeros(A);

   /* Make sure that the first entry in each row is the diagonal one. */
   if (row_starts == col_starts)
   {
      HypreReadWrite();
      hypre_CSRMatrixReorder(hypre_ParCSRMatrixDiag(A));
#ifdef HYPRE_BIGINT
      // No need to sync the J array back to the Table diag.
      // CopyCSR_J(A->diag->num_nonzeros, mem_diag, diag->GetJMemory());
#endif
   }

   hypre_MatvecCommPkgCreate(A);

   height = GetNumRows();
   width = GetNumCols();
}

// Boolean, general rectangular constructor with diagonal and off-diagonal
// (11 arguments)
HypreParMatrix::HypreParMatrix(MPI_Comm comm, int id, int np,
                               HYPRE_BigInt *row, HYPRE_BigInt *col,
                               HYPRE_Int *i_diag, HYPRE_Int *j_diag,
                               HYPRE_Int *i_offd, HYPRE_Int *j_offd,
                               HYPRE_BigInt *cmap, HYPRE_Int cmap_size)
{
   HYPRE_Int diag_nnz, offd_nnz;

   Init();
   if (HYPRE_AssumedPartitionCheck())
   {
      diag_nnz = i_diag[row[1]-row[0]];
      offd_nnz = i_offd[row[1]-row[0]];

      A = hypre_ParCSRMatrixCreate(comm, row[2], col[2], row, col,
                                   cmap_size, diag_nnz, offd_nnz);
   }
   else
   {
      diag_nnz = i_diag[row[id+1]-row[id]];
      offd_nnz = i_offd[row[id+1]-row[id]];

      A = hypre_ParCSRMatrixCreate(comm, row[np], col[np], row, col,
                                   cmap_size, diag_nnz, offd_nnz);
   }

   hypre_ParCSRMatrixSetDataOwner(A,1);
#if MFEM_HYPRE_VERSION <= 22200
   hypre_ParCSRMatrixSetRowStartsOwner(A,0);
   hypre_ParCSRMatrixSetColStartsOwner(A,0);
#endif

   mem_diag.data.New(diag_nnz);
   for (HYPRE_Int i = 0; i < diag_nnz; i++)
   {
      mem_diag.data[i] = 1.0;
   }

   mem_offd.data.New(offd_nnz);
   for (HYPRE_Int i = 0; i < offd_nnz; i++)
   {
      mem_offd.data[i] = 1.0;
   }

   hypre_CSRMatrixSetDataOwner(A->diag,0);
   hypre_CSRMatrixI(A->diag)    = i_diag;
   hypre_CSRMatrixJ(A->diag)    = j_diag;
   hypre_CSRMatrixData(A->diag) = mem_diag.data;
#ifdef HYPRE_USING_GPU
   hypre_CSRMatrixMemoryLocation(A->diag) = HYPRE_MEMORY_HOST;
#endif
   hypre_CSRMatrixSetRownnz(A->diag);

   hypre_CSRMatrixSetDataOwner(A->offd,0);
   hypre_CSRMatrixI(A->offd)    = i_offd;
   hypre_CSRMatrixJ(A->offd)    = j_offd;
   hypre_CSRMatrixData(A->offd) = mem_offd.data;
#ifdef HYPRE_USING_GPU
   hypre_CSRMatrixMemoryLocation(A->offd) = HYPRE_MEMORY_HOST;
#endif
   hypre_CSRMatrixSetRownnz(A->offd);

   hypre_ParCSRMatrixColMapOffd(A) = cmap;
   // Prevent hypre from destroying A->col_map_offd, own A->col_map_offd
   colMapOwner = 1;

   hypre_ParCSRMatrixSetNumNonzeros(A);

   /* Make sure that the first entry in each row is the diagonal one. */
   if (row == col)
   {
      hypre_CSRMatrixReorder(hypre_ParCSRMatrixDiag(A));
   }

   hypre_MatvecCommPkgCreate(A);

   height = GetNumRows();
   width = GetNumCols();

   const MemoryType host_mt = Device::GetHostMemoryType();
   diagOwner = HypreCsrToMem(A->diag, host_mt, true, mem_diag);
   offdOwner = HypreCsrToMem(A->offd, host_mt, true, mem_offd);
   HypreRead();
}

// General rectangular constructor with diagonal and off-diagonal constructed
// from a CSR matrix that contains both diagonal and off-diagonal blocks
// (9 arguments)
HypreParMatrix::HypreParMatrix(MPI_Comm comm, int nrows,
                               HYPRE_BigInt glob_nrows,
                               HYPRE_BigInt glob_ncols,
                               int *I, HYPRE_BigInt *J,
                               double *data,
                               HYPRE_BigInt *rows,
                               HYPRE_BigInt *cols)
{
   Init();

   // Determine partitioning size, and my column start and end
   int part_size;
   HYPRE_BigInt my_col_start, my_col_end; // my range: [my_col_start, my_col_end)
   if (HYPRE_AssumedPartitionCheck())
   {
      part_size = 2;
      my_col_start = cols[0];
      my_col_end = cols[1];
   }
   else
   {
      int myid;
      MPI_Comm_rank(comm, &myid);
      MPI_Comm_size(comm, &part_size);
      part_size++;
      my_col_start = cols[myid];
      my_col_end = cols[myid+1];
   }

   // Copy in the row and column partitionings
   HYPRE_BigInt *row_starts, *col_starts;
   if (rows == cols)
   {
      row_starts = col_starts = mfem_hypre_TAlloc_host(HYPRE_BigInt, part_size);
      for (int i = 0; i < part_size; i++)
      {
         row_starts[i] = rows[i];
      }
   }
   else
   {
      row_starts = mfem_hypre_TAlloc_host(HYPRE_BigInt, part_size);
      col_starts = mfem_hypre_TAlloc_host(HYPRE_BigInt, part_size);
      for (int i = 0; i < part_size; i++)
      {
         row_starts[i] = rows[i];
         col_starts[i] = cols[i];
      }
   }

   // Create a map for the off-diagonal indices - global to local. Count the
   // number of diagonal and off-diagonal entries.
   HYPRE_Int diag_nnz = 0, offd_nnz = 0, offd_num_cols = 0;
   map<HYPRE_BigInt, HYPRE_Int> offd_map;
   for (HYPRE_Int j = 0, loc_nnz = I[nrows]; j < loc_nnz; j++)
   {
      HYPRE_BigInt glob_col = J[j];
      if (my_col_start <= glob_col && glob_col < my_col_end)
      {
         diag_nnz++;
      }
      else
      {
         offd_map.insert(pair<const HYPRE_BigInt, HYPRE_Int>(glob_col, -1));
         offd_nnz++;
      }
   }
   // count the number of columns in the off-diagonal and set the local indices
   for (auto it = offd_map.begin(); it != offd_map.end(); ++it)
   {
      it->second = offd_num_cols++;
   }

   // construct the global ParCSR matrix
   A = hypre_ParCSRMatrixCreate(comm, glob_nrows, glob_ncols,
                                row_starts, col_starts, offd_num_cols,
                                diag_nnz, offd_nnz);
   hypre_ParCSRMatrixInitialize(A);

   diagOwner = HypreCsrToMem(A->diag, GetHypreMemoryType(), false, mem_diag);
   offdOwner = HypreCsrToMem(A->offd, GetHypreMemoryType(), false, mem_offd);
   HostWrite();

   HYPRE_Int *diag_i, *diag_j, *offd_i, *offd_j;
   HYPRE_BigInt *offd_col_map;
   double *diag_data, *offd_data;
   diag_i = A->diag->i;
   diag_j = A->diag->j;
   diag_data = A->diag->data;
   offd_i = A->offd->i;
   offd_j = A->offd->j;
   offd_data = A->offd->data;
   offd_col_map = A->col_map_offd;

   diag_nnz = offd_nnz = 0;
   for (HYPRE_Int i = 0, j = 0; i < nrows; i++)
   {
      diag_i[i] = diag_nnz;
      offd_i[i] = offd_nnz;
      for (HYPRE_Int j_end = I[i+1]; j < j_end; j++)
      {
         HYPRE_BigInt glob_col = J[j];
         if (my_col_start <= glob_col && glob_col < my_col_end)
         {
            diag_j[diag_nnz] = glob_col - my_col_start;
            diag_data[diag_nnz] = data[j];
            diag_nnz++;
         }
         else
         {
            offd_j[offd_nnz] = offd_map[glob_col];
            offd_data[offd_nnz] = data[j];
            offd_nnz++;
         }
      }
   }
   diag_i[nrows] = diag_nnz;
   offd_i[nrows] = offd_nnz;
   for (auto it = offd_map.begin(); it != offd_map.end(); ++it)
   {
      offd_col_map[it->second] = it->first;
   }

   hypre_ParCSRMatrixSetNumNonzeros(A);
   /* Make sure that the first entry in each row is the diagonal one. */
   if (row_starts == col_starts)
   {
      hypre_CSRMatrixReorder(hypre_ParCSRMatrixDiag(A));
   }
#if MFEM_HYPRE_VERSION > 22200
   mfem_hypre_TFree_host(row_starts);
   if (rows != cols)
   {
      mfem_hypre_TFree_host(col_starts);
   }
#endif
   hypre_MatvecCommPkgCreate(A);

   height = GetNumRows();
   width = GetNumCols();

   HypreRead();
}

HypreParMatrix::HypreParMatrix(const HypreParMatrix &P)
{
   hypre_ParCSRMatrix *Ph = static_cast<hypre_ParCSRMatrix *>(P);

   Init();

   // Clone the structure
   A = hypre_ParCSRMatrixCompleteClone(Ph);
   // Make a deep copy of the data from the source
   hypre_ParCSRMatrixCopy(Ph, A, 1);

   height = GetNumRows();
   width = GetNumCols();

   CopyRowStarts();
   CopyColStarts();

   hypre_ParCSRMatrixSetNumNonzeros(A);

   hypre_MatvecCommPkgCreate(A);

   diagOwner = HypreCsrToMem(A->diag, GetHypreMemoryType(), false, mem_diag);
   offdOwner = HypreCsrToMem(A->offd, GetHypreMemoryType(), false, mem_offd);
}

void HypreParMatrix::MakeRef(const HypreParMatrix &master)
{
   Destroy();
   Init();
   A = master.A;
   ParCSROwner = 0;
   height = master.GetNumRows();
   width = master.GetNumCols();
   mem_diag.I.MakeAlias(master.mem_diag.I, 0, master.mem_diag.I.Capacity());
   mem_diag.J.MakeAlias(master.mem_diag.J, 0, master.mem_diag.J.Capacity());
   mem_diag.data.MakeAlias(master.mem_diag.data, 0,
                           master.mem_diag.data.Capacity());
   mem_offd.I.MakeAlias(master.mem_offd.I, 0, master.mem_offd.I.Capacity());
   mem_offd.J.MakeAlias(master.mem_offd.J, 0, master.mem_offd.J.Capacity());
   mem_offd.data.MakeAlias(master.mem_offd.data, 0,
                           master.mem_offd.data.Capacity());
}

hypre_ParCSRMatrix* HypreParMatrix::StealData()
{
   // Only safe when (diagOwner < 0 && offdOwner < 0 && colMapOwner == -1)
   // Otherwise, there may be memory leaks or hypre may destroy arrays allocated
   // with operator new.
   MFEM_ASSERT(diagOwner < 0 && offdOwner < 0 && colMapOwner == -1, "");
   MFEM_ASSERT(diagOwner == offdOwner, "");
   MFEM_ASSERT(ParCSROwner, "");
   hypre_ParCSRMatrix *R = A;
#ifdef HYPRE_USING_GPU
   if (diagOwner == -1) { HostReadWrite(); }
   else { HypreReadWrite(); }
#endif
   ParCSROwner = false;
   Destroy();
   Init();
   return R;
}

void HypreParMatrix::SetOwnerFlags(signed char diag, signed char offd,
                                   signed char colmap)
{
   diagOwner = diag;
   mem_diag.I.SetHostPtrOwner((diag >= 0) && (diag & 1));
   mem_diag.I.SetDevicePtrOwner((diag >= 0) && (diag & 1));

   mem_diag.J.SetHostPtrOwner((diag >= 0) && (diag & 1));
   mem_diag.J.SetDevicePtrOwner((diag >= 0) && (diag & 1));

   mem_diag.data.SetHostPtrOwner((diag >= 0) && (diag & 2));
   mem_diag.data.SetDevicePtrOwner((diag >= 0) && (diag & 2));

   offdOwner = offd;
   mem_offd.I.SetHostPtrOwner((offd >= 0) && (offd & 1));
   mem_offd.J.SetHostPtrOwner((offd >= 0) && (offd & 1));

   mem_offd.I.SetDevicePtrOwner((offd >= 0) && (offd & 1));
   mem_offd.J.SetDevicePtrOwner((offd >= 0) && (offd & 1));

   mem_offd.data.SetHostPtrOwner((offd >= 0) && (offd & 2));
   mem_offd.data.SetDevicePtrOwner((offd >= 0) && (offd & 2));
   colMapOwner = colmap;
}

void HypreParMatrix::CopyRowStarts()
{
#if MFEM_HYPRE_VERSION <= 22200
   if (!A || hypre_ParCSRMatrixOwnsRowStarts(A) ||
       (hypre_ParCSRMatrixRowStarts(A) == hypre_ParCSRMatrixColStarts(A) &&
        hypre_ParCSRMatrixOwnsColStarts(A)))
   {
      return;
   }

   int row_starts_size;
   if (HYPRE_AssumedPartitionCheck())
   {
      row_starts_size = 2;
   }
   else
   {
      MPI_Comm_size(hypre_ParCSRMatrixComm(A), &row_starts_size);
      row_starts_size++; // num_proc + 1
   }

   HYPRE_BigInt *old_row_starts = hypre_ParCSRMatrixRowStarts(A);
   HYPRE_BigInt *new_row_starts = mfem_hypre_CTAlloc_host(HYPRE_BigInt,
                                                          row_starts_size);
   for (int i = 0; i < row_starts_size; i++)
   {
      new_row_starts[i] = old_row_starts[i];
   }

   hypre_ParCSRMatrixRowStarts(A) = new_row_starts;
   hypre_ParCSRMatrixOwnsRowStarts(A) = 1;

   if (hypre_ParCSRMatrixColStarts(A) == old_row_starts)
   {
      hypre_ParCSRMatrixColStarts(A) = new_row_starts;
      hypre_ParCSRMatrixOwnsColStarts(A) = 0;
   }
#endif
}

void HypreParMatrix::CopyColStarts()
{
#if MFEM_HYPRE_VERSION <= 22200
   if (!A || hypre_ParCSRMatrixOwnsColStarts(A) ||
       (hypre_ParCSRMatrixRowStarts(A) == hypre_ParCSRMatrixColStarts(A) &&
        hypre_ParCSRMatrixOwnsRowStarts(A)))
   {
      return;
   }

   int col_starts_size;
   if (HYPRE_AssumedPartitionCheck())
   {
      col_starts_size = 2;
   }
   else
   {
      MPI_Comm_size(hypre_ParCSRMatrixComm(A), &col_starts_size);
      col_starts_size++; // num_proc + 1
   }

   HYPRE_BigInt *old_col_starts = hypre_ParCSRMatrixColStarts(A);
   HYPRE_BigInt *new_col_starts = mfem_hypre_CTAlloc_host(HYPRE_BigInt,
                                                          col_starts_size);
   for (int i = 0; i < col_starts_size; i++)
   {
      new_col_starts[i] = old_col_starts[i];
   }

   hypre_ParCSRMatrixColStarts(A) = new_col_starts;

   if (hypre_ParCSRMatrixRowStarts(A) == old_col_starts)
   {
      hypre_ParCSRMatrixRowStarts(A) = new_col_starts;
      hypre_ParCSRMatrixOwnsRowStarts(A) = 1;
      hypre_ParCSRMatrixOwnsColStarts(A) = 0;
   }
   else
   {
      hypre_ParCSRMatrixOwnsColStarts(A) = 1;
   }
#endif
}

void HypreParMatrix::GetDiag(Vector &diag) const
{
   const int size = Height();
   diag.SetSize(size);
#ifdef HYPRE_USING_GPU
   if (Device::Allows(Backend::CUDA_MASK | Backend::HIP_MASK))
   {
      MFEM_ASSERT(A->diag->memory_location == HYPRE_MEMORY_DEVICE, "");
      double *d_diag = diag.Write();
      const HYPRE_Int *A_diag_i = A->diag->i;
      const double *A_diag_d = A->diag->data;
      MFEM_FORALL(i, size, d_diag[i] = A_diag_d[A_diag_i[i]];);
   }
   else
#endif
   {
      diag.HostWrite();
      HostRead();
      for (int j = 0; j < size; j++)
      {
         diag(j) = A->diag->data[A->diag->i[j]];
         MFEM_ASSERT(A->diag->j[A->diag->i[j]] == j,
                     "the first entry in each row must be the diagonal one");
      }
      HypreRead();
   }
}

static void MakeSparseMatrixWrapper(int nrows, int ncols,
                                    HYPRE_Int *I, HYPRE_Int *J, double *data,
                                    SparseMatrix &wrapper)
{
#ifndef HYPRE_BIGINT
   SparseMatrix tmp(I, J, data, nrows, ncols, false, false, false);
#else
   int *mI = Memory<int>(nrows + 1);
   for (int i = 0; i <= nrows; i++)
   {
      mI[i] = internal::to_int(I[i]); // checks for overflow in debug mode
   }
   const int nnz = mI[nrows];
   int *mJ = Memory<int>(nnz);
   for (int j = 0; j < nnz; j++)
   {
      mJ[j] = internal::to_int(J[j]); // checks for overflow in debug mode
   }
   SparseMatrix tmp(mI, mJ, data, nrows, ncols, true, false, false);
#endif
   wrapper.Swap(tmp);
}

static void MakeWrapper(const hypre_CSRMatrix *mat,
                        const MemoryIJData &mem,
                        SparseMatrix &wrapper)
{
   const int nrows = internal::to_int(hypre_CSRMatrixNumRows(mat));
   const int ncols = internal::to_int(hypre_CSRMatrixNumCols(mat));
   const int nnz = internal::to_int(mat->num_nonzeros);
   const HYPRE_Int *I = mfem::HostRead(mem.I, nrows + 1);
   const HYPRE_Int *J = mfem::HostRead(mem.J, nnz);
   const double *data = mfem::HostRead(mem.data, nnz);
   MakeSparseMatrixWrapper(nrows, ncols,
                           const_cast<HYPRE_Int*>(I),
                           const_cast<HYPRE_Int*>(J),
                           const_cast<double*>(data),
                           wrapper);
}

void HypreParMatrix::GetDiag(SparseMatrix &diag) const
{
   MakeWrapper(A->diag, mem_diag, diag);
}

void HypreParMatrix::GetOffd(SparseMatrix &offd, HYPRE_BigInt* &cmap) const
{
   MakeWrapper(A->offd, mem_offd, offd);
   cmap = A->col_map_offd;
}

void HypreParMatrix::MergeDiagAndOffd(SparseMatrix &merged)
{
   HostRead();
   hypre_CSRMatrix *hypre_merged = hypre_MergeDiagAndOffd(A);
   HypreRead();
   // Wrap 'hypre_merged' as a SparseMatrix 'merged_tmp'
   SparseMatrix merged_tmp;
#if MFEM_HYPRE_VERSION >= 21600
   hypre_CSRMatrixBigJtoJ(hypre_merged);
#endif
   MakeSparseMatrixWrapper(
      internal::to_int(hypre_merged->num_rows),
      internal::to_int(hypre_merged->num_cols),
      hypre_merged->i,
      hypre_merged->j,
      hypre_merged->data,
      merged_tmp);
   // Deep copy 'merged_tmp' to 'merged' so that 'merged' does not need
   // 'hypre_merged'
   merged = merged_tmp;
   merged_tmp.Clear();
   hypre_CSRMatrixDestroy(hypre_merged);
}

void HypreParMatrix::GetBlocks(Array2D<HypreParMatrix*> &blocks,
                               bool interleaved_rows,
                               bool interleaved_cols) const
{
   int nr = blocks.NumRows();
   int nc = blocks.NumCols();

   hypre_ParCSRMatrix **hypre_blocks = new hypre_ParCSRMatrix*[nr * nc];
   HostRead();
   internal::hypre_ParCSRMatrixSplit(A, nr, nc, hypre_blocks,
                                     interleaved_rows, interleaved_cols);
   HypreRead();

   for (int i = 0; i < nr; i++)
   {
      for (int j = 0; j < nc; j++)
      {
         blocks[i][j] = new HypreParMatrix(hypre_blocks[i*nc + j]);
      }
   }

   delete [] hypre_blocks;
}

HypreParMatrix * HypreParMatrix::Transpose() const
{
   hypre_ParCSRMatrix * At;
   hypre_ParCSRMatrixTranspose(A, &At, 1);
   hypre_ParCSRMatrixSetNumNonzeros(At);

   hypre_MatvecCommPkgCreate(At);

   if ( M() == N() )
   {
      /* If the matrix is square, make sure that the first entry in each
         row is the diagonal one. */
      hypre_CSRMatrixReorder(hypre_ParCSRMatrixDiag(At));
   }

   return new HypreParMatrix(At);
}

#if MFEM_HYPRE_VERSION >= 21800
HypreParMatrix *HypreParMatrix::ExtractSubmatrix(const Array<int> &indices,
                                                 double threshold) const
{
   // hypre_ParCSRMatrixExtractSubmatrixFC works on host only, so we move this
   // matrix to host, temporarily:
   HostRead();

   if (!(A->comm))
   {
      hypre_MatvecCommPkgCreate(A);
   }

   hypre_ParCSRMatrix *submat;

   // Get number of rows stored on this processor
   int local_num_vars = hypre_CSRMatrixNumRows(hypre_ParCSRMatrixDiag(A));

   // Form hypre CF-splitting array designating submatrix as F-points (-1)
#ifdef hypre_IntArrayData
   // hypre_BoomerAMGCoarseParms needs CF_marker to be hypre_IntArray *
   hypre_IntArray *CF_marker;

   CF_marker = hypre_IntArrayCreate(local_num_vars);
   hypre_IntArrayInitialize_v2(CF_marker, HYPRE_MEMORY_HOST);
   hypre_IntArraySetConstantValues(CF_marker, 1);
#else
   Array<HYPRE_Int> CF_marker(local_num_vars);
   CF_marker = 1;
#endif
   for (int j=0; j<indices.Size(); j++)
   {
      if (indices[j] > local_num_vars)
      {
         MFEM_WARNING("WARNING : " << indices[j] << " > " << local_num_vars);
      }
#ifdef hypre_IntArrayData
      hypre_IntArrayData(CF_marker)[indices[j]] = -1;
#else
      CF_marker[indices[j]] = -1;
#endif
   }

   // Construct cpts_global array on hypre matrix structure
#if (MFEM_HYPRE_VERSION > 22300) || (MFEM_HYPRE_VERSION == 22300 && HYPRE_DEVELOP_NUMBER >=8)
   HYPRE_BigInt cpts_global[2];

   hypre_BoomerAMGCoarseParms(MPI_COMM_WORLD, local_num_vars, 1, NULL,
                              CF_marker, NULL, cpts_global);
#else
   HYPRE_BigInt *cpts_global;
   hypre_BoomerAMGCoarseParms(MPI_COMM_WORLD, local_num_vars, 1, NULL,
                              CF_marker, NULL, &cpts_global);
#endif

   // Extract submatrix into *submat
#ifdef hypre_IntArrayData
   hypre_ParCSRMatrixExtractSubmatrixFC(A, hypre_IntArrayData(CF_marker),
                                        cpts_global, "FF", &submat,
                                        threshold);
#else
   hypre_ParCSRMatrixExtractSubmatrixFC(A, CF_marker, cpts_global,
                                        "FF", &submat, threshold);
#endif

#if (MFEM_HYPRE_VERSION <= 22300) && !(MFEM_HYPRE_VERSION == 22300 && HYPRE_DEVELOP_NUMBER >=8)
   mfem_hypre_TFree(cpts_global);
#endif
#ifdef hypre_IntArrayData
   hypre_IntArrayDestroy(CF_marker);
#endif

   HypreRead(); // restore the matrix location to the default hypre location

   return new HypreParMatrix(submat);
}
#endif

void HypreParMatrix::EnsureMultTranspose() const
{
#if (MFEM_HYPRE_VERSION == 22500 && HYPRE_DEVELOP_NUMBER >= 1) || \
    (MFEM_HYPRE_VERSION > 22500)
#ifdef HYPRE_USING_GPU
   hypre_ParCSRMatrixLocalTranspose(A);
#endif
#endif
}

HYPRE_Int HypreParMatrix::Mult(HypreParVector &x, HypreParVector &y,
                               double a, double b) const
{
   x.HypreRead();
   (b == 0.0) ? y.HypreWrite() : y.HypreReadWrite();
   return hypre_ParCSRMatrixMatvec(a, A, x, b, y);
}

void HypreParMatrix::Mult(double a, const Vector &x, double b, Vector &y) const
{
   MFEM_ASSERT(x.Size() == Width(), "invalid x.Size() = " << x.Size()
               << ", expected size = " << Width());
   MFEM_ASSERT(y.Size() == Height(), "invalid y.Size() = " << y.Size()
               << ", expected size = " << Height());

   if (X == NULL)
   {
      X = new HypreParVector(A->comm,
                             GetGlobalNumCols(),
                             nullptr,
                             GetColStarts());
      Y = new HypreParVector(A->comm,
                             GetGlobalNumRows(),
                             nullptr,
                             GetRowStarts());
   }

   const bool xshallow = CanShallowCopy(x.GetMemory(), GetHypreMemoryClass());
   const bool yshallow = CanShallowCopy(y.GetMemory(), GetHypreMemoryClass());

   if (xshallow)
   {
      X->WrapMemoryRead(x.GetMemory());
   }
   else
   {
      if (auxX.Empty()) { auxX.New(NumCols(), GetHypreMemoryType()); }
      auxX.CopyFrom(x.GetMemory(), auxX.Capacity());  // Deep copy
      X->WrapMemoryRead(auxX);
   }

   if (yshallow)
   {
      if (b != 0.0) { Y->WrapMemoryReadWrite(y.GetMemory()); }
      else { Y->WrapMemoryWrite(y.GetMemory()); }
   }
   else
   {
      if (auxY.Empty()) { auxY.New(NumRows(), GetHypreMemoryType()); }
      if (b != 0.0)
      {
         auxY.CopyFrom(y.GetMemory(), auxY.Capacity());  // Deep copy
         Y->WrapMemoryReadWrite(auxY);
      }
      else
      {
         Y->WrapMemoryWrite(auxY);
      }
   }

   hypre_ParCSRMatrixMatvec(a, A, *X, b, *Y);

   if (!yshallow) { y = *Y; }  // Deep copy
}

void HypreParMatrix::MultTranspose(double a, const Vector &x,
                                   double b, Vector &y) const
{
   MFEM_ASSERT(x.Size() == Height(), "invalid x.Size() = " << x.Size()
               << ", expected size = " << Height());
   MFEM_ASSERT(y.Size() == Width(), "invalid y.Size() = " << y.Size()
               << ", expected size = " << Width());

   // Note: x has the dimensions of Y (height), and
   //       y has the dimensions of X (width)
   if (X == NULL)
   {
      X = new HypreParVector(A->comm,
                             GetGlobalNumCols(),
                             nullptr,
                             GetColStarts());
      Y = new HypreParVector(A->comm,
                             GetGlobalNumRows(),
                             nullptr,
                             GetRowStarts());
   }

   const bool xshallow = CanShallowCopy(x.GetMemory(), GetHypreMemoryClass());
   const bool yshallow = CanShallowCopy(y.GetMemory(), GetHypreMemoryClass());

   // x <--> Y
   if (xshallow)
   {
      Y->WrapMemoryRead(x.GetMemory());
   }
   else
   {
      if (auxY.Empty()) { auxY.New(NumRows(), GetHypreMemoryType()); }
      auxY.CopyFrom(x.GetMemory(), auxY.Capacity());  // Deep copy
      Y->WrapMemoryRead(auxY);
   }

   // y <--> X
   if (yshallow)
   {
      if (b != 0.0) { X->WrapMemoryReadWrite(y.GetMemory()); }
      else { X->WrapMemoryWrite(y.GetMemory()); }
   }
   else
   {
      if (auxX.Empty()) { auxX.New(NumCols(), GetHypreMemoryType()); }
      if (b != 0.0)
      {
         auxX.CopyFrom(y.GetMemory(), auxX.Capacity());  // Deep copy
         X->WrapMemoryReadWrite(auxX);
      }
      else
      {
         X->WrapMemoryWrite(auxX);
      }
   }

#if (MFEM_HYPRE_VERSION == 22500 && HYPRE_DEVELOP_NUMBER >= 1) || \
    (MFEM_HYPRE_VERSION > 22500)
#ifdef HYPRE_USING_GPU
   MFEM_VERIFY(A->diagT != NULL,
               "Transpose action requires EnsureMultTranspose()");
#endif
#endif

   hypre_ParCSRMatrixMatvecT(a, A, *Y, b, *X);

   if (!yshallow) { y = *X; }  // Deep copy
}

HYPRE_Int HypreParMatrix::Mult(HYPRE_ParVector x, HYPRE_ParVector y,
                               double a, double b) const
{
   return hypre_ParCSRMatrixMatvec(a, A, (hypre_ParVector *) x, b,
                                   (hypre_ParVector *) y);
}

HYPRE_Int HypreParMatrix::MultTranspose(HypreParVector & x, HypreParVector & y,
                                        double a, double b) const
{
#if (MFEM_HYPRE_VERSION == 22500 && HYPRE_DEVELOP_NUMBER >= 1) || \
    (MFEM_HYPRE_VERSION > 22500)
#ifdef HYPRE_USING_GPU
   MFEM_VERIFY(A->diagT != NULL,
               "Transpose action requires EnsureMultTranspose()");
#endif
#endif
   x.HypreRead();
   (b == 0.0) ? y.HypreWrite() : y.HypreReadWrite();
   return hypre_ParCSRMatrixMatvecT(a, A, x, b, y);
}

void HypreParMatrix::AbsMult(double a, const Vector &x,
                             double b, Vector &y) const
{
   MFEM_ASSERT(x.Size() == Width(), "invalid x.Size() = " << x.Size()
               << ", expected size = " << Width());
   MFEM_ASSERT(y.Size() == Height(), "invalid y.Size() = " << y.Size()
               << ", expected size = " << Height());

   auto x_data = x.HostRead();
   auto y_data = (b == 0.0) ? y.HostWrite() : y.HostReadWrite();

   HostRead();
   internal::hypre_ParCSRMatrixAbsMatvec(A, a, const_cast<double*>(x_data),
                                         b, y_data);
   HypreRead();
}

void HypreParMatrix::AbsMultTranspose(double a, const Vector &x,
                                      double b, Vector &y) const
{
   MFEM_ASSERT(x.Size() == Height(), "invalid x.Size() = " << x.Size()
               << ", expected size = " << Height());
   MFEM_ASSERT(y.Size() == Width(), "invalid y.Size() = " << y.Size()
               << ", expected size = " << Width());

   auto x_data = x.HostRead();
   auto y_data = (b == 0.0) ? y.HostWrite() : y.HostReadWrite();

   HostRead();
   internal::hypre_ParCSRMatrixAbsMatvecT(A, a, const_cast<double*>(x_data),
                                          b, y_data);
   HypreRead();
}

HypreParMatrix* HypreParMatrix::LeftDiagMult(const SparseMatrix &D,
                                             HYPRE_BigInt* row_starts) const
{
   const bool assumed_partition = HYPRE_AssumedPartitionCheck();
   const bool row_starts_given = (row_starts != NULL);
   if (!row_starts_given)
   {
      row_starts = hypre_ParCSRMatrixRowStarts(A);
      MFEM_VERIFY(D.Height() == hypre_CSRMatrixNumRows(A->diag),
                  "the matrix D is NOT compatible with the row starts of"
                  " this HypreParMatrix, row_starts must be given.");
   }
   else
   {
      int offset;
      if (assumed_partition)
      {
         offset = 0;
      }
      else
      {
         MPI_Comm_rank(GetComm(), &offset);
      }
      int local_num_rows = row_starts[offset+1]-row_starts[offset];
      MFEM_VERIFY(local_num_rows == D.Height(), "the number of rows in D is "
                  " not compatible with the given row_starts");
   }
   // D.Width() will be checked for compatibility by the SparseMatrix
   // multiplication function, mfem::Mult(), called below.

   int part_size;
   HYPRE_BigInt global_num_rows;
   if (assumed_partition)
   {
      part_size = 2;
      if (row_starts_given)
      {
         global_num_rows = row_starts[2];
         // Here, we use row_starts[2], so row_starts must come from the
         // methods GetDofOffsets/GetTrueDofOffsets of ParFiniteElementSpace
         // (HYPRE's partitions have only 2 entries).
      }
      else
      {
         global_num_rows = hypre_ParCSRMatrixGlobalNumRows(A);
      }
   }
   else
   {
      MPI_Comm_size(GetComm(), &part_size);
      global_num_rows = row_starts[part_size];
      part_size++;
   }

   HYPRE_BigInt *col_starts = hypre_ParCSRMatrixColStarts(A);
   HYPRE_BigInt *col_map_offd;

   // get the diag and offd blocks as SparseMatrix wrappers
   SparseMatrix A_diag, A_offd;
   GetDiag(A_diag);
   GetOffd(A_offd, col_map_offd);

   // Multiply the diag and offd blocks with D -- these products will be the
   // diag and offd blocks of the output HypreParMatrix, DA.
   SparseMatrix* DA_diag = mfem::Mult(D, A_diag);
   SparseMatrix* DA_offd = mfem::Mult(D, A_offd);

   // Copy row_starts, col_starts, and col_map_offd; ownership of these arrays
   // will be given to the newly constructed output HypreParMatrix, DA.
   HYPRE_BigInt *new_row_starts =
      DuplicateAs<HYPRE_BigInt>(row_starts, part_size, false);
   HYPRE_BigInt *new_col_starts =
      (row_starts == col_starts ? new_row_starts :
       DuplicateAs<HYPRE_BigInt>(col_starts, part_size, false));
   HYPRE_BigInt *new_col_map_offd =
      DuplicateAs<HYPRE_BigInt>(col_map_offd, A_offd.Width());

   // Ownership of DA_diag and DA_offd is transfered to the HypreParMatrix
   // constructor.
   const bool own_diag_offd = true;

   // Create the output HypreParMatrix, DA, from DA_diag and DA_offd
   HypreParMatrix* DA =
      new HypreParMatrix(GetComm(),
                         global_num_rows, hypre_ParCSRMatrixGlobalNumCols(A),
                         new_row_starts, new_col_starts,
                         DA_diag, DA_offd, new_col_map_offd,
                         own_diag_offd);

#if MFEM_HYPRE_VERSION <= 22200
   // Give ownership of row_starts, col_starts, and col_map_offd to DA
   hypre_ParCSRMatrixSetRowStartsOwner(DA->A, 1);
   hypre_ParCSRMatrixSetColStartsOwner(DA->A, 1);
#else
   mfem_hypre_TFree_host(new_row_starts);
   mfem_hypre_TFree_host(new_col_starts);
#endif
   DA->colMapOwner = 1;

   return DA;
}

void HypreParMatrix::ScaleRows(const Vector &diag)
{
   if (hypre_CSRMatrixNumRows(A->diag) != hypre_CSRMatrixNumRows(A->offd))
   {
      mfem_error("Row does not match");
   }

   if (hypre_CSRMatrixNumRows(A->diag) != diag.Size())
   {
      mfem_error("Note the Vector diag is not of compatible dimensions with A\n");
   }

   HostReadWrite();
   diag.HostRead();

   int size = Height();
   double     *Adiag_data   = hypre_CSRMatrixData(A->diag);
   HYPRE_Int  *Adiag_i      = hypre_CSRMatrixI(A->diag);

   double     *Aoffd_data   = hypre_CSRMatrixData(A->offd);
   HYPRE_Int  *Aoffd_i      = hypre_CSRMatrixI(A->offd);
   double val;
   HYPRE_Int jj;
   for (int i(0); i < size; ++i)
   {
      val = diag[i];
      for (jj = Adiag_i[i]; jj < Adiag_i[i+1]; ++jj)
      {
         Adiag_data[jj] *= val;
      }
      for (jj = Aoffd_i[i]; jj < Aoffd_i[i+1]; ++jj)
      {
         Aoffd_data[jj] *= val;
      }
   }

   HypreRead();
}

void HypreParMatrix::InvScaleRows(const Vector &diag)
{
   if (hypre_CSRMatrixNumRows(A->diag) != hypre_CSRMatrixNumRows(A->offd))
   {
      mfem_error("Row does not match");
   }

   if (hypre_CSRMatrixNumRows(A->diag) != diag.Size())
   {
      mfem_error("Note the Vector diag is not of compatible dimensions with A\n");
   }

   HostReadWrite();
   diag.HostRead();

   int size = Height();
   double     *Adiag_data   = hypre_CSRMatrixData(A->diag);
   HYPRE_Int  *Adiag_i      = hypre_CSRMatrixI(A->diag);


   double     *Aoffd_data   = hypre_CSRMatrixData(A->offd);
   HYPRE_Int  *Aoffd_i      = hypre_CSRMatrixI(A->offd);
   double val;
   HYPRE_Int jj;
   for (int i(0); i < size; ++i)
   {
#ifdef MFEM_DEBUG
      if (0.0 == diag(i))
      {
         mfem_error("HypreParMatrix::InvDiagScale : Division by 0");
      }
#endif
      val = 1./diag(i);
      for (jj = Adiag_i[i]; jj < Adiag_i[i+1]; ++jj)
      {
         Adiag_data[jj] *= val;
      }
      for (jj = Aoffd_i[i]; jj < Aoffd_i[i+1]; ++jj)
      {
         Aoffd_data[jj] *= val;
      }
   }

   HypreRead();
}

void HypreParMatrix::operator*=(double s)
{
   if (hypre_CSRMatrixNumRows(A->diag) != hypre_CSRMatrixNumRows(A->offd))
   {
      mfem_error("Row does not match");
   }

   HostReadWrite();

   HYPRE_Int size=hypre_CSRMatrixNumRows(A->diag);
   HYPRE_Int jj;

   double     *Adiag_data   = hypre_CSRMatrixData(A->diag);
   HYPRE_Int  *Adiag_i      = hypre_CSRMatrixI(A->diag);
   for (jj = 0; jj < Adiag_i[size]; ++jj)
   {
      Adiag_data[jj] *= s;
   }

   double     *Aoffd_data   = hypre_CSRMatrixData(A->offd);
   HYPRE_Int  *Aoffd_i      = hypre_CSRMatrixI(A->offd);
   for (jj = 0; jj < Aoffd_i[size]; ++jj)
   {
      Aoffd_data[jj] *= s;
   }

   HypreRead();
}

static void get_sorted_rows_cols(const Array<int> &rows_cols,
                                 Array<HYPRE_Int> &hypre_sorted)
{
   rows_cols.HostRead();
   hypre_sorted.SetSize(rows_cols.Size());
   bool sorted = true;
   for (int i = 0; i < rows_cols.Size(); i++)
   {
      hypre_sorted[i] = rows_cols[i];
      if (i && rows_cols[i-1] > rows_cols[i]) { sorted = false; }
   }
   if (!sorted) { hypre_sorted.Sort(); }
}

void HypreParMatrix::Threshold(double threshold)
{
   int ierr = 0;

   MPI_Comm comm;
   hypre_CSRMatrix * csr_A;
   hypre_CSRMatrix * csr_A_wo_z;
   hypre_ParCSRMatrix * parcsr_A_ptr;
   HYPRE_BigInt * row_starts = NULL; HYPRE_BigInt * col_starts = NULL;
   HYPRE_BigInt row_start = -1;   HYPRE_BigInt row_end = -1;
   HYPRE_BigInt col_start = -1;   HYPRE_BigInt col_end = -1;

   comm = hypre_ParCSRMatrixComm(A);

   ierr += hypre_ParCSRMatrixGetLocalRange(A,
                                           &row_start,&row_end,
                                           &col_start,&col_end );

   row_starts = hypre_ParCSRMatrixRowStarts(A);
   col_starts = hypre_ParCSRMatrixColStarts(A);

#if MFEM_HYPRE_VERSION <= 22200
   bool old_owns_row = hypre_ParCSRMatrixOwnsRowStarts(A);
   bool old_owns_col = hypre_ParCSRMatrixOwnsColStarts(A);
#endif
   HYPRE_BigInt global_num_rows = hypre_ParCSRMatrixGlobalNumRows(A);
   HYPRE_BigInt global_num_cols = hypre_ParCSRMatrixGlobalNumCols(A);
   parcsr_A_ptr = hypre_ParCSRMatrixCreate(comm, global_num_rows,
                                           global_num_cols,
                                           row_starts, col_starts,
                                           0, 0, 0);
#if MFEM_HYPRE_VERSION <= 22200
   hypre_ParCSRMatrixOwnsRowStarts(parcsr_A_ptr) = old_owns_row;
   hypre_ParCSRMatrixOwnsColStarts(parcsr_A_ptr) = old_owns_col;
   hypre_ParCSRMatrixOwnsRowStarts(A) = 0;
   hypre_ParCSRMatrixOwnsColStarts(A) = 0;
#endif

   csr_A = hypre_MergeDiagAndOffd(A);

   // Free A, if owned
   Destroy();
   Init();

   csr_A_wo_z = hypre_CSRMatrixDeleteZeros(csr_A,threshold);

   /* hypre_CSRMatrixDeleteZeros will return a NULL pointer rather than a usable
      CSR matrix if it finds no non-zeros */
   if (csr_A_wo_z == NULL)
   {
      csr_A_wo_z = csr_A;
   }
   else
   {
      ierr += hypre_CSRMatrixDestroy(csr_A);
   }

   /* TODO: GenerateDiagAndOffd() uses an int array of size equal to the number
      of columns in csr_A_wo_z which is the global number of columns in A. This
      does not scale well. */
   ierr += GenerateDiagAndOffd(csr_A_wo_z,parcsr_A_ptr,
                               col_start,col_end);

   ierr += hypre_CSRMatrixDestroy(csr_A_wo_z);

   MFEM_VERIFY(ierr == 0, "");

   A = parcsr_A_ptr;

   hypre_ParCSRMatrixSetNumNonzeros(A);
   /* Make sure that the first entry in each row is the diagonal one. */
#if MFEM_HYPRE_VERSION <= 22200
   if (row_starts == col_starts)
#else
   if ((row_starts[0] == col_starts[0]) &&
       (row_starts[1] == col_starts[1]))
#endif
   {
      hypre_CSRMatrixReorder(hypre_ParCSRMatrixDiag(A));
   }
   hypre_MatvecCommPkgCreate(A);
   height = GetNumRows();
   width = GetNumCols();
}

void HypreParMatrix::DropSmallEntries(double tol)
{
   HYPRE_Int old_err = hypre_error_flag;
   hypre_error_flag = 0;

#if MFEM_HYPRE_VERSION < 21400

   double threshold = 0.0;
   if (tol > 0.0)
   {
      HYPRE_Int *diag_I = A->diag->i,    *offd_I = A->offd->i;
      double    *diag_d = A->diag->data, *offd_d = A->offd->data;
      HYPRE_Int local_num_rows = A->diag->num_rows;
      double max_l2_row_norm = 0.0;
      Vector row;
      for (HYPRE_Int r = 0; r < local_num_rows; r++)
      {
         row.SetDataAndSize(diag_d + diag_I[r], diag_I[r+1]-diag_I[r]);
         double l2_row_norm = row.Norml2();
         row.SetDataAndSize(offd_d + offd_I[r], offd_I[r+1]-offd_I[r]);
         l2_row_norm = std::hypot(l2_row_norm, row.Norml2());
         max_l2_row_norm = std::max(max_l2_row_norm, l2_row_norm);
      }
      double loc_max_l2_row_norm = max_l2_row_norm;
      MPI_Allreduce(&loc_max_l2_row_norm, &max_l2_row_norm, 1, MPI_DOUBLE,
                    MPI_MAX, A->comm);
      threshold = tol * max_l2_row_norm;
   }

   Threshold(threshold);

#elif MFEM_HYPRE_VERSION < 21800

   HYPRE_Int err_flag = hypre_ParCSRMatrixDropSmallEntries(A, tol);
   MFEM_VERIFY(!err_flag, "error encountered: error code = " << err_flag);

#else

   HYPRE_Int err_flag = hypre_ParCSRMatrixDropSmallEntries(A, tol, 2);
   MFEM_VERIFY(!err_flag, "error encountered: error code = " << err_flag);

#endif

   hypre_error_flag = old_err;
}

void HypreParMatrix::EliminateRowsCols(const Array<int> &rows_cols,
                                       const HypreParVector &x,
                                       HypreParVector &b)
{
   Array<HYPRE_Int> rc_sorted;
   get_sorted_rows_cols(rows_cols, rc_sorted);

   internal::hypre_ParCSRMatrixEliminateAXB(
      A, rc_sorted.Size(), rc_sorted.GetData(), x, b);
}

HypreParMatrix* HypreParMatrix::EliminateRowsCols(const Array<int> &rows_cols, int diag)
{
   Array<HYPRE_Int> rc_sorted;
   get_sorted_rows_cols(rows_cols, rc_sorted);

   hypre_ParCSRMatrix* Ae;
   HostReadWrite();
   internal::hypre_ParCSRMatrixEliminateAAe(
<<<<<<< HEAD
      A, &Ae, rc_sorted.Size(), rc_sorted.GetData());
   HypreRead();
=======
      A, &Ae, rc_sorted.Size(), rc_sorted.GetData(), 0, diag);
>>>>>>> baa611a1

   return new HypreParMatrix(Ae, true);
}

HypreParMatrix* HypreParMatrix::EliminateCols(const Array<int> &cols)
{
   Array<HYPRE_Int> rc_sorted;
   get_sorted_rows_cols(cols, rc_sorted);

   hypre_ParCSRMatrix* Ae;
   HostReadWrite();
   internal::hypre_ParCSRMatrixEliminateAAe(
      A, &Ae, rc_sorted.Size(), rc_sorted.GetData(), 1);
   HypreRead();

   return new HypreParMatrix(Ae, true);
}

void HypreParMatrix::EliminateRows(const Array<int> &rows)
{
   if (rows.Size() > 0)
   {
      Array<HYPRE_Int> r_sorted;
      get_sorted_rows_cols(rows, r_sorted);
      HostReadWrite();
      internal::hypre_ParCSRMatrixEliminateRows(A, r_sorted.Size(),
                                                r_sorted.GetData());
      HypreRead();
   }
}

void HypreParMatrix::EliminateBC(const HypreParMatrix &Ae,
                                 const Array<int> &ess_dof_list,
                                 const Vector &x, Vector &b) const
{
   // b -= Ae*x
   Ae.Mult(-1.0, x, 1.0, b);

   // All operations below are local, so we can skip them if ess_dof_list is
   // empty on this processor to avoid potential host <--> device transfers.
   if (ess_dof_list.Size() == 0) { return; }

   HostRead();
   hypre_CSRMatrix *A_diag = hypre_ParCSRMatrixDiag(A);
   double *data = hypre_CSRMatrixData(A_diag);
   HYPRE_Int *I = hypre_CSRMatrixI(A_diag);
#ifdef MFEM_DEBUG
   HYPRE_Int    *J   = hypre_CSRMatrixJ(A_diag);
   hypre_CSRMatrix *A_offd = hypre_ParCSRMatrixOffd(A);
   HYPRE_Int *I_offd = hypre_CSRMatrixI(A_offd);
   double *data_offd = hypre_CSRMatrixData(A_offd);
#endif

   ess_dof_list.HostRead();
   x.HostRead();
   b.HostReadWrite();

   for (int i = 0; i < ess_dof_list.Size(); i++)
   {
      int r = ess_dof_list[i];
      b(r) = data[I[r]] * x(r);
#ifdef MFEM_DEBUG
      MFEM_ASSERT(I[r] < I[r+1], "empty row found!");
      // Check that in the rows specified by the ess_dof_list, the matrix A has
      // only one entry -- the diagonal.
      // if (I[r+1] != I[r]+1 || J[I[r]] != r || I_offd[r] != I_offd[r+1])
      if (J[I[r]] != r)
      {
         MFEM_ABORT("the diagonal entry must be the first entry in the row!");
      }
      for (int j = I[r]+1; j < I[r+1]; j++)
      {
         if (data[j] != 0.0)
         {
            MFEM_ABORT("all off-diagonal entries must be zero!");
         }
      }
      for (int j = I_offd[r]; j < I_offd[r+1]; j++)
      {
         if (data_offd[j] != 0.0)
         {
            MFEM_ABORT("all off-diagonal entries must be zero!");
         }
      }
#endif
   }
   HypreRead();
}

void HypreParMatrix::EliminateBC(const Array<int> &ess_dofs,
                                 DiagonalPolicy diag_policy)
{
   hypre_ParCSRMatrix *A_hypre = *this;
   HypreReadWrite();

   hypre_CSRMatrix *diag = hypre_ParCSRMatrixDiag(A_hypre);
   hypre_CSRMatrix *offd = hypre_ParCSRMatrixOffd(A_hypre);

   HYPRE_Int diag_nrows = hypre_CSRMatrixNumRows(diag);
   HYPRE_Int offd_ncols = hypre_CSRMatrixNumCols(offd);

   const int n_ess_dofs = ess_dofs.Size();
   const auto ess_dofs_d = ess_dofs.GetMemory().Read(
                              GetHypreMemoryClass(), n_ess_dofs);

   // Start communication to figure out which columns need to be eliminated in
   // the off-diagonal block
   hypre_ParCSRCommHandle *comm_handle;
   HYPRE_Int *int_buf_data, *eliminate_row, *eliminate_col;
   {
      eliminate_row = mfem_hypre_CTAlloc(HYPRE_Int, diag_nrows);
      eliminate_col = mfem_hypre_CTAlloc(HYPRE_Int, offd_ncols);

      // Make sure A has a communication package
      hypre_ParCSRCommPkg *comm_pkg = hypre_ParCSRMatrixCommPkg(A_hypre);
      if (!comm_pkg)
      {
         hypre_MatvecCommPkgCreate(A_hypre);
         comm_pkg = hypre_ParCSRMatrixCommPkg(A_hypre);
      }

      // Which of the local rows are to be eliminated?
      MFEM_HYPRE_FORALL(i, diag_nrows, eliminate_row[i] = 0; );
      MFEM_HYPRE_FORALL(i, n_ess_dofs, eliminate_row[ess_dofs_d[i]] = 1; );

      // Use a matvec communication pattern to find (in eliminate_col) which of
      // the local offd columns are to be eliminated

      HYPRE_Int num_sends = hypre_ParCSRCommPkgNumSends(comm_pkg);
      HYPRE_Int int_buf_sz = hypre_ParCSRCommPkgSendMapStart(comm_pkg, num_sends);
      int_buf_data = mfem_hypre_CTAlloc(HYPRE_Int, int_buf_sz);

      HYPRE_Int *send_map_elmts;
#if defined(HYPRE_USING_GPU)
      hypre_ParCSRCommPkgCopySendMapElmtsToDevice(comm_pkg);
      send_map_elmts = hypre_ParCSRCommPkgDeviceSendMapElmts(comm_pkg);
#else
      send_map_elmts = hypre_ParCSRCommPkgSendMapElmts(comm_pkg);
#endif
      MFEM_HYPRE_FORALL(i, int_buf_sz,
      {
         int k = send_map_elmts[i];
         int_buf_data[i] = eliminate_row[k];
      });

#if defined(HYPRE_USING_GPU)
      // Try to use device-aware MPI for the communication if available
      comm_handle = hypre_ParCSRCommHandleCreate_v2(
                       11, comm_pkg, HYPRE_MEMORY_DEVICE, int_buf_data,
                       HYPRE_MEMORY_DEVICE, eliminate_col);
#else
      comm_handle = hypre_ParCSRCommHandleCreate(
                       11, comm_pkg, int_buf_data, eliminate_col );
#endif
   }

   // Eliminate rows and columns in the diagonal block
   {
      const auto I = diag->i;
      const auto J = diag->j;
      auto data = diag->data;

      MFEM_HYPRE_FORALL(i, n_ess_dofs,
      {
         const int idof = ess_dofs_d[i];
         for (int j=I[idof]; j<I[idof+1]; ++j)
         {
            const int jdof = J[j];
            if (jdof == idof)
            {
               if (diag_policy == DiagonalPolicy::DIAG_ONE)
               {
                  data[j] = 1.0;
               }
               else if (diag_policy == DiagonalPolicy::DIAG_ZERO)
               {
                  data[j] = 0.0;
               }
               // else (diag_policy == DiagonalPolicy::DIAG_KEEP)
            }
            else
            {
               data[j] = 0.0;
               for (int k=I[jdof]; k<I[jdof+1]; ++k)
               {
                  if (J[k] == idof)
                  {
                     data[k] = 0.0;
                     break;
                  }
               }
            }
         }
      });
   }

   // Eliminate rows in the off-diagonal block
   {
      const auto I = offd->i;
      auto data = offd->data;
      MFEM_HYPRE_FORALL(i, n_ess_dofs,
      {
         const int idof = ess_dofs_d[i];
         for (int j=I[idof]; j<I[idof+1]; ++j)
         {
            data[j] = 0.0;
         }
      });
   }

   // Wait for MPI communication to finish
   hypre_ParCSRCommHandleDestroy(comm_handle);
   mfem_hypre_TFree(int_buf_data);
   mfem_hypre_TFree(eliminate_row);

   // Eliminate columns in the off-diagonal block
   {
      const int nrows_offd = hypre_CSRMatrixNumRows(offd);
      const auto I = offd->i;
      const auto J = offd->j;
      auto data = offd->data;
      MFEM_HYPRE_FORALL(i, nrows_offd,
      {
         for (int j=I[i]; j<I[i+1]; ++j)
         {
            data[j] *= 1 - eliminate_col[J[j]];
         }
      });
   }

   mfem_hypre_TFree(eliminate_col);
}

void HypreParMatrix::Print(const char *fname, HYPRE_Int offi,
                           HYPRE_Int offj) const
{
   HostRead();
   hypre_ParCSRMatrixPrintIJ(A,offi,offj,fname);
   HypreRead();
}

void HypreParMatrix::Read(MPI_Comm comm, const char *fname)
{
   Destroy();
   Init();

   HYPRE_Int base_i, base_j;
   hypre_ParCSRMatrixReadIJ(comm, fname, &base_i, &base_j, &A);
   hypre_ParCSRMatrixSetNumNonzeros(A);

   hypre_MatvecCommPkgCreate(A);

   height = GetNumRows();
   width = GetNumCols();
}

void HypreParMatrix::Read_IJMatrix(MPI_Comm comm, const char *fname)
{
   Destroy();
   Init();

   HYPRE_IJMatrix A_ij;
   HYPRE_IJMatrixRead(fname, comm, 5555, &A_ij); // HYPRE_PARCSR = 5555

   HYPRE_ParCSRMatrix A_parcsr;
   HYPRE_IJMatrixGetObject(A_ij, (void**) &A_parcsr);

   A = (hypre_ParCSRMatrix*)A_parcsr;

   hypre_ParCSRMatrixSetNumNonzeros(A);

   hypre_MatvecCommPkgCreate(A);

   height = GetNumRows();
   width = GetNumCols();
}

void HypreParMatrix::PrintCommPkg(std::ostream &os) const
{
   hypre_ParCSRCommPkg *comm_pkg = A->comm_pkg;
   MPI_Comm comm = A->comm;
   char c = '\0';
   const int tag = 46801;
   int myid, nproc;
   MPI_Comm_rank(comm, &myid);
   MPI_Comm_size(comm, &nproc);

   if (myid != 0)
   {
      MPI_Recv(&c, 1, MPI_CHAR, myid-1, tag, comm, MPI_STATUS_IGNORE);
   }
   else
   {
      os << "\nHypreParMatrix: hypre_ParCSRCommPkg:\n";
   }
   os << "Rank " << myid << ":\n"
      "   number of sends  = " << comm_pkg->num_sends <<
      " (" << sizeof(double)*comm_pkg->send_map_starts[comm_pkg->num_sends] <<
      " bytes)\n"
      "   number of recvs  = " << comm_pkg->num_recvs <<
      " (" << sizeof(double)*comm_pkg->recv_vec_starts[comm_pkg->num_recvs] <<
      " bytes)\n";
   if (myid != nproc-1)
   {
      os << std::flush;
      MPI_Send(&c, 1, MPI_CHAR, myid+1, tag, comm);
   }
   else
   {
      os << std::endl;
   }
   MPI_Barrier(comm);
}

void HypreParMatrix::PrintHash(std::ostream &os) const
{
   HashFunction hf;

   os << "global number of rows    : " << A->global_num_rows << '\n'
      << "global number of columns : " << A->global_num_cols << '\n'
      << "first row index : " << A->first_row_index << '\n'
      << " last row index : " << A->last_row_index << '\n'
      << "first col diag  : " << A->first_col_diag << '\n'
      << " last col diag  : " << A->last_col_diag << '\n'
      << "number of nonzeros : " << A->num_nonzeros << '\n';
   // diagonal, off-diagonal
   hypre_CSRMatrix *csr = A->diag;
   const char *csr_name = "diag";
   for (int m = 0; m < 2; m++)
   {
      auto csr_nnz = csr->i[csr->num_rows];
      os << csr_name << " num rows : " << csr->num_rows << '\n'
         << csr_name << " num cols : " << csr->num_cols << '\n'
         << csr_name << " num nnz  : " << csr->num_nonzeros << '\n'
         << csr_name << " i last   : " << csr_nnz
         << (csr_nnz == csr->num_nonzeros ?
             " [good]" : " [** BAD **]") << '\n';
      hf.AppendInts(csr->i, csr->num_rows + 1);
      os << csr_name << " i     hash : " << hf.GetHash() << '\n';
      os << csr_name << " j     hash : ";
      if (csr->j == nullptr)
      {
         os << "(null)\n";
      }
      else
      {
         hf.AppendInts(csr->j, csr_nnz);
         os << hf.GetHash() << '\n';
      }
#if MFEM_HYPRE_VERSION >= 21600
      os << csr_name << " big j hash : ";
      if (csr->big_j == nullptr)
      {
         os << "(null)\n";
      }
      else
      {
         hf.AppendInts(csr->big_j, csr_nnz);
         os << hf.GetHash() << '\n';
      }
#endif
      os << csr_name << " data  hash : ";
      if (csr->data == nullptr)
      {
         os << "(null)\n";
      }
      else
      {
         hf.AppendDoubles(csr->data, csr_nnz);
         os << hf.GetHash() << '\n';
      }

      csr = A->offd;
      csr_name = "offd";
   }

   hf.AppendInts(A->col_map_offd, A->offd->num_cols);
   os << "col map offd hash : " << hf.GetHash() << '\n';
}

inline void delete_hypre_ParCSRMatrixColMapOffd(hypre_ParCSRMatrix *A)
{
   HYPRE_BigInt  *A_col_map_offd = hypre_ParCSRMatrixColMapOffd(A);
   int size = hypre_CSRMatrixNumCols(hypre_ParCSRMatrixOffd(A));
   Memory<HYPRE_BigInt>(A_col_map_offd, size, true).Delete();
}

void HypreParMatrix::Destroy()
{
   if ( X != NULL ) { delete X; }
   if ( Y != NULL ) { delete Y; }
   auxX.Delete();
   auxY.Delete();

   if (A == NULL) { return; }

#ifdef HYPRE_USING_GPU
   if (ParCSROwner && (diagOwner < 0 || offdOwner < 0))
   {
      // Put the "host" or "hypre" pointers in {i,j,data} of A->{diag,offd}, so
      // that they can be destroyed by hypre when hypre_ParCSRMatrixDestroy(A)
      // is called below.

      // Check that if both diagOwner and offdOwner are negative then they have
      // the same value.
      MFEM_VERIFY(!(diagOwner < 0 && offdOwner < 0) || diagOwner == offdOwner,
                  "invalid state");

      MemoryClass mc = (diagOwner == -1 || offdOwner == -1) ?
                       Device::GetHostMemoryClass() : GetHypreMemoryClass();
      Write(mc, diagOwner < 0, offdOwner <0);
   }
#endif

   mem_diag.I.Delete();
   mem_diag.J.Delete();
   mem_diag.data.Delete();
   if (diagOwner >= 0)
   {
      hypre_CSRMatrixI(A->diag) = NULL;
      hypre_CSRMatrixJ(A->diag) = NULL;
      hypre_CSRMatrixData(A->diag) = NULL;
   }
   mem_offd.I.Delete();
   mem_offd.J.Delete();
   mem_offd.data.Delete();
   if (offdOwner >= 0)
   {
      hypre_CSRMatrixI(A->offd) = NULL;
      hypre_CSRMatrixJ(A->offd) = NULL;
      hypre_CSRMatrixData(A->offd) = NULL;
   }
   if (colMapOwner >= 0)
   {
      if (colMapOwner & 1)
      {
         delete_hypre_ParCSRMatrixColMapOffd(A);
      }
      hypre_ParCSRMatrixColMapOffd(A) = NULL;
   }

   if (ParCSROwner)
   {
      hypre_ParCSRMatrixDestroy(A);
   }
}

void HypreStealOwnership(HypreParMatrix &A_hyp, SparseMatrix &A_diag)
{
#ifndef HYPRE_BIGINT
   bool own_i = A_hyp.GetDiagMemoryI().OwnsHostPtr();
   bool own_j = A_hyp.GetDiagMemoryJ().OwnsHostPtr();
   MFEM_CONTRACT_VAR(own_j);
   MFEM_ASSERT(own_i == own_j, "Inconsistent ownership");
   if (!own_i)
   {
      std::swap(A_diag.GetMemoryI(), A_hyp.GetDiagMemoryI());
      std::swap(A_diag.GetMemoryJ(), A_hyp.GetDiagMemoryJ());
   }
#endif
   if (!A_hyp.GetDiagMemoryData().OwnsHostPtr())
   {
      std::swap(A_diag.GetMemoryData(), A_hyp.GetDiagMemoryData());
   }
   A_hyp.SetOwnerFlags(3, A_hyp.OwnsOffd(), A_hyp.OwnsColMap());
}

#if MFEM_HYPRE_VERSION >= 21800

void BlockInverseScale(const HypreParMatrix *A, HypreParMatrix *C,
                       const Vector *b, HypreParVector *d,
                       int blocksize, BlockInverseScaleJob job)
{
   if (job == BlockInverseScaleJob::MATRIX_ONLY ||
       job == BlockInverseScaleJob::MATRIX_AND_RHS)
   {
      hypre_ParCSRMatrix *C_hypre;
      hypre_ParcsrBdiagInvScal(*A, blocksize, &C_hypre);
      hypre_ParCSRMatrixDropSmallEntries(C_hypre, 1e-15, 1);
      C->WrapHypreParCSRMatrix(C_hypre);
   }

   if (job == BlockInverseScaleJob::RHS_ONLY ||
       job == BlockInverseScaleJob::MATRIX_AND_RHS)
   {
      HypreParVector b_Hypre(A->GetComm(),
                             A->GetGlobalNumRows(),
                             b->GetData(), A->GetRowStarts());
      hypre_ParVector *d_hypre;
      hypre_ParvecBdiagInvScal(b_Hypre, blocksize, &d_hypre, *A);

      d->WrapHypreParVector(d_hypre, true);
   }
}

#endif

#if MFEM_HYPRE_VERSION < 21400

HypreParMatrix *Add(double alpha, const HypreParMatrix &A,
                    double beta,  const HypreParMatrix &B)
{
   hypre_ParCSRMatrix *C_hypre =
      internal::hypre_ParCSRMatrixAdd(const_cast<HypreParMatrix &>(A),
                                      const_cast<HypreParMatrix &>(B));
   MFEM_VERIFY(C_hypre, "error in hypre_ParCSRMatrixAdd");

   hypre_MatvecCommPkgCreate(C_hypre);
   HypreParMatrix *C = new HypreParMatrix(C_hypre);
   *C = 0.0;
   C->Add(alpha, A);
   C->Add(beta, B);

   return C;
}

HypreParMatrix * ParAdd(const HypreParMatrix *A, const HypreParMatrix *B)
{
   hypre_ParCSRMatrix * C = internal::hypre_ParCSRMatrixAdd(*A,*B);

   hypre_MatvecCommPkgCreate(C);

   return new HypreParMatrix(C);
}

#else

HypreParMatrix *Add(double alpha, const HypreParMatrix &A,
                    double beta,  const HypreParMatrix &B)
{
   hypre_ParCSRMatrix *C;
#if MFEM_HYPRE_VERSION <= 22000
   hypre_ParcsrAdd(alpha, A, beta, B, &C);
#else
   hypre_ParCSRMatrixAdd(alpha, A, beta, B, &C);
#endif
   hypre_MatvecCommPkgCreate(C);

   return new HypreParMatrix(C);
}

HypreParMatrix * ParAdd(const HypreParMatrix *A, const HypreParMatrix *B)
{
   hypre_ParCSRMatrix *C;
#if MFEM_HYPRE_VERSION <= 22000
   hypre_ParcsrAdd(1.0, *A, 1.0, *B, &C);
#else
   hypre_ParCSRMatrixAdd(1.0, *A, 1.0, *B, &C);
#endif

   return new HypreParMatrix(C);
}

#endif

HypreParMatrix * ParMult(const HypreParMatrix *A, const HypreParMatrix *B,
                         bool own_matrix)
{
   hypre_ParCSRMatrix * ab;
#ifdef HYPRE_USING_GPU
   ab = hypre_ParCSRMatMat(*A, *B);
#else
   ab = hypre_ParMatmul(*A,*B);
#endif
   hypre_ParCSRMatrixSetNumNonzeros(ab);

   hypre_MatvecCommPkgCreate(ab);
   HypreParMatrix *C = new HypreParMatrix(ab);
   if (own_matrix)
   {
      C->CopyRowStarts();
      C->CopyColStarts();
   }
   return C;
}

HypreParMatrix * RAP(const HypreParMatrix *A, const HypreParMatrix *P)
{
   hypre_ParCSRMatrix * rap;

#ifdef HYPRE_USING_GPU
   // FIXME: this way of computing Pt A P can completely eliminate zero rows
   //        from the sparsity pattern of the product which prevents
   //        EliminateZeroRows() from working correctly. This issue is observed
   //        in ex28p.
   // Quick fix: add a diagonal matrix with 0 diagonal.
   // Maybe use hypre_CSRMatrixCheckDiagFirst to see if we need the fix.
   {
      hypre_ParCSRMatrix *Q = hypre_ParCSRMatMat(*A,*P);
      const bool keepTranspose = false;
      rap = hypre_ParCSRTMatMatKT(*P,Q,keepTranspose);
      hypre_ParCSRMatrixDestroy(Q);

      // alternative:
      // hypre_ParCSRMatrixRAPKT
   }
#else
#if MFEM_HYPRE_VERSION <= 22200
   HYPRE_Int P_owns_its_col_starts =
      hypre_ParCSRMatrixOwnsColStarts((hypre_ParCSRMatrix*)(*P));
#endif

   hypre_BoomerAMGBuildCoarseOperator(*P,*A,*P,&rap);

#if MFEM_HYPRE_VERSION <= 22200
   /* Warning: hypre_BoomerAMGBuildCoarseOperator steals the col_starts
      from P (even if it does not own them)! */
   hypre_ParCSRMatrixSetRowStartsOwner(rap,0);
   hypre_ParCSRMatrixSetColStartsOwner(rap,0);
   if (P_owns_its_col_starts)
   {
      hypre_ParCSRMatrixSetColStartsOwner(*P, 1);
   }
#endif
#endif

   hypre_ParCSRMatrixSetNumNonzeros(rap);
   // hypre_MatvecCommPkgCreate(rap);

   return new HypreParMatrix(rap);
}

HypreParMatrix * RAP(const HypreParMatrix * Rt, const HypreParMatrix *A,
                     const HypreParMatrix *P)
{
   hypre_ParCSRMatrix * rap;

#ifdef HYPRE_USING_GPU
   {
      hypre_ParCSRMatrix *Q = hypre_ParCSRMatMat(*A,*P);
      rap = hypre_ParCSRTMatMat(*Rt,Q);
      hypre_ParCSRMatrixDestroy(Q);
   }
#else
#if MFEM_HYPRE_VERSION <= 22200
   HYPRE_Int P_owns_its_col_starts =
      hypre_ParCSRMatrixOwnsColStarts((hypre_ParCSRMatrix*)(*P));
   HYPRE_Int Rt_owns_its_col_starts =
      hypre_ParCSRMatrixOwnsColStarts((hypre_ParCSRMatrix*)(*Rt));
#endif

   hypre_BoomerAMGBuildCoarseOperator(*Rt,*A,*P,&rap);

#if MFEM_HYPRE_VERSION <= 22200
   /* Warning: hypre_BoomerAMGBuildCoarseOperator steals the col_starts
      from Rt and P (even if they do not own them)! */
   hypre_ParCSRMatrixSetRowStartsOwner(rap,0);
   hypre_ParCSRMatrixSetColStartsOwner(rap,0);
   if (P_owns_its_col_starts)
   {
      hypre_ParCSRMatrixSetColStartsOwner(*P, 1);
   }
   if (Rt_owns_its_col_starts)
   {
      hypre_ParCSRMatrixSetColStartsOwner(*Rt, 1);
   }
#endif
#endif

   hypre_ParCSRMatrixSetNumNonzeros(rap);
   // hypre_MatvecCommPkgCreate(rap);

   return new HypreParMatrix(rap);
}

// Helper function for HypreParMatrixFromBlocks. Note that scalability to
// extremely large processor counts is limited by the use of MPI_Allgather.
void GatherBlockOffsetData(MPI_Comm comm, const int rank, const int nprocs,
                           const int num_loc, const Array<int> &offsets,
                           std::vector<int> &all_num_loc, const int numBlocks,
                           std::vector<std::vector<HYPRE_BigInt>> &blockProcOffsets,
                           std::vector<HYPRE_BigInt> &procOffsets,
                           std::vector<std::vector<int>> &procBlockOffsets,
                           HYPRE_BigInt &firstLocal, HYPRE_BigInt &globalNum)
{
   std::vector<std::vector<int>> all_block_num_loc(numBlocks);

   MPI_Allgather(&num_loc, 1, MPI_INT, all_num_loc.data(), 1, MPI_INT, comm);

   for (int j = 0; j < numBlocks; ++j)
   {
      all_block_num_loc[j].resize(nprocs);
      blockProcOffsets[j].resize(nprocs);

      const int blockNumRows = offsets[j + 1] - offsets[j];
      MPI_Allgather(&blockNumRows, 1, MPI_INT, all_block_num_loc[j].data(), 1,
                    MPI_INT, comm);
      blockProcOffsets[j][0] = 0;
      for (int i = 0; i < nprocs - 1; ++i)
      {
         blockProcOffsets[j][i + 1] = blockProcOffsets[j][i]
                                      + all_block_num_loc[j][i];
      }
   }

   firstLocal = 0;
   globalNum = 0;
   procOffsets[0] = 0;
   for (int i = 0; i < nprocs; ++i)
   {
      globalNum += all_num_loc[i];
      if (rank == 0)
      {
         MFEM_VERIFY(globalNum >= 0, "overflow in global size");
      }
      if (i < rank)
      {
         firstLocal += all_num_loc[i];
      }

      if (i < nprocs - 1)
      {
         procOffsets[i + 1] = procOffsets[i] + all_num_loc[i];
      }

      procBlockOffsets[i].resize(numBlocks);
      procBlockOffsets[i][0] = 0;
      for (int j = 1; j < numBlocks; ++j)
      {
         procBlockOffsets[i][j] = procBlockOffsets[i][j - 1]
                                  + all_block_num_loc[j - 1][i];
      }
   }
}

HypreParMatrix * HypreParMatrixFromBlocks(Array2D<HypreParMatrix*> &blocks,
                                          Array2D<double> *blockCoeff)
{
   const int numBlockRows = blocks.NumRows();
   const int numBlockCols = blocks.NumCols();

   MFEM_VERIFY(numBlockRows > 0 &&
               numBlockCols > 0, "Invalid input to HypreParMatrixFromBlocks");

   if (blockCoeff != NULL)
   {
      MFEM_VERIFY(numBlockRows == blockCoeff->NumRows() &&
                  numBlockCols == blockCoeff->NumCols(),
                  "Invalid input to HypreParMatrixFromBlocks");
   }

   Array<int> rowOffsets(numBlockRows+1);
   Array<int> colOffsets(numBlockCols+1);

   int nonNullBlockRow0 = -1;
   for (int j=0; j<numBlockCols; ++j)
   {
      if (blocks(0,j) != NULL)
      {
         nonNullBlockRow0 = j;
         break;
      }
   }

   MFEM_VERIFY(nonNullBlockRow0 >= 0, "Null row of blocks");
   MPI_Comm comm = blocks(0,nonNullBlockRow0)->GetComm();

   // Set offsets based on the number of rows or columns in each block.
   rowOffsets = 0;
   colOffsets = 0;
   for (int i=0; i<numBlockRows; ++i)
   {
      for (int j=0; j<numBlockCols; ++j)
      {
         if (blocks(i,j) != NULL)
         {
            const int nrows = blocks(i,j)->NumRows();
            const int ncols = blocks(i,j)->NumCols();

            MFEM_VERIFY(nrows > 0 &&
                        ncols > 0, "Invalid block in HypreParMatrixFromBlocks");

            if (rowOffsets[i+1] == 0)
            {
               rowOffsets[i+1] = nrows;
            }
            else
            {
               MFEM_VERIFY(rowOffsets[i+1] == nrows,
                           "Inconsistent blocks in HypreParMatrixFromBlocks");
            }

            if (colOffsets[j+1] == 0)
            {
               colOffsets[j+1] = ncols;
            }
            else
            {
               MFEM_VERIFY(colOffsets[j+1] == ncols,
                           "Inconsistent blocks in HypreParMatrixFromBlocks");
            }
         }
      }

      MFEM_VERIFY(rowOffsets[i+1] > 0, "Invalid input blocks");
      rowOffsets[i+1] += rowOffsets[i];
   }

   for (int j=0; j<numBlockCols; ++j)
   {
      MFEM_VERIFY(colOffsets[j+1] > 0, "Invalid input blocks");
      colOffsets[j+1] += colOffsets[j];
   }

   const int num_loc_rows = rowOffsets[numBlockRows];
   const int num_loc_cols = colOffsets[numBlockCols];

   int nprocs, rank;
   MPI_Comm_rank(comm, &rank);
   MPI_Comm_size(comm, &nprocs);

   std::vector<int> all_num_loc_rows(nprocs);
   std::vector<int> all_num_loc_cols(nprocs);
   std::vector<HYPRE_BigInt> procRowOffsets(nprocs);
   std::vector<HYPRE_BigInt> procColOffsets(nprocs);
   std::vector<std::vector<HYPRE_BigInt>> blockRowProcOffsets(numBlockRows);
   std::vector<std::vector<HYPRE_BigInt>> blockColProcOffsets(numBlockCols);
   std::vector<std::vector<int>> procBlockRowOffsets(nprocs);
   std::vector<std::vector<int>> procBlockColOffsets(nprocs);

   HYPRE_BigInt first_loc_row, glob_nrows, first_loc_col, glob_ncols;
   GatherBlockOffsetData(comm, rank, nprocs, num_loc_rows, rowOffsets,
                         all_num_loc_rows, numBlockRows, blockRowProcOffsets,
                         procRowOffsets, procBlockRowOffsets, first_loc_row,
                         glob_nrows);

   GatherBlockOffsetData(comm, rank, nprocs, num_loc_cols, colOffsets,
                         all_num_loc_cols, numBlockCols, blockColProcOffsets,
                         procColOffsets, procBlockColOffsets, first_loc_col,
                         glob_ncols);

   std::vector<int> opI(num_loc_rows + 1);
   std::vector<int> cnt(num_loc_rows);

   for (int i = 0; i < num_loc_rows; ++i)
   {
      opI[i] = 0;
      cnt[i] = 0;
   }

   opI[num_loc_rows] = 0;

   Array2D<hypre_CSRMatrix *> csr_blocks(numBlockRows, numBlockCols);

   // Loop over all blocks, to determine nnz for each row.
   for (int i = 0; i < numBlockRows; ++i)
   {
      for (int j = 0; j < numBlockCols; ++j)
      {
         if (blocks(i, j) == NULL)
         {
            csr_blocks(i, j) = NULL;
         }
         else
         {
            blocks(i, j)->HostRead();
            csr_blocks(i, j) = hypre_MergeDiagAndOffd(*blocks(i, j));
            blocks(i, j)->HypreRead();

            for (int k = 0; k < csr_blocks(i, j)->num_rows; ++k)
            {
               opI[rowOffsets[i] + k + 1] +=
                  csr_blocks(i, j)->i[k + 1] - csr_blocks(i, j)->i[k];
            }
         }
      }
   }

   // Now opI[i] is nnz for row i-1. Do a partial sum to get offsets.
   for (int i = 0; i < num_loc_rows; ++i)
   {
      opI[i + 1] += opI[i];
   }

   const int nnz = opI[num_loc_rows];

   std::vector<HYPRE_BigInt> opJ(nnz);
   std::vector<double> data(nnz);

   // Loop over all blocks, to set matrix data.
   for (int i = 0; i < numBlockRows; ++i)
   {
      for (int j = 0; j < numBlockCols; ++j)
      {
         if (csr_blocks(i, j) != NULL)
         {
            const int nrows = csr_blocks(i, j)->num_rows;
            const double cij = blockCoeff ? (*blockCoeff)(i, j) : 1.0;
#if MFEM_HYPRE_VERSION >= 21600
            const bool usingBigJ = (csr_blocks(i, j)->big_j != NULL);
#endif

            for (int k = 0; k < nrows; ++k)
            {
               const int rowg = rowOffsets[i] + k; // process-local row
               const int nnz_k = csr_blocks(i,j)->i[k+1]-csr_blocks(i,j)->i[k];
               const int osk = csr_blocks(i, j)->i[k];

               for (int l = 0; l < nnz_k; ++l)
               {
                  // Find the column process offset for the block.
#if MFEM_HYPRE_VERSION >= 21600
                  const HYPRE_Int bcol = usingBigJ ?
                                         csr_blocks(i, j)->big_j[osk + l] :
                                         csr_blocks(i, j)->j[osk + l];
#else
                  const HYPRE_Int bcol = csr_blocks(i, j)->j[osk + l];
#endif

                  // find the processor 'bcolproc' that holds column 'bcol':
                  const auto &offs = blockColProcOffsets[j];
                  const int bcolproc =
                     std::upper_bound(offs.begin() + 1, offs.end(), bcol)
                     - offs.begin() - 1;

                  opJ[opI[rowg] + cnt[rowg]] = procColOffsets[bcolproc] +
                                               procBlockColOffsets[bcolproc][j]
                                               + bcol
                                               - blockColProcOffsets[j][bcolproc];
                  data[opI[rowg] + cnt[rowg]] = cij * csr_blocks(i, j)->data[osk + l];
                  cnt[rowg]++;
               }
            }
         }
      }
   }

   for (int i = 0; i < numBlockRows; ++i)
   {
      for (int j = 0; j < numBlockCols; ++j)
      {
         if (csr_blocks(i, j) != NULL)
         {
            hypre_CSRMatrixDestroy(csr_blocks(i, j));
         }
      }
   }

   MFEM_VERIFY(HYPRE_AssumedPartitionCheck(),
               "only 'assumed partition' mode is supported");

   std::vector<HYPRE_BigInt> rowStarts2(2);
   rowStarts2[0] = first_loc_row;
   rowStarts2[1] = first_loc_row + all_num_loc_rows[rank];

   int square = std::equal(all_num_loc_rows.begin(), all_num_loc_rows.end(),
                           all_num_loc_cols.begin());
   if (square)
   {
      return new HypreParMatrix(comm, num_loc_rows, glob_nrows, glob_ncols,
                                opI.data(), opJ.data(),
                                data.data(),
                                rowStarts2.data(),
                                rowStarts2.data());
   }
   else
   {
      std::vector<HYPRE_BigInt> colStarts2(2);
      colStarts2[0] = first_loc_col;
      colStarts2[1] = first_loc_col + all_num_loc_cols[rank];

      return new HypreParMatrix(comm, num_loc_rows, glob_nrows, glob_ncols,
                                opI.data(), opJ.data(),
                                data.data(),
                                rowStarts2.data(),
                                colStarts2.data());
   }
}

void EliminateBC(const HypreParMatrix &A, const HypreParMatrix &Ae,
                 const Array<int> &ess_dof_list,
                 const Vector &X, Vector &B)
{
   A.EliminateBC(Ae, ess_dof_list, X, B);
}

// Taubin or "lambda-mu" scheme, which alternates between positive and
// negative step sizes to approximate low-pass filter effect.

int ParCSRRelax_Taubin(hypre_ParCSRMatrix *A, // matrix to relax with
                       hypre_ParVector *f,    // right-hand side
                       double lambda,
                       double mu,
                       int N,
                       double max_eig,
                       hypre_ParVector *u,    // initial/updated approximation
                       hypre_ParVector *r     // another temp vector
                      )
{
   hypre_CSRMatrix *A_diag = hypre_ParCSRMatrixDiag(A);
   HYPRE_Int num_rows = hypre_CSRMatrixNumRows(A_diag);

   double *u_data = hypre_VectorData(hypre_ParVectorLocalVector(u));
   double *r_data = hypre_VectorData(hypre_ParVectorLocalVector(r));

   for (int i = 0; i < N; i++)
   {
      // get residual: r = f - A*u
      hypre_ParVectorCopy(f, r);
      hypre_ParCSRMatrixMatvec(-1.0, A, u, 1.0, r);

      double coef;
      (0 == (i % 2)) ? coef = lambda : coef = mu;

      for (HYPRE_Int j = 0; j < num_rows; j++)
      {
         u_data[j] += coef*r_data[j] / max_eig;
      }
   }

   return 0;
}

// FIR scheme, which uses Chebyshev polynomials and a window function
// to approximate a low-pass step filter.

int ParCSRRelax_FIR(hypre_ParCSRMatrix *A, // matrix to relax with
                    hypre_ParVector *f,    // right-hand side
                    double max_eig,
                    int poly_order,
                    double* fir_coeffs,
                    hypre_ParVector *u,    // initial/updated approximation
                    hypre_ParVector *x0,   // temporaries
                    hypre_ParVector *x1,
                    hypre_ParVector *x2,
                    hypre_ParVector *x3)

{
   hypre_CSRMatrix *A_diag = hypre_ParCSRMatrixDiag(A);
   HYPRE_Int num_rows = hypre_CSRMatrixNumRows(A_diag);

   double *u_data = hypre_VectorData(hypre_ParVectorLocalVector(u));

   double *x0_data = hypre_VectorData(hypre_ParVectorLocalVector(x0));
   double *x1_data = hypre_VectorData(hypre_ParVectorLocalVector(x1));
   double *x2_data = hypre_VectorData(hypre_ParVectorLocalVector(x2));
   double *x3_data = hypre_VectorData(hypre_ParVectorLocalVector(x3));

   hypre_ParVectorCopy(u, x0);

   // x1 = f -A*x0/max_eig
   hypre_ParVectorCopy(f, x1);
   hypre_ParCSRMatrixMatvec(-1.0, A, x0, 1.0, x1);

   for (HYPRE_Int i = 0; i < num_rows; i++)
   {
      x1_data[i] /= -max_eig;
   }

   // x1 = x0 -x1
   for (HYPRE_Int i = 0; i < num_rows; i++)
   {
      x1_data[i] = x0_data[i] -x1_data[i];
   }

   // x3 = f0*x0 +f1*x1
   for (HYPRE_Int i = 0; i < num_rows; i++)
   {
      x3_data[i] = fir_coeffs[0]*x0_data[i] +fir_coeffs[1]*x1_data[i];
   }

   for (int n = 2; n <= poly_order; n++)
   {
      // x2 = f - A*x1/max_eig
      hypre_ParVectorCopy(f, x2);
      hypre_ParCSRMatrixMatvec(-1.0, A, x1, 1.0, x2);

      for (HYPRE_Int i = 0; i < num_rows; i++)
      {
         x2_data[i] /= -max_eig;
      }

      // x2 = (x1-x0) +(x1-2*x2)
      // x3 = x3 +f[n]*x2
      // x0 = x1
      // x1 = x2

      for (HYPRE_Int i = 0; i < num_rows; i++)
      {
         x2_data[i] = (x1_data[i]-x0_data[i]) +(x1_data[i]-2*x2_data[i]);
         x3_data[i] += fir_coeffs[n]*x2_data[i];
         x0_data[i] = x1_data[i];
         x1_data[i] = x2_data[i];
      }
   }

   for (HYPRE_Int i = 0; i < num_rows; i++)
   {
      u_data[i] = x3_data[i];
   }

   return 0;
}

HypreSmoother::HypreSmoother() : Solver()
{
   type = default_type;
   relax_times = 1;
   relax_weight = 1.0;
   omega = 1.0;
   poly_order = 2;
   poly_fraction = .3;
   lambda = 0.5;
   mu = -0.5;
   taubin_iter = 40;

   l1_norms = NULL;
   pos_l1_norms = false;
   eig_est_cg_iter = 10;
   B = X = V = Z = NULL;
   auxB.Reset(); auxX.Reset();
   X0 = X1 = NULL;
   fir_coeffs = NULL;
   A_is_symmetric = false;
}

HypreSmoother::HypreSmoother(const HypreParMatrix &A_, int type_,
                             int relax_times_, double relax_weight_,
                             double omega_, int poly_order_,
                             double poly_fraction_, int eig_est_cg_iter_)
{
   type = type_;
   relax_times = relax_times_;
   relax_weight = relax_weight_;
   omega = omega_;
   poly_order = poly_order_;
   poly_fraction = poly_fraction_;
   eig_est_cg_iter = eig_est_cg_iter_;

   l1_norms = NULL;
   pos_l1_norms = false;
   B = X = V = Z = NULL;
   auxB.Reset(); auxX.Reset();
   X0 = X1 = NULL;
   fir_coeffs = NULL;
   A_is_symmetric = false;

   SetOperator(A_);
}

void HypreSmoother::SetType(HypreSmoother::Type type_, int relax_times_)
{
   type = static_cast<int>(type_);
   relax_times = relax_times_;
}

void HypreSmoother::SetSOROptions(double relax_weight_, double omega_)
{
   relax_weight = relax_weight_;
   omega = omega_;
}

void HypreSmoother::SetPolyOptions(int poly_order_, double poly_fraction_,
                                   int eig_est_cg_iter_)
{
   poly_order = poly_order_;
   poly_fraction = poly_fraction_;
   eig_est_cg_iter = eig_est_cg_iter_;
}

void HypreSmoother::SetTaubinOptions(double lambda_, double mu_,
                                     int taubin_iter_)
{
   lambda = lambda_;
   mu = mu_;
   taubin_iter = taubin_iter_;
}

void HypreSmoother::SetWindowByName(const char* name)
{
   double a = -1, b, c;
   if (!strcmp(name,"Rectangular")) { a = 1.0,  b = 0.0,  c = 0.0; }
   if (!strcmp(name,"Hanning")) { a = 0.5,  b = 0.5,  c = 0.0; }
   if (!strcmp(name,"Hamming")) { a = 0.54, b = 0.46, c = 0.0; }
   if (!strcmp(name,"Blackman")) { a = 0.42, b = 0.50, c = 0.08; }
   if (a < 0)
   {
      mfem_error("HypreSmoother::SetWindowByName : name not recognized!");
   }

   SetWindowParameters(a, b, c);
}

void HypreSmoother::SetWindowParameters(double a, double b, double c)
{
   window_params[0] = a;
   window_params[1] = b;
   window_params[2] = c;
}

void HypreSmoother::SetOperator(const Operator &op)
{
   A = const_cast<HypreParMatrix *>(dynamic_cast<const HypreParMatrix *>(&op));
   if (A == NULL)
   {
      mfem_error("HypreSmoother::SetOperator : not HypreParMatrix!");
   }

   height = A->Height();
   width = A->Width();

   auxX.Delete(); auxB.Delete();
   if (B) { delete B; }
   if (X) { delete X; }
   if (V) { delete V; }
   if (Z) { delete Z; }
   if (l1_norms)
   {
      mfem_hypre_TFree(l1_norms);
   }
   delete X0;
   delete X1;

   X1 = X0 = Z = V = B = X = NULL;
   auxB.Reset(); auxX.Reset();

   if (type >= 1 && type <= 4)
   {
      hypre_ParCSRComputeL1Norms(*A, type, NULL, &l1_norms);
      // The above call will set the hypre_error_flag when it encounters zero
      // rows in A.
   }
   else if (type == 5)
   {
      l1_norms = mfem_hypre_CTAlloc(double, height);
      Vector ones(height), diag(l1_norms, height);
      ones = 1.0;
      A->Mult(ones, diag);
   }
   else
   {
      l1_norms = NULL;
   }
   if (l1_norms && pos_l1_norms)
   {
#if defined(HYPRE_USING_GPU)
      double *d_l1_norms = l1_norms;  // avoid *this capture
      MFEM_GPU_FORALL(i, height,
      {
         d_l1_norms[i] = std::abs(d_l1_norms[i]);
      });
#else
      for (int i = 0; i < height; i++)
      {
         l1_norms[i] = std::abs(l1_norms[i]);
      }
#endif
   }

   if (type == 16)
   {
      poly_scale = 1;
      if (eig_est_cg_iter > 0)
      {
         hypre_ParCSRMaxEigEstimateCG(*A, poly_scale, eig_est_cg_iter,
                                      &max_eig_est, &min_eig_est);
      }
      else
      {
#if MFEM_HYPRE_VERSION <= 22200
         min_eig_est = 0;
         hypre_ParCSRMaxEigEstimate(*A, poly_scale, &max_eig_est);
#else
         hypre_ParCSRMaxEigEstimate(*A, poly_scale, &max_eig_est, &min_eig_est);
#endif
      }
      Z = new HypreParVector(*A);
   }
   else if (type == 1001 || type == 1002)
   {
      poly_scale = 0;
      if (eig_est_cg_iter > 0)
      {
         hypre_ParCSRMaxEigEstimateCG(*A, poly_scale, eig_est_cg_iter,
                                      &max_eig_est, &min_eig_est);
      }
      else
      {
#if MFEM_HYPRE_VERSION <= 22200
         min_eig_est = 0;
         hypre_ParCSRMaxEigEstimate(*A, poly_scale, &max_eig_est);
#else
         hypre_ParCSRMaxEigEstimate(*A, poly_scale, &max_eig_est, &min_eig_est);
#endif
      }

      // The Taubin and FIR polynomials are defined on [0, 2]
      max_eig_est /= 2;

      // Compute window function, Chebyshev coefficients, and allocate temps.
      if (type == 1002)
      {
         // Temporaries for Chebyshev recursive evaluation
         Z = new HypreParVector(*A);
         X0 = new HypreParVector(*A);
         X1 = new HypreParVector(*A);

         SetFIRCoefficients(max_eig_est);
      }
   }
}

void HypreSmoother::SetFIRCoefficients(double max_eig)
{
   if (fir_coeffs)
   {
      delete [] fir_coeffs;
   }

   fir_coeffs = new double[poly_order+1];

   double* window_coeffs = new double[poly_order+1];
   double* cheby_coeffs = new double[poly_order+1];

   double a = window_params[0];
   double b = window_params[1];
   double c = window_params[2];
   for (int i = 0; i <= poly_order; i++)
   {
      double t = (i*M_PI)/(poly_order+1);
      window_coeffs[i] = a + b*cos(t) +c*cos(2*t);
   }

   double k_pb = poly_fraction*max_eig;
   double theta_pb = acos(1.0 -0.5*k_pb);
   double sigma = 0.0;
   cheby_coeffs[0] = (theta_pb +sigma)/M_PI;
   for (int i = 1; i <= poly_order; i++)
   {
      double t = i*(theta_pb+sigma);
      cheby_coeffs[i] = 2.0*sin(t)/(i*M_PI);
   }

   for (int i = 0; i <= poly_order; i++)
   {
      fir_coeffs[i] = window_coeffs[i]*cheby_coeffs[i];
   }

   delete[] window_coeffs;
   delete[] cheby_coeffs;
}

void HypreSmoother::Mult(const HypreParVector &b, HypreParVector &x) const
{
   if (A == NULL)
   {
      mfem_error("HypreSmoother::Mult (...) : HypreParMatrix A is missing");
      return;
   }

   // TODO: figure out where each function needs A, b, and x ...

   b.HypreRead();
   if (!iterative_mode)
   {
      x.HypreWrite();
      if (type == 0 && relax_times == 1)
      {
         // Note: hypre_ParCSRDiagScale() is not exposed in older versions
         HYPRE_ParCSRDiagScale(NULL, *A, b, x);
         if (relax_weight != 1.0)
         {
            hypre_ParVectorScale(relax_weight, x);
         }
         return;
      }
      hypre_ParVectorSetConstantValues(x, 0.0);
   }
   else
   {
      x.HypreReadWrite();
   }

   if (V == NULL)
   {
      V = new HypreParVector(*A);
   }

   if (type == 1001)
   {
      for (int sweep = 0; sweep < relax_times; sweep++)
      {
         ParCSRRelax_Taubin(*A, b, lambda, mu, taubin_iter,
                            max_eig_est,
                            x, *V);
      }
   }
   else if (type == 1002)
   {
      for (int sweep = 0; sweep < relax_times; sweep++)
      {
         ParCSRRelax_FIR(*A, b,
                         max_eig_est,
                         poly_order,
                         fir_coeffs,
                         x,
                         *X0, *X1, *V, *Z);
      }
   }
   else
   {
      int hypre_type = type;
      // hypre doesn't have lumped Jacobi, so treat the action as l1-Jacobi
      if (type == 5) { hypre_type = 1; }

      if (Z == NULL)
      {
         hypre_ParCSRRelax(*A, b, hypre_type,
                           relax_times, l1_norms, relax_weight, omega,
                           max_eig_est, min_eig_est, poly_order, poly_fraction,
                           x, *V, NULL);
      }
      else
      {
         hypre_ParCSRRelax(*A, b, hypre_type,
                           relax_times, l1_norms, relax_weight, omega,
                           max_eig_est, min_eig_est, poly_order, poly_fraction,
                           x, *V, *Z);
      }
   }
}

void HypreSmoother::Mult(const Vector &b, Vector &x) const
{
   MFEM_ASSERT(b.Size() == NumCols(), "");
   MFEM_ASSERT(x.Size() == NumRows(), "");

   if (A == NULL)
   {
      mfem_error("HypreSmoother::Mult (...) : HypreParMatrix A is missing");
      return;
   }

   if (B == NULL)
   {
      B = new HypreParVector(A->GetComm(),
                             A -> GetGlobalNumRows(),
                             nullptr,
                             A -> GetRowStarts());
      X = new HypreParVector(A->GetComm(),
                             A -> GetGlobalNumCols(),
                             nullptr,
                             A -> GetColStarts());
   }

   const bool bshallow = CanShallowCopy(b.GetMemory(), GetHypreMemoryClass());
   const bool xshallow = CanShallowCopy(x.GetMemory(), GetHypreMemoryClass());

   if (bshallow)
   {
      B->WrapMemoryRead(b.GetMemory());
   }
   else
   {
      if (auxB.Empty()) { auxB.New(NumCols(), GetHypreMemoryType()); }
      auxB.CopyFrom(b.GetMemory(), auxB.Capacity());  // Deep copy
      B->WrapMemoryRead(auxB);
   }

   if (xshallow)
   {
      if (iterative_mode) { X->WrapMemoryReadWrite(x.GetMemory()); }
      else { X->WrapMemoryWrite(x.GetMemory()); }
   }
   else
   {
      if (auxX.Empty()) { auxX.New(NumRows(), GetHypreMemoryType()); }
      if (iterative_mode)
      {
         auxX.CopyFrom(x.GetMemory(), x.Size());  // Deep copy
         X->WrapMemoryReadWrite(auxX);
      }
      else
      {
         X->WrapMemoryWrite(auxX);
      }
   }

   Mult(*B, *X);

   if (!xshallow) { x = *X; }  // Deep copy
}

void HypreSmoother::MultTranspose(const Vector &b, Vector &x) const
{
   if (A_is_symmetric || type == 0 || type == 1 || type == 5)
   {
      Mult(b, x);
      return;
   }
   mfem_error("HypreSmoother::MultTranspose (...) : undefined!\n");
}

HypreSmoother::~HypreSmoother()
{
   auxX.Delete(); auxB.Delete();
   if (B) { delete B; }
   if (X) { delete X; }
   if (V) { delete V; }
   if (Z) { delete Z; }
   if (l1_norms)
   {
      mfem_hypre_TFree(l1_norms);
   }
   if (fir_coeffs)
   {
      delete [] fir_coeffs;
   }
   if (X0) { delete X0; }
   if (X1) { delete X1; }
}


HypreSolver::HypreSolver()
{
   A = NULL;
   setup_called = 0;
   B = X = NULL;
   auxB.Reset();
   auxX.Reset();
   error_mode = ABORT_HYPRE_ERRORS;
}

HypreSolver::HypreSolver(const HypreParMatrix *A_)
   : Solver(A_->Height(), A_->Width())
{
   A = A_;
   setup_called = 0;
   B = X = NULL;
   auxB.Reset();
   auxX.Reset();
   error_mode = ABORT_HYPRE_ERRORS;
}

bool HypreSolver::WrapVectors(const Vector &b, Vector &x) const
{
   MFEM_ASSERT(b.Size() == NumCols(), "");
   MFEM_ASSERT(x.Size() == NumRows(), "");

   MFEM_VERIFY(A != NULL, "HypreParMatrix A is missing");

   if (B == NULL)
   {
      B = new HypreParVector(A->GetComm(), A->GetGlobalNumRows(),
                             nullptr, A->GetRowStarts());
      X = new HypreParVector(A->GetComm(), A->GetGlobalNumCols(),
                             nullptr, A->GetColStarts());
   }

   const bool bshallow = CanShallowCopy(b.GetMemory(), GetHypreMemoryClass());
   const bool xshallow = CanShallowCopy(x.GetMemory(), GetHypreMemoryClass());

   if (bshallow)
   {
      B->WrapMemoryRead(b.GetMemory());
   }
   else
   {
      if (auxB.Empty()) { auxB.New(NumCols(), GetHypreMemoryType()); }
      auxB.CopyFrom(b.GetMemory(), auxB.Capacity());  // Deep copy
      B->WrapMemoryRead(auxB);
   }

   if (xshallow)
   {
      if (iterative_mode) { X->WrapMemoryReadWrite(x.GetMemory()); }
      else { X->WrapMemoryWrite(x.GetMemory()); }
   }
   else
   {
      if (auxX.Empty()) { auxX.New(NumRows(), GetHypreMemoryType()); }
      if (iterative_mode)
      {
         auxX.CopyFrom(x.GetMemory(), x.Size());  // Deep copy
         X->WrapMemoryReadWrite(auxX);
      }
      else
      {
         X->WrapMemoryWrite(auxX);
      }
   }

   return xshallow;
}

void HypreSolver::Setup(const HypreParVector &b, HypreParVector &x) const
{
   if (setup_called) { return; }

   MFEM_VERIFY(A != NULL, "HypreParMatrix A is missing");

   HYPRE_Int err_flag = SetupFcn()(*this, *A, b, x);
   if (error_mode == WARN_HYPRE_ERRORS)
   {
      if (err_flag)
      { MFEM_WARNING("Error during setup! Error code: " << err_flag); }
   }
   else if (error_mode == ABORT_HYPRE_ERRORS)
   {
      MFEM_VERIFY(!err_flag, "Error during setup! Error code: " << err_flag);
   }
   hypre_error_flag = 0;
   setup_called = 1;
}

void HypreSolver::Setup(const Vector &b, Vector &x) const
{
   const bool x_shallow = WrapVectors(b, x);
   Setup(*B, *X);
   if (!x_shallow) { x = *X; }  // Deep copy if shallow copy is impossible
}

void HypreSolver::Mult(const HypreParVector &b, HypreParVector &x) const
{
   HYPRE_Int err_flag;
   if (A == NULL)
   {
      mfem_error("HypreSolver::Mult (...) : HypreParMatrix A is missing");
      return;
   }

   if (!iterative_mode)
   {
      x.HypreWrite();
      hypre_ParVectorSetConstantValues(x, 0.0);
   }

   b.HypreRead();
   x.HypreReadWrite();

   Setup(b, x);

   err_flag = SolveFcn()(*this, *A, b, x);
   if (error_mode == WARN_HYPRE_ERRORS)
   {
      if (err_flag)
      { MFEM_WARNING("Error during solve! Error code: " << err_flag); }
   }
   else if (error_mode == ABORT_HYPRE_ERRORS)
   {
      MFEM_VERIFY(!err_flag, "Error during solve! Error code: " << err_flag);
   }
   hypre_error_flag = 0;
}

void HypreSolver::Mult(const Vector &b, Vector &x) const
{
   const bool x_shallow = WrapVectors(b, x);
   Mult(*B, *X);
   if (!x_shallow) { x = *X; }  // Deep copy if shallow copy is impossible
}

HypreSolver::~HypreSolver()
{
   if (B) { delete B; }
   if (X) { delete X; }
   auxB.Delete();
   auxX.Delete();
}


HyprePCG::HyprePCG(MPI_Comm comm) : precond(NULL)
{
   iterative_mode = true;

   HYPRE_ParCSRPCGCreate(comm, &pcg_solver);
}

HyprePCG::HyprePCG(const HypreParMatrix &A_) : HypreSolver(&A_), precond(NULL)
{
   MPI_Comm comm;

   iterative_mode = true;

   HYPRE_ParCSRMatrixGetComm(*A, &comm);

   HYPRE_ParCSRPCGCreate(comm, &pcg_solver);
}

void HyprePCG::SetOperator(const Operator &op)
{
   const HypreParMatrix *new_A = dynamic_cast<const HypreParMatrix *>(&op);
   MFEM_VERIFY(new_A, "new Operator must be a HypreParMatrix!");

   // update base classes: Operator, Solver, HypreSolver
   height = new_A->Height();
   width  = new_A->Width();
   A = const_cast<HypreParMatrix *>(new_A);
   if (precond)
   {
      precond->SetOperator(*A);
      this->SetPreconditioner(*precond);
   }
   setup_called = 0;
   delete X;
   delete B;
   B = X = NULL;
   auxB.Delete(); auxB.Reset();
   auxX.Delete(); auxX.Reset();
}

void HyprePCG::SetTol(double tol)
{
   HYPRE_PCGSetTol(pcg_solver, tol);
}

void HyprePCG::SetAbsTol(double atol)
{
   HYPRE_PCGSetAbsoluteTol(pcg_solver, atol);
}

void HyprePCG::SetMaxIter(int max_iter)
{
   HYPRE_PCGSetMaxIter(pcg_solver, max_iter);
}

void HyprePCG::SetLogging(int logging)
{
   HYPRE_PCGSetLogging(pcg_solver, logging);
}

void HyprePCG::SetPrintLevel(int print_lvl)
{
   HYPRE_ParCSRPCGSetPrintLevel(pcg_solver, print_lvl);
}

void HyprePCG::SetPreconditioner(HypreSolver &precond_)
{
   precond = &precond_;

   HYPRE_ParCSRPCGSetPrecond(pcg_solver,
                             precond_.SolveFcn(),
                             precond_.SetupFcn(),
                             precond_);
}

void HyprePCG::SetResidualConvergenceOptions(int res_frequency, double rtol)
{
   HYPRE_PCGSetTwoNorm(pcg_solver, 1);
   if (res_frequency > 0)
   {
      HYPRE_PCGSetRecomputeResidualP(pcg_solver, res_frequency);
   }
   if (rtol > 0.0)
   {
      HYPRE_PCGSetResidualTol(pcg_solver, rtol);
   }
}

void HyprePCG::Mult(const HypreParVector &b, HypreParVector &x) const
{
   int myid;
   HYPRE_Int time_index = 0;
   HYPRE_Int num_iterations;
   double final_res_norm;
   MPI_Comm comm;
   HYPRE_Int print_level;

   HYPRE_PCGGetPrintLevel(pcg_solver, &print_level);
   HYPRE_ParCSRPCGSetPrintLevel(pcg_solver, print_level%3);

   HYPRE_ParCSRMatrixGetComm(*A, &comm);

   if (!iterative_mode)
   {
      x.HypreWrite();
      hypre_ParVectorSetConstantValues(x, 0.0);
   }

   b.HypreRead();
   x.HypreReadWrite();

   if (!setup_called)
   {
      if (print_level > 0 && print_level < 3)
      {
         time_index = hypre_InitializeTiming("PCG Setup");
         hypre_BeginTiming(time_index);
      }

      HYPRE_ParCSRPCGSetup(pcg_solver, *A, b, x);
      setup_called = 1;

      if (print_level > 0 && print_level < 3)
      {
         hypre_EndTiming(time_index);
         hypre_PrintTiming("Setup phase times", comm);
         hypre_FinalizeTiming(time_index);
         hypre_ClearTiming();
      }
   }

   if (print_level > 0 && print_level < 3)
   {
      time_index = hypre_InitializeTiming("PCG Solve");
      hypre_BeginTiming(time_index);
   }

   HYPRE_ParCSRPCGSolve(pcg_solver, *A, b, x);

   if (print_level > 0)
   {
      if (print_level < 3)
      {
         hypre_EndTiming(time_index);
         hypre_PrintTiming("Solve phase times", comm);
         hypre_FinalizeTiming(time_index);
         hypre_ClearTiming();
      }

      HYPRE_ParCSRPCGGetNumIterations(pcg_solver, &num_iterations);
      HYPRE_ParCSRPCGGetFinalRelativeResidualNorm(pcg_solver,
                                                  &final_res_norm);

      MPI_Comm_rank(comm, &myid);

      if (myid == 0)
      {
         mfem::out << "PCG Iterations = " << num_iterations << endl
                   << "Final PCG Relative Residual Norm = " << final_res_norm
                   << endl;
      }
   }
   HYPRE_ParCSRPCGSetPrintLevel(pcg_solver, print_level);
}

HyprePCG::~HyprePCG()
{
   HYPRE_ParCSRPCGDestroy(pcg_solver);
}


HypreGMRES::HypreGMRES(MPI_Comm comm) : precond(NULL)
{
   iterative_mode = true;

   HYPRE_ParCSRGMRESCreate(comm, &gmres_solver);
   SetDefaultOptions();
}

HypreGMRES::HypreGMRES(const HypreParMatrix &A_)
   : HypreSolver(&A_), precond(NULL)
{
   MPI_Comm comm;

   iterative_mode = true;

   HYPRE_ParCSRMatrixGetComm(*A, &comm);

   HYPRE_ParCSRGMRESCreate(comm, &gmres_solver);
   SetDefaultOptions();
}

void HypreGMRES::SetDefaultOptions()
{
   int k_dim    = 50;
   int max_iter = 100;
   double tol   = 1e-6;

   HYPRE_ParCSRGMRESSetKDim(gmres_solver, k_dim);
   HYPRE_ParCSRGMRESSetMaxIter(gmres_solver, max_iter);
   HYPRE_ParCSRGMRESSetTol(gmres_solver, tol);
}

void HypreGMRES::SetOperator(const Operator &op)
{
   const HypreParMatrix *new_A = dynamic_cast<const HypreParMatrix *>(&op);
   MFEM_VERIFY(new_A, "new Operator must be a HypreParMatrix!");

   // update base classes: Operator, Solver, HypreSolver
   height = new_A->Height();
   width  = new_A->Width();
   A = const_cast<HypreParMatrix *>(new_A);
   if (precond)
   {
      precond->SetOperator(*A);
      this->SetPreconditioner(*precond);
   }
   setup_called = 0;
   delete X;
   delete B;
   B = X = NULL;
   auxB.Delete(); auxB.Reset();
   auxX.Delete(); auxX.Reset();
}

void HypreGMRES::SetTol(double tol)
{
   HYPRE_GMRESSetTol(gmres_solver, tol);
}

void HypreGMRES::SetAbsTol(double tol)
{
   HYPRE_GMRESSetAbsoluteTol(gmres_solver, tol);
}

void HypreGMRES::SetMaxIter(int max_iter)
{
   HYPRE_GMRESSetMaxIter(gmres_solver, max_iter);
}

void HypreGMRES::SetKDim(int k_dim)
{
   HYPRE_GMRESSetKDim(gmres_solver, k_dim);
}

void HypreGMRES::SetLogging(int logging)
{
   HYPRE_GMRESSetLogging(gmres_solver, logging);
}

void HypreGMRES::SetPrintLevel(int print_lvl)
{
   HYPRE_GMRESSetPrintLevel(gmres_solver, print_lvl);
}

void HypreGMRES::SetPreconditioner(HypreSolver &precond_)
{
   precond = &precond_;

   HYPRE_ParCSRGMRESSetPrecond(gmres_solver,
                               precond_.SolveFcn(),
                               precond_.SetupFcn(),
                               precond_);
}

void HypreGMRES::Mult(const HypreParVector &b, HypreParVector &x) const
{
   int myid;
   HYPRE_Int time_index = 0;
   HYPRE_Int num_iterations;
   double final_res_norm;
   MPI_Comm comm;
   HYPRE_Int print_level;

   HYPRE_GMRESGetPrintLevel(gmres_solver, &print_level);

   HYPRE_ParCSRMatrixGetComm(*A, &comm);

   if (!iterative_mode)
   {
      x.HypreWrite();
      hypre_ParVectorSetConstantValues(x, 0.0);
   }

   b.HypreRead();
   x.HypreReadWrite();

   if (!setup_called)
   {
      if (print_level > 0)
      {
         time_index = hypre_InitializeTiming("GMRES Setup");
         hypre_BeginTiming(time_index);
      }

      HYPRE_ParCSRGMRESSetup(gmres_solver, *A, b, x);
      setup_called = 1;

      if (print_level > 0)
      {
         hypre_EndTiming(time_index);
         hypre_PrintTiming("Setup phase times", comm);
         hypre_FinalizeTiming(time_index);
         hypre_ClearTiming();
      }
   }

   if (print_level > 0)
   {
      time_index = hypre_InitializeTiming("GMRES Solve");
      hypre_BeginTiming(time_index);
   }

   HYPRE_ParCSRGMRESSolve(gmres_solver, *A, b, x);

   if (print_level > 0)
   {
      hypre_EndTiming(time_index);
      hypre_PrintTiming("Solve phase times", comm);
      hypre_FinalizeTiming(time_index);
      hypre_ClearTiming();

      HYPRE_ParCSRGMRESGetNumIterations(gmres_solver, &num_iterations);
      HYPRE_ParCSRGMRESGetFinalRelativeResidualNorm(gmres_solver,
                                                    &final_res_norm);

      MPI_Comm_rank(comm, &myid);

      if (myid == 0)
      {
         mfem::out << "GMRES Iterations = " << num_iterations << endl
                   << "Final GMRES Relative Residual Norm = " << final_res_norm
                   << endl;
      }
   }
}

HypreGMRES::~HypreGMRES()
{
   HYPRE_ParCSRGMRESDestroy(gmres_solver);
}


HypreFGMRES::HypreFGMRES(MPI_Comm comm) : precond(NULL)
{
   iterative_mode = true;

   HYPRE_ParCSRFlexGMRESCreate(comm, &fgmres_solver);
   SetDefaultOptions();
}

HypreFGMRES::HypreFGMRES(const HypreParMatrix &A_)
   : HypreSolver(&A_), precond(NULL)
{
   MPI_Comm comm;

   iterative_mode = true;

   HYPRE_ParCSRMatrixGetComm(*A, &comm);

   HYPRE_ParCSRFlexGMRESCreate(comm, &fgmres_solver);
   SetDefaultOptions();
}

void HypreFGMRES::SetDefaultOptions()
{
   int k_dim    = 50;
   int max_iter = 100;
   double tol   = 1e-6;

   HYPRE_ParCSRFlexGMRESSetKDim(fgmres_solver, k_dim);
   HYPRE_ParCSRFlexGMRESSetMaxIter(fgmres_solver, max_iter);
   HYPRE_ParCSRFlexGMRESSetTol(fgmres_solver, tol);
}

void HypreFGMRES::SetOperator(const Operator &op)
{
   const HypreParMatrix *new_A = dynamic_cast<const HypreParMatrix *>(&op);
   MFEM_VERIFY(new_A, "new Operator must be a HypreParMatrix!");

   // update base classes: Operator, Solver, HypreSolver
   height = new_A->Height();
   width  = new_A->Width();
   A = const_cast<HypreParMatrix *>(new_A);
   if (precond)
   {
      precond->SetOperator(*A);
      this->SetPreconditioner(*precond);
   }
   setup_called = 0;
   delete X;
   delete B;
   B = X = NULL;
   auxB.Delete(); auxB.Reset();
   auxX.Delete(); auxX.Reset();
}

void HypreFGMRES::SetTol(double tol)
{
   HYPRE_ParCSRFlexGMRESSetTol(fgmres_solver, tol);
}

void HypreFGMRES::SetMaxIter(int max_iter)
{
   HYPRE_ParCSRFlexGMRESSetMaxIter(fgmres_solver, max_iter);
}

void HypreFGMRES::SetKDim(int k_dim)
{
   HYPRE_ParCSRFlexGMRESSetKDim(fgmres_solver, k_dim);
}

void HypreFGMRES::SetLogging(int logging)
{
   HYPRE_ParCSRFlexGMRESSetLogging(fgmres_solver, logging);
}

void HypreFGMRES::SetPrintLevel(int print_lvl)
{
   HYPRE_ParCSRFlexGMRESSetPrintLevel(fgmres_solver, print_lvl);
}

void HypreFGMRES::SetPreconditioner(HypreSolver &precond_)
{
   precond = &precond_;
   HYPRE_ParCSRFlexGMRESSetPrecond(fgmres_solver,
                                   precond_.SolveFcn(),
                                   precond_.SetupFcn(),
                                   precond_);
}

void HypreFGMRES::Mult(const HypreParVector &b, HypreParVector &x) const
{
   int myid;
   HYPRE_Int time_index = 0;
   HYPRE_Int num_iterations;
   double final_res_norm;
   MPI_Comm comm;
   HYPRE_Int print_level;

   HYPRE_FlexGMRESGetPrintLevel(fgmres_solver, &print_level);

   HYPRE_ParCSRMatrixGetComm(*A, &comm);

   if (!iterative_mode)
   {
      x.HypreWrite();
      hypre_ParVectorSetConstantValues(x, 0.0);
   }

   b.HypreRead();
   x.HypreReadWrite();

   if (!setup_called)
   {
      if (print_level > 0)
      {
         time_index = hypre_InitializeTiming("FGMRES Setup");
         hypre_BeginTiming(time_index);
      }

      HYPRE_ParCSRFlexGMRESSetup(fgmres_solver, *A, b, x);
      setup_called = 1;

      if (print_level > 0)
      {
         hypre_EndTiming(time_index);
         hypre_PrintTiming("Setup phase times", comm);
         hypre_FinalizeTiming(time_index);
         hypre_ClearTiming();
      }
   }

   if (print_level > 0)
   {
      time_index = hypre_InitializeTiming("FGMRES Solve");
      hypre_BeginTiming(time_index);
   }

   HYPRE_ParCSRFlexGMRESSolve(fgmres_solver, *A, b, x);

   if (print_level > 0)
   {
      hypre_EndTiming(time_index);
      hypre_PrintTiming("Solve phase times", comm);
      hypre_FinalizeTiming(time_index);
      hypre_ClearTiming();

      HYPRE_ParCSRFlexGMRESGetNumIterations(fgmres_solver, &num_iterations);
      HYPRE_ParCSRFlexGMRESGetFinalRelativeResidualNorm(fgmres_solver,
                                                        &final_res_norm);

      MPI_Comm_rank(comm, &myid);

      if (myid == 0)
      {
         mfem::out << "FGMRES Iterations = " << num_iterations << endl
                   << "Final FGMRES Relative Residual Norm = " << final_res_norm
                   << endl;
      }
   }
}

HypreFGMRES::~HypreFGMRES()
{
   HYPRE_ParCSRFlexGMRESDestroy(fgmres_solver);
}


void HypreDiagScale::SetOperator(const Operator &op)
{
   const HypreParMatrix *new_A = dynamic_cast<const HypreParMatrix *>(&op);
   MFEM_VERIFY(new_A, "new Operator must be a HypreParMatrix!");

   // update base classes: Operator, Solver, HypreSolver
   height = new_A->Height();
   width  = new_A->Width();
   A = const_cast<HypreParMatrix *>(new_A);
   setup_called = 0;
   delete X;
   delete B;
   B = X = NULL;
   auxB.Delete(); auxB.Reset();
   auxX.Delete(); auxX.Reset();
}


HypreParaSails::HypreParaSails(MPI_Comm comm)
{
   HYPRE_ParaSailsCreate(comm, &sai_precond);
   SetDefaultOptions();
}

HypreParaSails::HypreParaSails(const HypreParMatrix &A) : HypreSolver(&A)
{
   MPI_Comm comm;

   HYPRE_ParCSRMatrixGetComm(A, &comm);

   HYPRE_ParaSailsCreate(comm, &sai_precond);
   SetDefaultOptions();
}

void HypreParaSails::SetDefaultOptions()
{
   int    sai_max_levels = 1;
   double sai_threshold  = 0.1;
   double sai_filter     = 0.1;
   int    sai_sym        = 0;
   double sai_loadbal    = 0.0;
   int    sai_reuse      = 0;
   int    sai_logging    = 1;

   HYPRE_ParaSailsSetParams(sai_precond, sai_threshold, sai_max_levels);
   HYPRE_ParaSailsSetFilter(sai_precond, sai_filter);
   HYPRE_ParaSailsSetSym(sai_precond, sai_sym);
   HYPRE_ParaSailsSetLoadbal(sai_precond, sai_loadbal);
   HYPRE_ParaSailsSetReuse(sai_precond, sai_reuse);
   HYPRE_ParaSailsSetLogging(sai_precond, sai_logging);
}

void HypreParaSails::ResetSAIPrecond(MPI_Comm comm)
{
   HYPRE_Int  sai_max_levels;
   HYPRE_Real sai_threshold;
   HYPRE_Real sai_filter;
   HYPRE_Int  sai_sym;
   HYPRE_Real sai_loadbal;
   HYPRE_Int  sai_reuse;
   HYPRE_Int  sai_logging;

   // hypre_ParAMGData *amg_data = (hypre_ParAMGData *)sai_precond;
   HYPRE_ParaSailsGetNlevels(sai_precond, &sai_max_levels);
   HYPRE_ParaSailsGetThresh(sai_precond, &sai_threshold);
   HYPRE_ParaSailsGetFilter(sai_precond, &sai_filter);
   HYPRE_ParaSailsGetSym(sai_precond, &sai_sym);
   HYPRE_ParaSailsGetLoadbal(sai_precond, &sai_loadbal);
   HYPRE_ParaSailsGetReuse(sai_precond, &sai_reuse);
   HYPRE_ParaSailsGetLogging(sai_precond, &sai_logging);

   HYPRE_ParaSailsDestroy(sai_precond);
   HYPRE_ParaSailsCreate(comm, &sai_precond);

   HYPRE_ParaSailsSetParams(sai_precond, sai_threshold, sai_max_levels);
   HYPRE_ParaSailsSetFilter(sai_precond, sai_filter);
   HYPRE_ParaSailsSetSym(sai_precond, sai_sym);
   HYPRE_ParaSailsSetLoadbal(sai_precond, sai_loadbal);
   HYPRE_ParaSailsSetReuse(sai_precond, sai_reuse);
   HYPRE_ParaSailsSetLogging(sai_precond, sai_logging);
}

void HypreParaSails::SetOperator(const Operator &op)
{
   const HypreParMatrix *new_A = dynamic_cast<const HypreParMatrix *>(&op);
   MFEM_VERIFY(new_A, "new Operator must be a HypreParMatrix!");

   if (A)
   {
      MPI_Comm comm;
      HYPRE_ParCSRMatrixGetComm(*A, &comm);
      ResetSAIPrecond(comm);
   }

   // update base classes: Operator, Solver, HypreSolver
   height = new_A->Height();
   width  = new_A->Width();
   A = const_cast<HypreParMatrix *>(new_A);
   setup_called = 0;
   delete X;
   delete B;
   B = X = NULL;
   auxB.Delete(); auxB.Reset();
   auxX.Delete(); auxX.Reset();
}

void HypreParaSails::SetSymmetry(int sym)
{
   HYPRE_ParaSailsSetSym(sai_precond, sym);
}

HypreParaSails::~HypreParaSails()
{
   HYPRE_ParaSailsDestroy(sai_precond);
}


HypreEuclid::HypreEuclid(MPI_Comm comm)
{
   HYPRE_EuclidCreate(comm, &euc_precond);
   SetDefaultOptions();
}

HypreEuclid::HypreEuclid(const HypreParMatrix &A) : HypreSolver(&A)
{
   MPI_Comm comm;

   HYPRE_ParCSRMatrixGetComm(A, &comm);

   HYPRE_EuclidCreate(comm, &euc_precond);
   SetDefaultOptions();
}

void HypreEuclid::SetDefaultOptions()
{
   int    euc_level = 1; // We use ILU(1)
   int    euc_stats = 0; // No logging
   int    euc_mem   = 0; // No memory logging
   int    euc_bj    = 0; // 1: Use Block Jacobi
   int    euc_ro_sc = 0; // 1: Use Row scaling

   HYPRE_EuclidSetLevel(euc_precond, euc_level);
   HYPRE_EuclidSetStats(euc_precond, euc_stats);
   HYPRE_EuclidSetMem(euc_precond, euc_mem);
   HYPRE_EuclidSetBJ(euc_precond, euc_bj);
   HYPRE_EuclidSetRowScale(euc_precond, euc_ro_sc);
}

void HypreEuclid::ResetEuclidPrecond(MPI_Comm comm)
{
   // Euclid does not seem to offer access to its current configuration, so we
   // simply reset it to its default options.
   HYPRE_EuclidDestroy(euc_precond);
   HYPRE_EuclidCreate(comm, &euc_precond);

   SetDefaultOptions();
}

void HypreEuclid::SetOperator(const Operator &op)
{
   const HypreParMatrix *new_A = dynamic_cast<const HypreParMatrix *>(&op);
   MFEM_VERIFY(new_A, "new Operator must be a HypreParMatrix!");

   if (A)
   {
      MPI_Comm comm;
      HYPRE_ParCSRMatrixGetComm(*new_A, &comm);
      ResetEuclidPrecond(comm);
   }

   // update base classes: Operator, Solver, HypreSolver
   height = new_A->Height();
   width  = new_A->Width();
   A = const_cast<HypreParMatrix *>(new_A);
   setup_called = 0;
   delete X;
   delete B;
   B = X = NULL;
   auxB.Delete(); auxB.Reset();
   auxX.Delete(); auxX.Reset();
}

HypreEuclid::~HypreEuclid()
{
   HYPRE_EuclidDestroy(euc_precond);
}


#if MFEM_HYPRE_VERSION >= 21900
HypreILU::HypreILU()
{
   HYPRE_ILUCreate(&ilu_precond);
   SetDefaultOptions();
}

void HypreILU::SetDefaultOptions()
{
   // The type of incomplete LU used locally and globally (see class doc)
   HYPRE_Int ilu_type = 0; // ILU(k) locally and block Jacobi globally
   HYPRE_ILUSetType(ilu_precond, ilu_type);

   // Maximum iterations; 1 iter for preconditioning
   HYPRE_Int max_iter = 1;
   HYPRE_ILUSetMaxIter(ilu_precond, max_iter);

   // The tolerance when used as a smoother; set to 0.0 for preconditioner
   HYPRE_Real tol = 0.0;
   HYPRE_ILUSetTol(ilu_precond, tol);

   // Fill level for ILU(k)
   HYPRE_Int lev_fill = 1;
   HYPRE_ILUSetLevelOfFill(ilu_precond, lev_fill);

   // Local reordering scheme; 0 = no reordering, 1 = reverse Cuthill-McKee
   HYPRE_Int reorder_type = 1;
   HYPRE_ILUSetLocalReordering(ilu_precond, reorder_type);

   // Information print level; 0 = none, 1 = setup, 2 = solve, 3 = setup+solve
   HYPRE_Int print_level = 0;
   HYPRE_ILUSetPrintLevel(ilu_precond, print_level);
}

void HypreILU::ResetILUPrecond()
{
   if (ilu_precond)
   {
      HYPRE_ILUDestroy(ilu_precond);
   }
   HYPRE_ILUCreate(&ilu_precond);
   SetDefaultOptions();
}

void HypreILU::SetLevelOfFill(HYPRE_Int lev_fill)
{
   HYPRE_ILUSetLevelOfFill(ilu_precond, lev_fill);
}

void HypreILU::SetPrintLevel(HYPRE_Int print_level)
{
   HYPRE_ILUSetPrintLevel(ilu_precond, print_level);
}

void HypreILU::SetOperator(const Operator &op)
{
   const HypreParMatrix *new_A = dynamic_cast<const HypreParMatrix *>(&op);
   MFEM_VERIFY(new_A, "new Operator must be a HypreParMatrix!");

   if (A) { ResetILUPrecond(); }

   // update base classes: Operator, Solver, HypreSolver
   height = new_A->Height();
   width  = new_A->Width();
   A = const_cast<HypreParMatrix *>(new_A);
   setup_called = 0;
   delete X;
   delete B;
   B = X = NULL;
   auxB.Delete(); auxB.Reset();
   auxX.Delete(); auxX.Reset();
}

HypreILU::~HypreILU()
{
   HYPRE_ILUDestroy(ilu_precond);
}
#endif


HypreBoomerAMG::HypreBoomerAMG()
{
   HYPRE_BoomerAMGCreate(&amg_precond);
   SetDefaultOptions();
}

HypreBoomerAMG::HypreBoomerAMG(const HypreParMatrix &A) : HypreSolver(&A)
{
   HYPRE_BoomerAMGCreate(&amg_precond);
   SetDefaultOptions();
}

void HypreBoomerAMG::SetDefaultOptions()
{
#if !defined(HYPRE_USING_GPU)
   // AMG coarsening options:
   int coarsen_type = 10;   // 10 = HMIS, 8 = PMIS, 6 = Falgout, 0 = CLJP
   int agg_levels   = 1;    // number of aggressive coarsening levels
   double theta     = 0.25; // strength threshold: 0.25, 0.5, 0.8

   // AMG interpolation options:
   int interp_type  = 6;    // 6 = extended+i, 0 = classical
   int Pmax         = 4;    // max number of elements per row in P

   // AMG relaxation options:
   int relax_type   = 8;    // 8 = l1-GS, 6 = symm. GS, 3 = GS, 18 = l1-Jacobi
   int relax_sweeps = 1;    // relaxation sweeps on each level

   // Additional options:
   int print_level  = 1;    // print AMG iterations? 1 = no, 2 = yes
   int max_levels   = 25;   // max number of levels in AMG hierarchy
#else
   // AMG coarsening options:
   int coarsen_type = 8;    // 10 = HMIS, 8 = PMIS, 6 = Falgout, 0 = CLJP
   int agg_levels   = 0;    // number of aggressive coarsening levels
   double theta     = 0.25; // strength threshold: 0.25, 0.5, 0.8

   // AMG interpolation options:
   int interp_type  = 6;    // 6 = extended+i, or 18 = extended+e
   int Pmax         = 4;    // max number of elements per row in P

   // AMG relaxation options:
   int relax_type   = 18;   // 18 = l1-Jacobi, or 16 = Chebyshev
   int relax_sweeps = 1;    // relaxation sweeps on each level

   // Additional options:
   int print_level  = 1;    // print AMG iterations? 1 = no, 2 = yes
   int max_levels   = 25;   // max number of levels in AMG hierarchy
#endif

   HYPRE_BoomerAMGSetCoarsenType(amg_precond, coarsen_type);
   HYPRE_BoomerAMGSetAggNumLevels(amg_precond, agg_levels);
   HYPRE_BoomerAMGSetRelaxType(amg_precond, relax_type);
   // default in hypre is 1.0 with some exceptions, e.g. for relax_type = 7
   // HYPRE_BoomerAMGSetRelaxWt(amg_precond, 1.0);
   HYPRE_BoomerAMGSetNumSweeps(amg_precond, relax_sweeps);
   HYPRE_BoomerAMGSetStrongThreshold(amg_precond, theta);
   HYPRE_BoomerAMGSetInterpType(amg_precond, interp_type);
   HYPRE_BoomerAMGSetPMaxElmts(amg_precond, Pmax);
   HYPRE_BoomerAMGSetPrintLevel(amg_precond, print_level);
   HYPRE_BoomerAMGSetMaxLevels(amg_precond, max_levels);

   // Use as a preconditioner (one V-cycle, zero tolerance)
   HYPRE_BoomerAMGSetMaxIter(amg_precond, 1);
   HYPRE_BoomerAMGSetTol(amg_precond, 0.0);
}

void HypreBoomerAMG::ResetAMGPrecond()
{
   HYPRE_Int coarsen_type;
   HYPRE_Int agg_levels;
   HYPRE_Int relax_type;
   HYPRE_Int relax_sweeps;
   HYPRE_Real theta;
   HYPRE_Int interp_type;
   HYPRE_Int Pmax;
   HYPRE_Int print_level;
   HYPRE_Int max_levels;
   HYPRE_Int dim;
   HYPRE_Int nrbms = rbms.Size();
   HYPRE_Int nodal;
   HYPRE_Int nodal_diag;
   HYPRE_Int relax_coarse;
   HYPRE_Int interp_vec_variant;
   HYPRE_Int q_max;
   HYPRE_Int smooth_interp_vectors;
   HYPRE_Int interp_refine;

   hypre_ParAMGData *amg_data = (hypre_ParAMGData *)amg_precond;

   // read options from amg_precond
   HYPRE_BoomerAMGGetCoarsenType(amg_precond, &coarsen_type);
   agg_levels = hypre_ParAMGDataAggNumLevels(amg_data);
   relax_type = hypre_ParAMGDataUserRelaxType(amg_data);
   relax_sweeps = hypre_ParAMGDataUserNumSweeps(amg_data);
   HYPRE_BoomerAMGGetStrongThreshold(amg_precond, &theta);
   hypre_BoomerAMGGetInterpType(amg_precond, &interp_type);
   HYPRE_BoomerAMGGetPMaxElmts(amg_precond, &Pmax);
   HYPRE_BoomerAMGGetPrintLevel(amg_precond, &print_level);
   HYPRE_BoomerAMGGetMaxLevels(amg_precond, &max_levels);
   HYPRE_BoomerAMGGetNumFunctions(amg_precond, &dim);
   if (nrbms) // elasticity solver options
   {
      nodal = hypre_ParAMGDataNodal(amg_data);
      nodal_diag = hypre_ParAMGDataNodalDiag(amg_data);
      HYPRE_BoomerAMGGetCycleRelaxType(amg_precond, &relax_coarse, 3);
      interp_vec_variant = hypre_ParAMGInterpVecVariant(amg_data);
      q_max = hypre_ParAMGInterpVecQMax(amg_data);
      smooth_interp_vectors = hypre_ParAMGSmoothInterpVectors(amg_data);
      interp_refine = hypre_ParAMGInterpRefine(amg_data);
   }

   HYPRE_BoomerAMGDestroy(amg_precond);
   HYPRE_BoomerAMGCreate(&amg_precond);

   HYPRE_BoomerAMGSetCoarsenType(amg_precond, coarsen_type);
   HYPRE_BoomerAMGSetAggNumLevels(amg_precond, agg_levels);
   HYPRE_BoomerAMGSetRelaxType(amg_precond, relax_type);
   HYPRE_BoomerAMGSetNumSweeps(amg_precond, relax_sweeps);
   HYPRE_BoomerAMGSetMaxLevels(amg_precond, max_levels);
   HYPRE_BoomerAMGSetTol(amg_precond, 0.0);
   HYPRE_BoomerAMGSetMaxIter(amg_precond, 1); // one V-cycle
   HYPRE_BoomerAMGSetStrongThreshold(amg_precond, theta);
   HYPRE_BoomerAMGSetInterpType(amg_precond, interp_type);
   HYPRE_BoomerAMGSetPMaxElmts(amg_precond, Pmax);
   HYPRE_BoomerAMGSetPrintLevel(amg_precond, print_level);
   HYPRE_BoomerAMGSetNumFunctions(amg_precond, dim);
   if (nrbms)
   {
      HYPRE_BoomerAMGSetNodal(amg_precond, nodal);
      HYPRE_BoomerAMGSetNodalDiag(amg_precond, nodal_diag);
      HYPRE_BoomerAMGSetCycleRelaxType(amg_precond, relax_coarse, 3);
      HYPRE_BoomerAMGSetInterpVecVariant(amg_precond, interp_vec_variant);
      HYPRE_BoomerAMGSetInterpVecQMax(amg_precond, q_max);
      HYPRE_BoomerAMGSetSmoothInterpVectors(amg_precond, smooth_interp_vectors);
      HYPRE_BoomerAMGSetInterpRefine(amg_precond, interp_refine);
      RecomputeRBMs();
      HYPRE_BoomerAMGSetInterpVectors(amg_precond, rbms.Size(), rbms.GetData());
   }
}

void HypreBoomerAMG::SetOperator(const Operator &op)
{
   const HypreParMatrix *new_A = dynamic_cast<const HypreParMatrix *>(&op);
   MFEM_VERIFY(new_A, "new Operator must be a HypreParMatrix!");

   if (A) { ResetAMGPrecond(); }

   // update base classes: Operator, Solver, HypreSolver
   height = new_A->Height();
   width  = new_A->Width();
   A = const_cast<HypreParMatrix *>(new_A);
   setup_called = 0;
   delete X;
   delete B;
   B = X = NULL;
   auxB.Delete(); auxB.Reset();
   auxX.Delete(); auxX.Reset();
}

void HypreBoomerAMG::SetSystemsOptions(int dim, bool order_bynodes)
{
   HYPRE_BoomerAMGSetNumFunctions(amg_precond, dim);

   // The default "system" ordering in hypre is Ordering::byVDIM. When we are
   // using Ordering::byNODES, we have to specify the ordering explicitly with
   // HYPRE_BoomerAMGSetDofFunc as in the following code.
   if (order_bynodes)
   {
      // Generate DofFunc mapping on the host
      HYPRE_Int *h_mapping = mfem_hypre_CTAlloc_host(HYPRE_Int, height);
      int h_nnodes = height / dim; // nodes owned in linear algebra (not fem)
      MFEM_VERIFY(height % dim == 0, "Ordering does not work as claimed!");
      int k = 0;
      for (int i = 0; i < dim; ++i)
      {
         for (int j = 0; j < h_nnodes; ++j)
         {
            h_mapping[k++] = i;
         }
      }

      // After the addition of hypre_IntArray, mapping is assumed
      // to be a device pointer. Previously, it was assumed to be
      // a host pointer.
#if defined(hypre_IntArrayData) && defined(HYPRE_USING_GPU)
      HYPRE_Int *mapping = mfem_hypre_CTAlloc(HYPRE_Int, height);
      hypre_TMemcpy(mapping, h_mapping, HYPRE_Int, height,
                    HYPRE_MEMORY_DEVICE, HYPRE_MEMORY_HOST);
      mfem_hypre_TFree_host(h_mapping);
#else
      HYPRE_Int *mapping = h_mapping;
#endif

      // hypre actually deletes the mapping pointer in HYPRE_BoomerAMGDestroy,
      // so we don't need to track it
      HYPRE_BoomerAMGSetDofFunc(amg_precond, mapping);
   }

   // More robust options with respect to convergence
   HYPRE_BoomerAMGSetAggNumLevels(amg_precond, 0);
   HYPRE_BoomerAMGSetStrongThreshold(amg_precond, 0.5);
}

// Rotational rigid-body mode functions, used in SetElasticityOptions()
static void func_rxy(const Vector &x, Vector &y)
{
   y = 0.0; y(0) = x(1); y(1) = -x(0);
}
static void func_ryz(const Vector &x, Vector &y)
{
   y = 0.0; y(1) = x(2); y(2) = -x(1);
}
static void func_rzx(const Vector &x, Vector &y)
{
   y = 0.0; y(2) = x(0); y(0) = -x(2);
}

void HypreBoomerAMG::RecomputeRBMs()
{
   int nrbms;
   Array<HypreParVector*> gf_rbms;
   int dim = fespace->GetParMesh()->Dimension();

   for (int i = 0; i < rbms.Size(); i++)
   {
      HYPRE_ParVectorDestroy(rbms[i]);
   }

   if (dim == 2)
   {
      nrbms = 1;

      VectorFunctionCoefficient coeff_rxy(2, func_rxy);

      ParGridFunction rbms_rxy(fespace);
      rbms_rxy.ProjectCoefficient(coeff_rxy);

      rbms.SetSize(nrbms);
      gf_rbms.SetSize(nrbms);
      gf_rbms[0] = fespace->NewTrueDofVector();
      rbms_rxy.GetTrueDofs(*gf_rbms[0]);
   }
   else if (dim == 3)
   {
      nrbms = 3;

      VectorFunctionCoefficient coeff_rxy(3, func_rxy);
      VectorFunctionCoefficient coeff_ryz(3, func_ryz);
      VectorFunctionCoefficient coeff_rzx(3, func_rzx);

      ParGridFunction rbms_rxy(fespace);
      ParGridFunction rbms_ryz(fespace);
      ParGridFunction rbms_rzx(fespace);
      rbms_rxy.ProjectCoefficient(coeff_rxy);
      rbms_ryz.ProjectCoefficient(coeff_ryz);
      rbms_rzx.ProjectCoefficient(coeff_rzx);

      rbms.SetSize(nrbms);
      gf_rbms.SetSize(nrbms);
      gf_rbms[0] = fespace->NewTrueDofVector();
      gf_rbms[1] = fespace->NewTrueDofVector();
      gf_rbms[2] = fespace->NewTrueDofVector();
      rbms_rxy.GetTrueDofs(*gf_rbms[0]);
      rbms_ryz.GetTrueDofs(*gf_rbms[1]);
      rbms_rzx.GetTrueDofs(*gf_rbms[2]);
   }
   else
   {
      nrbms = 0;
      rbms.SetSize(nrbms);
   }

   // Transfer the RBMs from the ParGridFunction to the HYPRE_ParVector objects
   for (int i = 0; i < nrbms; i++)
   {
      rbms[i] = gf_rbms[i]->StealParVector();
      delete gf_rbms[i];
   }
}

void HypreBoomerAMG::SetElasticityOptions(ParFiniteElementSpace *fespace_)
{
#ifdef HYPRE_USING_GPU
   MFEM_ABORT("this method is not supported in hypre built with GPU support");
#endif

   // Save the finite element space to support multiple calls to SetOperator()
   this->fespace = fespace_;

   // Make sure the systems AMG options are set
   int dim = fespace_->GetParMesh()->Dimension();
   SetSystemsOptions(dim);

   // Nodal coarsening options (nodal coarsening is required for this solver)
   // See hypre's new_ij driver and the paper for descriptions.
   int nodal                 = 4; // strength reduction norm: 1, 3 or 4
   int nodal_diag            = 1; // diagonal in strength matrix: 0, 1 or 2
   int relax_coarse          = 8; // smoother on the coarsest grid: 8, 99 or 29

   // Elasticity interpolation options
   int interp_vec_variant    = 2; // 1 = GM-1, 2 = GM-2, 3 = LN
   int q_max                 = 4; // max elements per row for each Q
   int smooth_interp_vectors = 1; // smooth the rigid-body modes?

   // Optionally pre-process the interpolation matrix through iterative weight
   // refinement (this is generally applicable for any system)
   int interp_refine         = 1;

   HYPRE_BoomerAMGSetNodal(amg_precond, nodal);
   HYPRE_BoomerAMGSetNodalDiag(amg_precond, nodal_diag);
   HYPRE_BoomerAMGSetCycleRelaxType(amg_precond, relax_coarse, 3);
   HYPRE_BoomerAMGSetInterpVecVariant(amg_precond, interp_vec_variant);
   HYPRE_BoomerAMGSetInterpVecQMax(amg_precond, q_max);
   HYPRE_BoomerAMGSetSmoothInterpVectors(amg_precond, smooth_interp_vectors);
   HYPRE_BoomerAMGSetInterpRefine(amg_precond, interp_refine);

   RecomputeRBMs();
   HYPRE_BoomerAMGSetInterpVectors(amg_precond, rbms.Size(), rbms.GetData());

   // The above BoomerAMG options may result in singular matrices on the coarse
   // grids, which are handled correctly in hypre's Solve method, but can produce
   // hypre errors in the Setup (specifically in the l1 row norm computation).
   // See the documentation of SetErrorMode() for more details.
   error_mode = IGNORE_HYPRE_ERRORS;
}

#if MFEM_HYPRE_VERSION >= 21800

void HypreBoomerAMG::SetAdvectiveOptions(int distanceR,
                                         const std::string &prerelax,
                                         const std::string &postrelax)
{
   // Hypre parameters
   int Sabs = 0;
   int interp_type = 100;
   int relax_type = 10;
   int coarsen_type = 6;
   double strength_tolC = 0.1;
   double strength_tolR = 0.01;
   double filter_tolR = 0.0;
   double filterA_tol = 0.0;

   // Set relaxation on specified grid points
   int ns_down, ns_up, ns_coarse;
   if (distanceR > 0)
   {
      ns_down = prerelax.length();
      ns_up = postrelax.length();
      ns_coarse = 1;

      // Array to store relaxation scheme and pass to Hypre
      HYPRE_Int **grid_relax_points = mfem_hypre_TAlloc(HYPRE_Int*, 4);
      grid_relax_points[0] = NULL;
      grid_relax_points[1] = mfem_hypre_TAlloc(HYPRE_Int, ns_down);
      grid_relax_points[2] = mfem_hypre_TAlloc(HYPRE_Int, ns_up);
      grid_relax_points[3] = mfem_hypre_TAlloc(HYPRE_Int, 1);
      grid_relax_points[3][0] = 0;

      // set down relax scheme
      for (int i = 0; i<ns_down; i++)
      {
         if (prerelax[i] == 'F')
         {
            grid_relax_points[1][i] = -1;
         }
         else if (prerelax[i] == 'C')
         {
            grid_relax_points[1][i] = 1;
         }
         else if (prerelax[i] == 'A')
         {
            grid_relax_points[1][i] = 0;
         }
      }

      // set up relax scheme
      for (int i = 0; i<ns_up; i++)
      {
         if (postrelax[i] == 'F')
         {
            grid_relax_points[2][i] = -1;
         }
         else if (postrelax[i] == 'C')
         {
            grid_relax_points[2][i] = 1;
         }
         else if (postrelax[i] == 'A')
         {
            grid_relax_points[2][i] = 0;
         }
      }

      HYPRE_BoomerAMGSetRestriction(amg_precond, distanceR);

      HYPRE_BoomerAMGSetGridRelaxPoints(amg_precond, grid_relax_points);

      HYPRE_BoomerAMGSetInterpType(amg_precond, interp_type);
   }

   if (Sabs)
   {
      HYPRE_BoomerAMGSetSabs(amg_precond, Sabs);
   }

   HYPRE_BoomerAMGSetCoarsenType(amg_precond, coarsen_type);

   // does not support aggressive coarsening
   HYPRE_BoomerAMGSetAggNumLevels(amg_precond, 0);

   HYPRE_BoomerAMGSetStrongThreshold(amg_precond, strength_tolC);

   if (distanceR > 0)
   {
      HYPRE_BoomerAMGSetStrongThresholdR(amg_precond, strength_tolR);
      HYPRE_BoomerAMGSetFilterThresholdR(amg_precond, filter_tolR);
   }

   if (relax_type > -1)
   {
      HYPRE_BoomerAMGSetRelaxType(amg_precond, relax_type);
   }

   if (distanceR > 0)
   {
      HYPRE_BoomerAMGSetCycleNumSweeps(amg_precond, ns_coarse, 3);
      HYPRE_BoomerAMGSetCycleNumSweeps(amg_precond, ns_down,   1);
      HYPRE_BoomerAMGSetCycleNumSweeps(amg_precond, ns_up,     2);

      HYPRE_BoomerAMGSetADropTol(amg_precond, filterA_tol);
      // type = -1: drop based on row inf-norm
      HYPRE_BoomerAMGSetADropType(amg_precond, -1);
   }
}

#endif

HypreBoomerAMG::~HypreBoomerAMG()
{
   for (int i = 0; i < rbms.Size(); i++)
   {
      HYPRE_ParVectorDestroy(rbms[i]);
   }

   HYPRE_BoomerAMGDestroy(amg_precond);
}

HypreAMS::HypreAMS(ParFiniteElementSpace *edge_fespace)
{
   Init(edge_fespace);
}

HypreAMS::HypreAMS(const HypreParMatrix &A, ParFiniteElementSpace *edge_fespace)
   : HypreSolver(&A)
{
   Init(edge_fespace);
}

HypreAMS::HypreAMS(const HypreParMatrix &A, HypreParMatrix *G_,
                   HypreParVector *x_, HypreParVector *y_, HypreParVector *z_)
   : HypreSolver(&A),
     x(x_),
     y(y_),
     z(z_),
     G(G_),
     Pi(NULL),
     Pix(NULL),
     Piy(NULL),
     Piz(NULL)
{
   MFEM_ASSERT(G != NULL, "");
   MFEM_ASSERT(x != NULL, "");
   MFEM_ASSERT(y != NULL, "");
   int sdim = (z == NULL) ? 2 : 3;
   int cycle_type = 13;

   MakeSolver(sdim, cycle_type);

   HYPRE_ParVector pz = z ? static_cast<HYPRE_ParVector>(*z) : NULL;
   HYPRE_AMSSetCoordinateVectors(ams, *x, *y, pz);
   HYPRE_AMSSetDiscreteGradient(ams, *G);
}

void HypreAMS::MakeSolver(int sdim, int cycle_type)
{
   int rlx_sweeps       = 1;
   double rlx_weight    = 1.0;
   double rlx_omega     = 1.0;
#if !defined(HYPRE_USING_GPU)
   int amg_coarsen_type = 10;
   int amg_agg_levels   = 1;
   int amg_rlx_type     = 8;
   int rlx_type         = 2;
   double theta         = 0.25;
   int amg_interp_type  = 6;
   int amg_Pmax         = 4;
#else
   int amg_coarsen_type = 8;
   int amg_agg_levels   = 0;
   int amg_rlx_type     = 18;
   int rlx_type         = 1;
   double theta         = 0.25;
   int amg_interp_type  = 6;
   int amg_Pmax         = 4;
#endif

   HYPRE_AMSCreate(&ams);

   HYPRE_AMSSetDimension(ams, sdim); // 2D H(div) and 3D H(curl) problems
   HYPRE_AMSSetTol(ams, 0.0);
   HYPRE_AMSSetMaxIter(ams, 1); // use as a preconditioner
   HYPRE_AMSSetCycleType(ams, cycle_type);
   HYPRE_AMSSetPrintLevel(ams, 1);

   // set additional AMS options
   HYPRE_AMSSetSmoothingOptions(ams, rlx_type, rlx_sweeps, rlx_weight, rlx_omega);
   HYPRE_AMSSetAlphaAMGOptions(ams, amg_coarsen_type, amg_agg_levels, amg_rlx_type,
                               theta, amg_interp_type, amg_Pmax);
   HYPRE_AMSSetBetaAMGOptions(ams, amg_coarsen_type, amg_agg_levels, amg_rlx_type,
                              theta, amg_interp_type, amg_Pmax);

   HYPRE_AMSSetAlphaAMGCoarseRelaxType(ams, amg_rlx_type);
   HYPRE_AMSSetBetaAMGCoarseRelaxType(ams, amg_rlx_type);

   // The AMS preconditioner may sometimes require inverting singular matrices
   // with BoomerAMG, which are handled correctly in hypre's Solve method, but
   // can produce hypre errors in the Setup (specifically in the l1 row norm
   // computation). See the documentation of SetErrorMode() for more details.
   error_mode = IGNORE_HYPRE_ERRORS;
}

void HypreAMS::MakeGradientAndInterpolation(
   ParFiniteElementSpace *edge_fespace, int cycle_type)
{
   int dim = edge_fespace->GetMesh()->Dimension();
   int sdim = edge_fespace->GetMesh()->SpaceDimension();
   const FiniteElementCollection *edge_fec = edge_fespace->FEColl();

   bool trace_space, rt_trace_space;
   ND_Trace_FECollection *nd_tr_fec = NULL;
   trace_space = dynamic_cast<const ND_Trace_FECollection*>(edge_fec);
   rt_trace_space = dynamic_cast<const RT_Trace_FECollection*>(edge_fec);
   trace_space = trace_space || rt_trace_space;

   int p = 1;
   if (edge_fespace->GetNE() > 0)
   {
      MFEM_VERIFY(!edge_fespace->IsVariableOrder(), "");
      if (trace_space)
      {
         p = edge_fespace->GetFaceOrder(0);
         if (dim == 2) { p++; }
      }
      else
      {
         p = edge_fespace->GetElementOrder(0);
      }
   }

   ParMesh *pmesh = edge_fespace->GetParMesh();
   if (rt_trace_space)
   {
      nd_tr_fec = new ND_Trace_FECollection(p, dim);
      edge_fespace = new ParFiniteElementSpace(pmesh, nd_tr_fec);
   }

   // define the nodal linear finite element space associated with edge_fespace
   FiniteElementCollection *vert_fec;
   if (trace_space)
   {
      vert_fec = new H1_Trace_FECollection(p, dim);
   }
   else
   {
      vert_fec = new H1_FECollection(p, dim);
   }
   ParFiniteElementSpace *vert_fespace = new ParFiniteElementSpace(pmesh,
                                                                   vert_fec);

   // generate and set the vertex coordinates
   if (p == 1 && pmesh->GetNodes() == NULL)
   {
      ParGridFunction x_coord(vert_fespace);
      ParGridFunction y_coord(vert_fespace);
      ParGridFunction z_coord(vert_fespace);
      double *coord;
      for (int i = 0; i < pmesh->GetNV(); i++)
      {
         coord = pmesh -> GetVertex(i);
         x_coord(i) = coord[0];
         if (sdim >= 2) { y_coord(i) = coord[1]; }
         if (sdim == 3) { z_coord(i) = coord[2]; }
      }
      x = x_coord.ParallelProject();
      y = NULL;
      z = NULL;
      x->HypreReadWrite();

      if (sdim >= 2)
      {
         y = y_coord.ParallelProject();
         y->HypreReadWrite();
      }
      if (sdim == 3)
      {
         z = z_coord.ParallelProject();
         z->HypreReadWrite();
      }

      HYPRE_AMSSetCoordinateVectors(ams,
                                    x ? (HYPRE_ParVector)(*x) : NULL,
                                    y ? (HYPRE_ParVector)(*y) : NULL,
                                    z ? (HYPRE_ParVector)(*z) : NULL);
   }
   else
   {
      x = NULL;
      y = NULL;
      z = NULL;
   }

   // generate and set the discrete gradient
   ParDiscreteLinearOperator *grad;
   grad = new ParDiscreteLinearOperator(vert_fespace, edge_fespace);
   if (trace_space)
   {
      grad->AddTraceFaceInterpolator(new GradientInterpolator);
   }
   else
   {
      grad->AddDomainInterpolator(new GradientInterpolator);
   }
   grad->Assemble();
   grad->Finalize();
   G = grad->ParallelAssemble();
   HYPRE_AMSSetDiscreteGradient(ams, *G);
   delete grad;

   // generate and set the Nedelec interpolation matrices
   Pi = Pix = Piy = Piz = NULL;
   if (p > 1 || pmesh->GetNodes() != NULL)
   {
      ParFiniteElementSpace *vert_fespace_d
         = new ParFiniteElementSpace(pmesh, vert_fec, sdim, Ordering::byVDIM);

      ParDiscreteLinearOperator *id_ND;
      id_ND = new ParDiscreteLinearOperator(vert_fespace_d, edge_fespace);
      if (trace_space)
      {
         id_ND->AddTraceFaceInterpolator(new IdentityInterpolator);
      }
      else
      {
         id_ND->AddDomainInterpolator(new IdentityInterpolator);
      }
      id_ND->Assemble();
      id_ND->Finalize();

      if (cycle_type < 10)
      {
         Pi = id_ND->ParallelAssemble();
      }
      else
      {
         Array2D<HypreParMatrix *> Pi_blocks;
         id_ND->GetParBlocks(Pi_blocks);
         Pix = Pi_blocks(0,0);
         if (sdim >= 2) { Piy = Pi_blocks(0,1); }
         if (sdim == 3) { Piz = Pi_blocks(0,2); }
      }

      delete id_ND;

      HYPRE_ParCSRMatrix HY_Pi  = (Pi)  ? (HYPRE_ParCSRMatrix) *Pi  : NULL;
      HYPRE_ParCSRMatrix HY_Pix = (Pix) ? (HYPRE_ParCSRMatrix) *Pix : NULL;
      HYPRE_ParCSRMatrix HY_Piy = (Piy) ? (HYPRE_ParCSRMatrix) *Piy : NULL;
      HYPRE_ParCSRMatrix HY_Piz = (Piz) ? (HYPRE_ParCSRMatrix) *Piz : NULL;
      HYPRE_AMSSetInterpolations(ams, HY_Pi, HY_Pix, HY_Piy, HY_Piz);

      delete vert_fespace_d;
   }

   delete vert_fespace;
   delete vert_fec;

   if (rt_trace_space)
   {
      delete edge_fespace;
      delete nd_tr_fec;
   }
}

void HypreAMS::Init(ParFiniteElementSpace *edge_fespace)
{
   int cycle_type = 13;
   int sdim = edge_fespace->GetMesh()->SpaceDimension();
   MakeSolver(sdim, cycle_type);
   MakeGradientAndInterpolation(edge_fespace, cycle_type);
}

void HypreAMS::SetOperator(const Operator &op)
{
   const HypreParMatrix *new_A = dynamic_cast<const HypreParMatrix *>(&op);
   MFEM_VERIFY(new_A, "new Operator must be a HypreParMatrix!");

   // update base classes: Operator, Solver, HypreSolver
   height = new_A->Height();
   width  = new_A->Width();
   A = const_cast<HypreParMatrix *>(new_A);

   setup_called = 0;
   delete X;
   delete B;
   B = X = NULL;
   auxB.Delete(); auxB.Reset();
   auxX.Delete(); auxX.Reset();
}

HypreAMS::~HypreAMS()
{
   HYPRE_AMSDestroy(ams);

   delete x;
   delete y;
   delete z;

   delete G;
   delete Pi;
   delete Pix;
   delete Piy;
   delete Piz;
}

void HypreAMS::SetPrintLevel(int print_lvl)
{
   HYPRE_AMSSetPrintLevel(ams, print_lvl);
}

HypreADS::HypreADS(ParFiniteElementSpace *face_fespace)
{
   Init(face_fespace);
}

HypreADS::HypreADS(const HypreParMatrix &A, ParFiniteElementSpace *face_fespace)
   : HypreSolver(&A)
{
   Init(face_fespace);
}

HypreADS::HypreADS(
   const HypreParMatrix &A, HypreParMatrix *C_, HypreParMatrix *G_,
   HypreParVector *x_, HypreParVector *y_, HypreParVector *z_)
   : HypreSolver(&A),
     x(x_), y(y_), z(z_),
     G(G_), C(C_),
     ND_Pi(NULL), ND_Pix(NULL), ND_Piy(NULL), ND_Piz(NULL),
     RT_Pi(NULL), RT_Pix(NULL), RT_Piy(NULL), RT_Piz(NULL)
{
   MFEM_ASSERT(C != NULL, "");
   MFEM_ASSERT(G != NULL, "");
   MFEM_ASSERT(x != NULL, "");
   MFEM_ASSERT(y != NULL, "");
   MFEM_ASSERT(z != NULL, "");
   int cycle_type = 11;
   int ams_cycle_type = 14;

   MakeSolver(cycle_type, ams_cycle_type);

   HYPRE_ADSSetCoordinateVectors(ads, *x, *y, *z);
   HYPRE_ADSSetDiscreteCurl(ads, *C);
   HYPRE_ADSSetDiscreteGradient(ads, *G);
}

void HypreADS::MakeSolver(int cycle_type, int ams_cycle_type)
{
   int rlx_sweeps       = 1;
   double rlx_weight    = 1.0;
   double rlx_omega     = 1.0;
#if !defined(HYPRE_USING_GPU)
   int rlx_type         = 2;
   int amg_coarsen_type = 10;
   int amg_agg_levels   = 1;
   int amg_rlx_type     = 8;
   double theta         = 0.25;
   int amg_interp_type  = 6;
   int amg_Pmax         = 4;
#else
   int rlx_type         = 1;
   int amg_coarsen_type = 8;
   int amg_agg_levels   = 0;
   int amg_rlx_type     = 18;
   double theta         = 0.25;
   int amg_interp_type  = 6;
   int amg_Pmax         = 4;
#endif

   HYPRE_ADSCreate(&ads);

   HYPRE_ADSSetTol(ads, 0.0);
   HYPRE_ADSSetMaxIter(ads, 1); // use as a preconditioner
   HYPRE_ADSSetCycleType(ads, cycle_type);
   HYPRE_ADSSetPrintLevel(ads, 1);

   // set additional ADS options
   HYPRE_ADSSetSmoothingOptions(ads, rlx_type, rlx_sweeps, rlx_weight, rlx_omega);
   HYPRE_ADSSetAMGOptions(ads, amg_coarsen_type, amg_agg_levels, amg_rlx_type,
                          theta, amg_interp_type, amg_Pmax);
   HYPRE_ADSSetAMSOptions(ads, ams_cycle_type, amg_coarsen_type, amg_agg_levels,
                          amg_rlx_type, theta, amg_interp_type, amg_Pmax);

   // The ADS preconditioner requires inverting singular matrices with BoomerAMG,
   // which are handled correctly in hypre's Solve method, but can produce hypre
   // errors in the Setup (specifically in the l1 row norm computation). See the
   // documentation of SetErrorMode() for more details.
   error_mode = IGNORE_HYPRE_ERRORS;
}

void HypreADS::MakeDiscreteMatrices(
   ParFiniteElementSpace *face_fespace,
   int cycle_type,
   int ams_cycle_type)
{
   const FiniteElementCollection *face_fec = face_fespace->FEColl();
   bool trace_space =
      (dynamic_cast<const RT_Trace_FECollection*>(face_fec) != NULL);
   int p = 1;
   if (face_fespace->GetNE() > 0)
   {
      MFEM_VERIFY(!face_fespace->IsVariableOrder(), "");
      if (trace_space)
      {
         p = face_fespace->GetFaceOrder(0) + 1;
      }
      else
      {
         p = face_fespace->GetElementOrder(0);
      }
   }

   // define the nodal and edge finite element spaces associated with face_fespace
   ParMesh *pmesh = (ParMesh *) face_fespace->GetMesh();
   FiniteElementCollection *vert_fec, *edge_fec;
   if (trace_space)
   {
      vert_fec = new H1_Trace_FECollection(p, 3);
      edge_fec = new ND_Trace_FECollection(p, 3);
   }
   else
   {
      vert_fec = new H1_FECollection(p, 3);
      edge_fec = new ND_FECollection(p, 3);
   }

   ParFiniteElementSpace *vert_fespace = new ParFiniteElementSpace(pmesh,
                                                                   vert_fec);
   ParFiniteElementSpace *edge_fespace = new ParFiniteElementSpace(pmesh,
                                                                   edge_fec);

   // generate and set the vertex coordinates
   if (p == 1 && pmesh->GetNodes() == NULL)
   {
      ParGridFunction x_coord(vert_fespace);
      ParGridFunction y_coord(vert_fespace);
      ParGridFunction z_coord(vert_fespace);
      double *coord;
      for (int i = 0; i < pmesh->GetNV(); i++)
      {
         coord = pmesh -> GetVertex(i);
         x_coord(i) = coord[0];
         y_coord(i) = coord[1];
         z_coord(i) = coord[2];
      }
      x = x_coord.ParallelProject();
      y = y_coord.ParallelProject();
      z = z_coord.ParallelProject();
      x->HypreReadWrite();
      y->HypreReadWrite();
      z->HypreReadWrite();
      HYPRE_ADSSetCoordinateVectors(ads, *x, *y, *z);
   }
   else
   {
      x = NULL;
      y = NULL;
      z = NULL;
   }

   // generate and set the discrete curl
   ParDiscreteLinearOperator *curl;
   curl = new ParDiscreteLinearOperator(edge_fespace, face_fespace);
   if (trace_space)
   {
      curl->AddTraceFaceInterpolator(new CurlInterpolator);
   }
   else
   {
      curl->AddDomainInterpolator(new CurlInterpolator);
   }
   curl->Assemble();
   curl->Finalize();
   C = curl->ParallelAssemble();
   C->CopyColStarts(); // since we'll delete edge_fespace
   HYPRE_ADSSetDiscreteCurl(ads, *C);
   delete curl;

   // generate and set the discrete gradient
   ParDiscreteLinearOperator *grad;
   grad = new ParDiscreteLinearOperator(vert_fespace, edge_fespace);
   if (trace_space)
   {
      grad->AddTraceFaceInterpolator(new GradientInterpolator);
   }
   else
   {
      grad->AddDomainInterpolator(new GradientInterpolator);
   }
   grad->Assemble();
   grad->Finalize();
   G = grad->ParallelAssemble();
   G->CopyColStarts(); // since we'll delete vert_fespace
   G->CopyRowStarts(); // since we'll delete edge_fespace
   HYPRE_ADSSetDiscreteGradient(ads, *G);
   delete grad;

   // generate and set the Nedelec and Raviart-Thomas interpolation matrices
   RT_Pi = RT_Pix = RT_Piy = RT_Piz = NULL;
   ND_Pi = ND_Pix = ND_Piy = ND_Piz = NULL;
   if (p > 1 || pmesh->GetNodes() != NULL)
   {
      ParFiniteElementSpace *vert_fespace_d
         = new ParFiniteElementSpace(pmesh, vert_fec, 3, Ordering::byVDIM);

      ParDiscreteLinearOperator *id_ND;
      id_ND = new ParDiscreteLinearOperator(vert_fespace_d, edge_fespace);
      if (trace_space)
      {
         id_ND->AddTraceFaceInterpolator(new IdentityInterpolator);
      }
      else
      {
         id_ND->AddDomainInterpolator(new IdentityInterpolator);
      }
      id_ND->Assemble();
      id_ND->Finalize();

      if (ams_cycle_type < 10)
      {
         ND_Pi = id_ND->ParallelAssemble();
         ND_Pi->CopyColStarts(); // since we'll delete vert_fespace_d
         ND_Pi->CopyRowStarts(); // since we'll delete edge_fespace
      }
      else
      {
         Array2D<HypreParMatrix *> ND_Pi_blocks;
         id_ND->GetParBlocks(ND_Pi_blocks);
         ND_Pix = ND_Pi_blocks(0,0);
         ND_Piy = ND_Pi_blocks(0,1);
         ND_Piz = ND_Pi_blocks(0,2);
      }

      delete id_ND;

      ParDiscreteLinearOperator *id_RT;
      id_RT = new ParDiscreteLinearOperator(vert_fespace_d, face_fespace);
      if (trace_space)
      {
         id_RT->AddTraceFaceInterpolator(new NormalInterpolator);
      }
      else
      {
         id_RT->AddDomainInterpolator(new IdentityInterpolator);
      }
      id_RT->Assemble();
      id_RT->Finalize();

      if (cycle_type < 10)
      {
         RT_Pi = id_RT->ParallelAssemble();
         RT_Pi->CopyColStarts(); // since we'll delete vert_fespace_d
      }
      else
      {
         Array2D<HypreParMatrix *> RT_Pi_blocks;
         id_RT->GetParBlocks(RT_Pi_blocks);
         RT_Pix = RT_Pi_blocks(0,0);
         RT_Piy = RT_Pi_blocks(0,1);
         RT_Piz = RT_Pi_blocks(0,2);
      }

      delete id_RT;

      HYPRE_ParCSRMatrix HY_RT_Pi, HY_RT_Pix, HY_RT_Piy, HY_RT_Piz;
      HY_RT_Pi  = (RT_Pi)  ? (HYPRE_ParCSRMatrix) *RT_Pi  : NULL;
      HY_RT_Pix = (RT_Pix) ? (HYPRE_ParCSRMatrix) *RT_Pix : NULL;
      HY_RT_Piy = (RT_Piy) ? (HYPRE_ParCSRMatrix) *RT_Piy : NULL;
      HY_RT_Piz = (RT_Piz) ? (HYPRE_ParCSRMatrix) *RT_Piz : NULL;
      HYPRE_ParCSRMatrix HY_ND_Pi, HY_ND_Pix, HY_ND_Piy, HY_ND_Piz;
      HY_ND_Pi  = (ND_Pi)  ? (HYPRE_ParCSRMatrix) *ND_Pi  : NULL;
      HY_ND_Pix = (ND_Pix) ? (HYPRE_ParCSRMatrix) *ND_Pix : NULL;
      HY_ND_Piy = (ND_Piy) ? (HYPRE_ParCSRMatrix) *ND_Piy : NULL;
      HY_ND_Piz = (ND_Piz) ? (HYPRE_ParCSRMatrix) *ND_Piz : NULL;
      HYPRE_ADSSetInterpolations(ads,
                                 HY_RT_Pi, HY_RT_Pix, HY_RT_Piy, HY_RT_Piz,
                                 HY_ND_Pi, HY_ND_Pix, HY_ND_Piy, HY_ND_Piz);

      delete vert_fespace_d;
   }

   delete vert_fec;
   delete vert_fespace;
   delete edge_fec;
   delete edge_fespace;
}

void HypreADS::Init(ParFiniteElementSpace *face_fespace)
{
   int cycle_type = 11;
   int ams_cycle_type = 14;
   MakeSolver(cycle_type, ams_cycle_type);
   MakeDiscreteMatrices(face_fespace, cycle_type, ams_cycle_type);
}

void HypreADS::SetOperator(const Operator &op)
{
   const HypreParMatrix *new_A = dynamic_cast<const HypreParMatrix *>(&op);
   MFEM_VERIFY(new_A, "new Operator must be a HypreParMatrix!");

   // update base classes: Operator, Solver, HypreSolver
   height = new_A->Height();
   width  = new_A->Width();
   A = const_cast<HypreParMatrix *>(new_A);

   setup_called = 0;
   delete X;
   delete B;
   B = X = NULL;
   auxB.Delete(); auxB.Reset();
   auxX.Delete(); auxX.Reset();
}

HypreADS::~HypreADS()
{
   HYPRE_ADSDestroy(ads);

   delete x;
   delete y;
   delete z;

   delete G;
   delete C;

   delete RT_Pi;
   delete RT_Pix;
   delete RT_Piy;
   delete RT_Piz;

   delete ND_Pi;
   delete ND_Pix;
   delete ND_Piy;
   delete ND_Piz;
}

void HypreADS::SetPrintLevel(int print_lvl)
{
   HYPRE_ADSSetPrintLevel(ads, print_lvl);
}

HypreLOBPCG::HypreMultiVector::HypreMultiVector(int n, HypreParVector & v,
                                                mv_InterfaceInterpreter & interpreter)
   : hpv(NULL),
     nv(n)
{
   mv_ptr = mv_MultiVectorCreateFromSampleVector(&interpreter, nv,
                                                 (HYPRE_ParVector)v);

   HYPRE_ParVector* vecs = NULL;
   {
      mv_TempMultiVector* tmp =
         (mv_TempMultiVector*)mv_MultiVectorGetData(mv_ptr);
      vecs = (HYPRE_ParVector*)(tmp -> vector);
   }

   hpv = new HypreParVector*[nv];
   for (int i=0; i<nv; i++)
   {
      hpv[i] = new HypreParVector(vecs[i]);
   }
}

HypreLOBPCG::HypreMultiVector::~HypreMultiVector()
{
   if ( hpv != NULL )
   {
      for (int i=0; i<nv; i++)
      {
         delete hpv[i];
      }
      delete [] hpv;
   }

   mv_MultiVectorDestroy(mv_ptr);
}

void
HypreLOBPCG::HypreMultiVector::Randomize(HYPRE_Int seed_)
{
   mv_MultiVectorSetRandom(mv_ptr, seed_);
}

HypreParVector &
HypreLOBPCG::HypreMultiVector::GetVector(unsigned int i)
{
   MFEM_ASSERT((int)i < nv, "index out of range");

   return ( *hpv[i] );
}

HypreParVector **
HypreLOBPCG::HypreMultiVector::StealVectors()
{
   HypreParVector ** hpv_ret = hpv;

   hpv = NULL;

   mv_TempMultiVector * mv_tmp =
      (mv_TempMultiVector*)mv_MultiVectorGetData(mv_ptr);

   mv_tmp->ownsVectors = 0;

   for (int i=0; i<nv; i++)
   {
      hpv_ret[i]->SetOwnership(1);
   }

   return hpv_ret;
}

HypreLOBPCG::HypreLOBPCG(MPI_Comm c)
   : comm(c),
     myid(0),
     numProcs(1),
     nev(10),
     seed(75),
     glbSize(-1),
     part(NULL),
     multi_vec(NULL),
     x(NULL),
     subSpaceProj(NULL)
{
   MPI_Comm_size(comm,&numProcs);
   MPI_Comm_rank(comm,&myid);

   HYPRE_ParCSRSetupInterpreter(&interpreter);
   HYPRE_ParCSRSetupMatvec(&matvec_fn);
   HYPRE_LOBPCGCreate(&interpreter, &matvec_fn, &lobpcg_solver);
}

HypreLOBPCG::~HypreLOBPCG()
{
   delete multi_vec;
   delete x;
   delete [] part;

   HYPRE_LOBPCGDestroy(lobpcg_solver);
}

void
HypreLOBPCG::SetTol(double tol)
{
   HYPRE_LOBPCGSetTol(lobpcg_solver, tol);
}

void
HypreLOBPCG::SetRelTol(double rel_tol)
{
#if MFEM_HYPRE_VERSION >= 21101
   HYPRE_LOBPCGSetRTol(lobpcg_solver, rel_tol);
#else
   MFEM_ABORT("This method requires HYPRE version >= 2.11.1");
#endif
}

void
HypreLOBPCG::SetMaxIter(int max_iter)
{
   HYPRE_LOBPCGSetMaxIter(lobpcg_solver, max_iter);
}

void
HypreLOBPCG::SetPrintLevel(int logging)
{
   if (myid == 0)
   {
      HYPRE_LOBPCGSetPrintLevel(lobpcg_solver, logging);
   }
}

void
HypreLOBPCG::SetPrecondUsageMode(int pcg_mode)
{
   HYPRE_LOBPCGSetPrecondUsageMode(lobpcg_solver, pcg_mode);
}

void
HypreLOBPCG::SetPreconditioner(Solver & precond)
{
   HYPRE_LOBPCGSetPrecond(lobpcg_solver,
                          (HYPRE_PtrToSolverFcn)this->PrecondSolve,
                          (HYPRE_PtrToSolverFcn)this->PrecondSetup,
                          (HYPRE_Solver)&precond);
}

void
HypreLOBPCG::SetOperator(Operator & A)
{
   HYPRE_BigInt locSize = A.Width();

   if (HYPRE_AssumedPartitionCheck())
   {
      part = new HYPRE_BigInt[2];

      MPI_Scan(&locSize, &part[1], 1, HYPRE_MPI_BIG_INT, MPI_SUM, comm);

      part[0] = part[1] - locSize;

      MPI_Allreduce(&locSize, &glbSize, 1, HYPRE_MPI_BIG_INT, MPI_SUM, comm);
   }
   else
   {
      part = new HYPRE_BigInt[numProcs+1];

      MPI_Allgather(&locSize, 1, HYPRE_MPI_BIG_INT,
                    &part[1], 1, HYPRE_MPI_BIG_INT, comm);

      part[0] = 0;
      for (int i=0; i<numProcs; i++)
      {
         part[i+1] += part[i];
      }

      glbSize = part[numProcs];
   }

   if ( x != NULL )
   {
      delete x;
   }

   // Create a distributed vector without a data array.
   const bool is_device_ptr = true;
   x = new HypreParVector(comm,glbSize,NULL,part,is_device_ptr);

   matvec_fn.MatvecCreate  = this->OperatorMatvecCreate;
   matvec_fn.Matvec        = this->OperatorMatvec;
   matvec_fn.MatvecDestroy = this->OperatorMatvecDestroy;

   HYPRE_LOBPCGSetup(lobpcg_solver,(HYPRE_Matrix)&A,NULL,NULL);
}

void
HypreLOBPCG::SetMassMatrix(Operator & M)
{
   matvec_fn.MatvecCreate  = this->OperatorMatvecCreate;
   matvec_fn.Matvec        = this->OperatorMatvec;
   matvec_fn.MatvecDestroy = this->OperatorMatvecDestroy;

   HYPRE_LOBPCGSetupB(lobpcg_solver,(HYPRE_Matrix)&M,NULL);
}

void
HypreLOBPCG::GetEigenvalues(Array<double> & eigs) const
{
   // Initialize eigenvalues array with marker values
   eigs.SetSize(nev);

   for (int i=0; i<nev; i++)
   {
      eigs[i] = eigenvalues[i];
   }
}

const HypreParVector &
HypreLOBPCG::GetEigenvector(unsigned int i) const
{
   return multi_vec->GetVector(i);
}

void
HypreLOBPCG::SetInitialVectors(int num_vecs, HypreParVector ** vecs)
{
   // Initialize HypreMultiVector object if necessary
   if ( multi_vec == NULL )
   {
      MFEM_ASSERT(x != NULL, "In HypreLOBPCG::SetInitialVectors()");

      multi_vec = new HypreMultiVector(nev, *x, interpreter);
   }

   // Copy the vectors provided
   for (int i=0; i < min(num_vecs,nev); i++)
   {
      multi_vec->GetVector(i) = *vecs[i];
   }

   // Randomize any remaining vectors
   for (int i=min(num_vecs,nev); i < nev; i++)
   {
      multi_vec->GetVector(i).Randomize(seed);
   }

   // Ensure all vectors are in the proper subspace
   if ( subSpaceProj != NULL )
   {
      HypreParVector y(*x);
      y = multi_vec->GetVector(0);

      for (int i=1; i<nev; i++)
      {
         subSpaceProj->Mult(multi_vec->GetVector(i),
                            multi_vec->GetVector(i-1));
      }
      subSpaceProj->Mult(y,
                         multi_vec->GetVector(nev-1));
   }
}

void
HypreLOBPCG::Solve()
{
   // Initialize HypreMultiVector object if necessary
   if ( multi_vec == NULL )
   {
      MFEM_ASSERT(x != NULL, "In HypreLOBPCG::Solve()");

      multi_vec = new HypreMultiVector(nev, *x, interpreter);
      multi_vec->Randomize(seed);

      if ( subSpaceProj != NULL )
      {
         HypreParVector y(*x);
         y = multi_vec->GetVector(0);

         for (int i=1; i<nev; i++)
         {
            subSpaceProj->Mult(multi_vec->GetVector(i),
                               multi_vec->GetVector(i-1));
         }
         subSpaceProj->Mult(y, multi_vec->GetVector(nev-1));
      }
   }

   eigenvalues.SetSize(nev);
   eigenvalues = NAN;

   // Perform eigenmode calculation
   //
   // The eigenvalues are computed in ascending order (internally the
   // order is determined by the LAPACK routine 'dsydv'.)
   HYPRE_LOBPCGSolve(lobpcg_solver, NULL, *multi_vec, eigenvalues);
}

void *
HypreLOBPCG::OperatorMatvecCreate( void *A,
                                   void *x )
{
   void *matvec_data;

   matvec_data = NULL;

   return ( matvec_data );
}

HYPRE_Int
HypreLOBPCG::OperatorMatvec( void *matvec_data,
                             HYPRE_Complex alpha,
                             void *A,
                             void *x,
                             HYPRE_Complex beta,
                             void *y )
{
   MFEM_VERIFY(alpha == 1.0 && beta == 0.0, "values not supported");

   Operator *Aop = (Operator*)A;

   hypre_ParVector * xPar = (hypre_ParVector *)x;
   hypre_ParVector * yPar = (hypre_ParVector *)y;

   HypreParVector xVec(xPar);
   HypreParVector yVec(yPar);

   Aop->Mult( xVec, yVec );

   // Move data back to hypre's device memory location in case the above Mult
   // operation moved it to host.
   yVec.HypreReadWrite();

   return 0;
}

HYPRE_Int
HypreLOBPCG::OperatorMatvecDestroy( void *matvec_data )
{
   return 0;
}

HYPRE_Int
HypreLOBPCG::PrecondSolve(void *solver,
                          void *A,
                          void *b,
                          void *x)
{
   Solver *PC = (Solver*)solver;

   hypre_ParVector * bPar = (hypre_ParVector *)b;
   hypre_ParVector * xPar = (hypre_ParVector *)x;

   HypreParVector bVec(bPar);
   HypreParVector xVec(xPar);

   PC->Mult( bVec, xVec );

   // Move data back to hypre's device memory location in case the above Mult
   // operation moved it to host.
   xVec.HypreReadWrite();

   return 0;
}

HYPRE_Int
HypreLOBPCG::PrecondSetup(void *solver,
                          void *A,
                          void *b,
                          void *x)
{
   return 0;
}

HypreAME::HypreAME(MPI_Comm comm)
   : myid(0),
     numProcs(1),
     nev(10),
     setT(false),
     ams_precond(NULL),
     eigenvalues(NULL),
     multi_vec(NULL),
     eigenvectors(NULL)
{
   MPI_Comm_size(comm,&numProcs);
   MPI_Comm_rank(comm,&myid);

   HYPRE_AMECreate(&ame_solver);
   HYPRE_AMESetPrintLevel(ame_solver, 0);
}

HypreAME::~HypreAME()
{
   if ( multi_vec )
   {
      mfem_hypre_TFree_host(multi_vec);
   }

   if ( eigenvectors )
   {
      for (int i=0; i<nev; i++)
      {
         delete eigenvectors[i];
      }
   }
   delete [] eigenvectors;

   if ( eigenvalues )
   {
      mfem_hypre_TFree_host(eigenvalues);
   }

   HYPRE_AMEDestroy(ame_solver);
}

void
HypreAME::SetNumModes(int num_eigs)
{
   nev = num_eigs;

   HYPRE_AMESetBlockSize(ame_solver, nev);
}

void
HypreAME::SetTol(double tol)
{
   HYPRE_AMESetTol(ame_solver, tol);
}

void
HypreAME::SetRelTol(double rel_tol)
{
#if MFEM_HYPRE_VERSION >= 21101
   HYPRE_AMESetRTol(ame_solver, rel_tol);
#else
   MFEM_ABORT("This method requires HYPRE version >= 2.11.1");
#endif
}

void
HypreAME::SetMaxIter(int max_iter)
{
   HYPRE_AMESetMaxIter(ame_solver, max_iter);
}

void
HypreAME::SetPrintLevel(int logging)
{
   if (myid == 0)
   {
      HYPRE_AMESetPrintLevel(ame_solver, logging);
   }
}

void
HypreAME::SetPreconditioner(HypreSolver & precond)
{
   ams_precond = &precond;
}

void
HypreAME::SetOperator(const HypreParMatrix & A)
{
   if ( !setT )
   {
      HYPRE_Solver ams_precond_ptr = (HYPRE_Solver)*ams_precond;

      ams_precond->SetupFcn()(*ams_precond,A,NULL,NULL);

      HYPRE_AMESetAMSSolver(ame_solver, ams_precond_ptr);
   }

   HYPRE_AMESetup(ame_solver);
}

void
HypreAME::SetMassMatrix(const HypreParMatrix & M)
{
   HYPRE_ParCSRMatrix parcsr_M = M;
   HYPRE_AMESetMassMatrix(ame_solver,(HYPRE_ParCSRMatrix)parcsr_M);
}

void
HypreAME::Solve()
{
   HYPRE_AMESolve(ame_solver);

   // Grab a pointer to the eigenvalues from AME
   HYPRE_AMEGetEigenvalues(ame_solver,&eigenvalues);

   // Grad a pointer to the eigenvectors from AME
   HYPRE_AMEGetEigenvectors(ame_solver,&multi_vec);
}

void
HypreAME::GetEigenvalues(Array<double> & eigs) const
{
   // Initialize eigenvalues array with marker values
   eigs.SetSize(nev); eigs = -1.0;

   // Copy eigenvalues to eigs array
   for (int i=0; i<nev; i++)
   {
      eigs[i] = eigenvalues[i];
   }
}

void
HypreAME::createDummyVectors() const
{
   eigenvectors = new HypreParVector*[nev];
   for (int i=0; i<nev; i++)
   {
      eigenvectors[i] = new HypreParVector(multi_vec[i]);
      eigenvectors[i]->SetOwnership(1);
   }
}

const HypreParVector &
HypreAME::GetEigenvector(unsigned int i) const
{
   if ( eigenvectors == NULL )
   {
      this->createDummyVectors();
   }

   return *eigenvectors[i];
}

HypreParVector **
HypreAME::StealEigenvectors()
{
   if ( eigenvectors == NULL )
   {
      this->createDummyVectors();
   }

   // Set the local pointers to NULL so that they won't be deleted later
   HypreParVector ** vecs = eigenvectors;
   eigenvectors = NULL;
   multi_vec = NULL;

   return vecs;
}

}

#endif<|MERGE_RESOLUTION|>--- conflicted
+++ resolved
@@ -2292,12 +2292,8 @@
    hypre_ParCSRMatrix* Ae;
    HostReadWrite();
    internal::hypre_ParCSRMatrixEliminateAAe(
-<<<<<<< HEAD
-      A, &Ae, rc_sorted.Size(), rc_sorted.GetData());
+      A, &Ae, rc_sorted.Size(), rc_sorted.GetData(), 0, diag);
    HypreRead();
-=======
-      A, &Ae, rc_sorted.Size(), rc_sorted.GetData(), 0, diag);
->>>>>>> baa611a1
 
    return new HypreParMatrix(Ae, true);
 }
