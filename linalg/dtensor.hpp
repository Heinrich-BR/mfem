// Copyright (c) 2010-2021, Lawrence Livermore National Security, LLC. Produced
// at the Lawrence Livermore National Laboratory. All Rights reserved. See files
// LICENSE and NOTICE for details. LLNL-CODE-806117.
//
// This file is part of the MFEM library. For more information and source code
// availability visit https://mfem.org.
//
// MFEM is free software; you can redistribute it and/or modify it under the
// terms of the BSD-3 license. We welcome feedback and contributions, see file
// CONTRIBUTING.md for details.

#ifndef MFEM_DTENSOR
#define MFEM_DTENSOR

#include "../general/backends.hpp"
#include <utility>

namespace mfem
{

<<<<<<< HEAD
=======
/// A Class to compute the real index from the multi-indices of a tensor
template <int N, int Dim, typename T, typename... Args>
class TensorInd
{
public:
   MFEM_HOST_DEVICE
   static inline int result(const int* sizes, T first, Args... args)
   {
#if !(defined(MFEM_USE_CUDA) || defined(MFEM_USE_HIP))
      MFEM_ASSERT(first<sizes[N-1],"Trying to access out of boundary.");
#endif
      return first + sizes[N - 1] * TensorInd < N + 1, Dim, Args... >
             ::result(sizes, args...);
   }
};

// Terminal case
template <int Dim, typename T, typename... Args>
class TensorInd<Dim, Dim, T, Args...>
{
public:
   MFEM_HOST_DEVICE
   static inline int result(const int* sizes, T first, Args... args)
   {
#if !(defined(MFEM_USE_CUDA) || defined(MFEM_USE_HIP))
      MFEM_ASSERT(first<sizes[Dim-1],"Trying to access out of boundary.");
#endif
      return first;
   }
};


/// A class to initialize the size of a Tensor
template <int N, int Dim, typename T, typename... Args>
class Init
{
public:
   MFEM_HOST_DEVICE
   static inline int result(int* sizes, T first, Args... args)
   {
      sizes[N - 1] = first;
      return first * Init < N + 1, Dim, Args... >::result(sizes, args...);
   }
};

// Terminal case
template <int Dim, typename T, typename... Args>
class Init<Dim, Dim, T, Args...>
{
public:
   MFEM_HOST_DEVICE
   static inline int result(int* sizes, T first, Args... args)
   {
      sizes[Dim - 1] = first;
      return first;
   }
};


>>>>>>> 8a67918a
/// A basic generic Tensor class, appropriate for use on the GPU
template<int Rank, typename Scalar = double>
class DeviceTensor
{
protected:
   int capacity;
   Scalar *data;
   int sizes[Rank];

public:

   /// Default constructor
   DeviceTensor() = delete;

   /// Constructor to initialize a tensor from the Scalar array data_
   template <typename... Args> MFEM_HOST_DEVICE
   DeviceTensor(Scalar* data_, Args... args)
   {
      static_assert(sizeof...(args) == Rank, "Wrong number of arguments");
      // Initialize sizes, and compute the number of values
      const long int nb = Init<1, Rank, Args...>::result(sizes, args...);
      capacity = nb;
      data = (capacity > 0) ? data_ : NULL;
   }

   /// Copy constructor
   MFEM_HOST_DEVICE DeviceTensor(const DeviceTensor& t)
   {
      capacity = t.capacity;
      for (int i = 0; i < Rank; ++i)
      {
         sizes[i] = t.sizes[i];
      }
      data = t.data;
   }

   /// Conversion to `Scalar *`.
   MFEM_HOST_DEVICE inline operator Scalar *() const { return data; }

   /// Const accessor for the data
   template <typename... Args> MFEM_HOST_DEVICE inline
   Scalar& operator()(Args... args) const
   {
      static_assert(sizeof...(args) == Rank, "Wrong number of arguments");
      return data[ TensorInd<1, Rank, Args...>::result(sizes, args...) ];
   }

   /// Subscript operator where the tensor is viewed as a 1D array.
   MFEM_HOST_DEVICE inline Scalar& operator[](int i) const
   {
      return data[i];
   }

private:
   /// A Class to compute the real index from the multi-indices of a tensor
   template <int N, int Dim, typename T, typename... Args>
   class TensorInd
   {
   public:
      MFEM_HOST_DEVICE
      static inline int result(const int* sizes, T first, Args... args)
      {
   #if !(defined(MFEM_USE_CUDA) || defined(MFEM_USE_HIP))
         MFEM_ASSERT(first<sizes[N-1],"Trying to access out of boundary.");
   #endif
         return first + sizes[N - 1] * TensorInd < N + 1, Dim, Args... >
               ::result(sizes, args...);
      }
   };

   // Terminal case
   template <int Dim, typename T, typename... Args>
   class TensorInd<Dim, Dim, T, Args...>
   {
   public:
      MFEM_HOST_DEVICE
      static inline int result(const int* sizes, T first, Args... args)
      {
   #if !(defined(MFEM_USE_CUDA) || defined(MFEM_USE_HIP))
         MFEM_ASSERT(first<sizes[Dim-1],"Trying to access out of boundary.");
   #endif
         return first;
      }
   };


   /// A class to initialize the size of a Tensor
   template <int N, int Dim, typename T, typename... Args>
   class Init
   {
   public:
      static inline int result(int* sizes, T first, Args... args)
      {
         sizes[N - 1] = first;
         return first * Init < N + 1, Dim, Args... >::result(sizes, args...);
      }
   };

   // Terminal case
   template <int Dim, typename T, typename... Args>
   class Init<Dim, Dim, T, Args...>
   {
   public:
      static inline int result(int* sizes, T first, Args... args)
      {
         sizes[Dim - 1] = first;
         return first;
      }
   };
};


/** @brief Wrap a pointer as a DeviceTensor with automatically deduced template
    parameters */
template <typename T, typename... Dims>
inline DeviceTensor<sizeof...(Dims),T> Reshape(T *ptr, Dims... dims)
{
   return DeviceTensor<sizeof...(Dims),T>(ptr, dims...);
}

// template <typename T, typename... Dims>
// inline const DeviceTensor<sizeof...(Dims),T>&& Reshape(const T *ptr, Dims... dims)
// {
//    return std::move(DeviceTensor<sizeof...(Dims),T>(const_cast<T*>(ptr), dims...));
// }

typedef DeviceTensor<1,int> DeviceArray;
typedef DeviceTensor<1,const int> ConstDeviceArray;

typedef DeviceTensor<1,double> DeviceVector;
typedef DeviceTensor<1,const double> ConstDeviceVector;

typedef DeviceTensor<2,double> DeviceMatrix;
typedef DeviceTensor<2,const double> ConstDeviceMatrix;

typedef DeviceTensor<3,double> DeviceCube;
typedef DeviceTensor<3,const double> ConstDeviceCube;

template <int Quads, int Dofs>
struct DeviceBasis
{
   static const int D = Dofs;
   static const int Q = Quads;
   const double *data;

   MFEM_HOST_DEVICE inline
   const double& operator()(int i, int j) const
   {
      return data[i+Q*j];
   }
};

} // mfem namespace

#endif // MFEM_DTENSOR<|MERGE_RESOLUTION|>--- conflicted
+++ resolved
@@ -18,68 +18,6 @@
 namespace mfem
 {
 
-<<<<<<< HEAD
-=======
-/// A Class to compute the real index from the multi-indices of a tensor
-template <int N, int Dim, typename T, typename... Args>
-class TensorInd
-{
-public:
-   MFEM_HOST_DEVICE
-   static inline int result(const int* sizes, T first, Args... args)
-   {
-#if !(defined(MFEM_USE_CUDA) || defined(MFEM_USE_HIP))
-      MFEM_ASSERT(first<sizes[N-1],"Trying to access out of boundary.");
-#endif
-      return first + sizes[N - 1] * TensorInd < N + 1, Dim, Args... >
-             ::result(sizes, args...);
-   }
-};
-
-// Terminal case
-template <int Dim, typename T, typename... Args>
-class TensorInd<Dim, Dim, T, Args...>
-{
-public:
-   MFEM_HOST_DEVICE
-   static inline int result(const int* sizes, T first, Args... args)
-   {
-#if !(defined(MFEM_USE_CUDA) || defined(MFEM_USE_HIP))
-      MFEM_ASSERT(first<sizes[Dim-1],"Trying to access out of boundary.");
-#endif
-      return first;
-   }
-};
-
-
-/// A class to initialize the size of a Tensor
-template <int N, int Dim, typename T, typename... Args>
-class Init
-{
-public:
-   MFEM_HOST_DEVICE
-   static inline int result(int* sizes, T first, Args... args)
-   {
-      sizes[N - 1] = first;
-      return first * Init < N + 1, Dim, Args... >::result(sizes, args...);
-   }
-};
-
-// Terminal case
-template <int Dim, typename T, typename... Args>
-class Init<Dim, Dim, T, Args...>
-{
-public:
-   MFEM_HOST_DEVICE
-   static inline int result(int* sizes, T first, Args... args)
-   {
-      sizes[Dim - 1] = first;
-      return first;
-   }
-};
-
-
->>>>>>> 8a67918a
 /// A basic generic Tensor class, appropriate for use on the GPU
 template<int Rank, typename Scalar = double>
 class DeviceTensor
@@ -142,11 +80,11 @@
       MFEM_HOST_DEVICE
       static inline int result(const int* sizes, T first, Args... args)
       {
-   #if !(defined(MFEM_USE_CUDA) || defined(MFEM_USE_HIP))
+#if !(defined(MFEM_USE_CUDA) || defined(MFEM_USE_HIP))
          MFEM_ASSERT(first<sizes[N-1],"Trying to access out of boundary.");
-   #endif
+#endif
          return first + sizes[N - 1] * TensorInd < N + 1, Dim, Args... >
-               ::result(sizes, args...);
+                ::result(sizes, args...);
       }
    };
 
@@ -158,9 +96,9 @@
       MFEM_HOST_DEVICE
       static inline int result(const int* sizes, T first, Args... args)
       {
-   #if !(defined(MFEM_USE_CUDA) || defined(MFEM_USE_HIP))
+#if !(defined(MFEM_USE_CUDA) || defined(MFEM_USE_HIP))
          MFEM_ASSERT(first<sizes[Dim-1],"Trying to access out of boundary.");
-   #endif
+#endif
          return first;
       }
    };
