// Copyright (c) 2010-2022, Lawrence Livermore National Security, LLC. Produced
// at the Lawrence Livermore National Laboratory. All Rights reserved. See files
// LICENSE and NOTICE for details. LLNL-CODE-806117.
//
// This file is part of the MFEM library. For more information and source code
// availability visit https://mfem.org.
//
// MFEM is free software; you can redistribute it and/or modify it under the
// terms of the BSD-3 license. We welcome feedback and contributions, see file
// CONTRIBUTING.md for details.

#ifndef MFEM_OPERATOR
#define MFEM_OPERATOR

#include "vector.hpp"

namespace mfem
{

class ConstrainedOperator;
class RectangularConstrainedOperator;

/// Abstract operator
class Operator
{
protected:
   int height; ///< Dimension of the output / number of rows in the matrix.
   int width;  ///< Dimension of the input / number of columns in the matrix.

   /// see FormSystemOperator()
   /** @note Uses DiagonalPolicy::DIAG_ONE. */
   void FormConstrainedSystemOperator(
      const Array<int> &ess_tdof_list, ConstrainedOperator* &Aout);

   /// see FormRectangularSystemOperator()
   void FormRectangularConstrainedSystemOperator(
      const Array<int> &trial_tdof_list,
      const Array<int> &test_tdof_list,
      RectangularConstrainedOperator* &Aout);

   /** @brief Returns RAP Operator of this, using input/output Prolongation matrices
       @a Pi corresponds to "P", @a Po corresponds to "Rt" */
   Operator *SetupRAP(const Operator *Pi, const Operator *Po);

public:
   /// Defines operator diagonal policy upon elimination of rows and/or columns.
   enum DiagonalPolicy
   {
      DIAG_ZERO, ///< Set the diagonal value to zero
      DIAG_ONE,  ///< Set the diagonal value to one
      DIAG_KEEP  ///< Keep the diagonal value
   };

   /// Initializes memory for true vectors of linear system
   void InitTVectors(const Operator *Po, const Operator *Ri, const Operator *Pi,
                     Vector &x, Vector &b,
                     Vector &X, Vector &B) const;

   /// Construct a square Operator with given size s (default 0).
   explicit Operator(int s = 0) { height = width = s; }

   /** @brief Construct an Operator with the given height (output size) and
       width (input size). */
   Operator(int h, int w) { height = h; width = w; }

   /// Get the height (size of output) of the Operator. Synonym with NumRows().
   inline int Height() const { return height; }
   /** @brief Get the number of rows (size of output) of the Operator. Synonym
       with Height(). */
   inline int NumRows() const { return height; }

   /// Get the width (size of input) of the Operator. Synonym with NumCols().
   inline int Width() const { return width; }
   /** @brief Get the number of columns (size of input) of the Operator. Synonym
       with Width(). */
   inline int NumCols() const { return width; }

   /// Return the MemoryClass preferred by the Operator.
   /** This is the MemoryClass that will be used to access the input and output
       vectors in the Mult() and MultTranspose() methods.

       For example, classes using the MFEM_FORALL macro for implementation can
       return the value returned by Device::GetMemoryClass().

       The default implementation of this method in class Operator returns
       MemoryClass::HOST. */
   virtual MemoryClass GetMemoryClass() const { return MemoryClass::HOST; }

   /// Operator application: `y=A(x)`.
   virtual void Mult(const Vector &x, Vector &y) const = 0;

   /** @brief Action of the transpose operator: `y=A^t(x)`. The default behavior
       in class Operator is to generate an error. */
   virtual void MultTranspose(const Vector &x, Vector &y) const
   { mfem_error("Operator::MultTranspose() is not overloaded!"); }

   /** @brief Evaluate the gradient operator at the point @a x. The default
       behavior in class Operator is to generate an error. */
   virtual Operator &GetGradient(const Vector &x) const
   {
      mfem_error("Operator::GetGradient() is not overloaded!");
      return const_cast<Operator &>(*this);
   }

   /** @brief Computes the diagonal entries into @a diag. Typically, this
       operation only makes sense for linear Operator%s. In some cases, only an
       approximation of the diagonal is computed. */
   virtual void AssembleDiagonal(Vector &diag) const
   {
      MFEM_CONTRACT_VAR(diag);
      MFEM_ABORT("Not relevant or not implemented for this Operator.");
   }

   /** @brief Prolongation operator from linear algebra (linear system) vectors,
       to input vectors for the operator. `NULL` means identity. */
   virtual const Operator *GetProlongation() const { return NULL; }
   /** @brief Restriction operator from input vectors for the operator to linear
       algebra (linear system) vectors. `NULL` means identity. */
   virtual const Operator *GetRestriction() const  { return NULL; }
   /** @brief Prolongation operator from linear algebra (linear system) vectors,
       to output vectors for the operator. `NULL` means identity. */
   virtual const Operator *GetOutputProlongation() const
   {
      return GetProlongation(); // Assume square unless specialized
   }
   /** @brief Transpose of GetOutputRestriction, directly available in this
       form to facilitate matrix-free RAP-type operators.

       `NULL` means identity. */
   virtual const Operator *GetOutputRestrictionTranspose() const { return NULL; }
   /** @brief Restriction operator from output vectors for the operator to linear
       algebra (linear system) vectors. `NULL` means identity. */
   virtual const Operator *GetOutputRestriction() const
   {
      return GetRestriction(); // Assume square unless specialized
   }

   /** @brief Form a constrained linear system using a matrix-free approach.

       Assuming square operator, form the operator linear system `A(X)=B`,
       corresponding to it and the right-hand side @a b, by applying any
       necessary transformations such as: parallel assembly, conforming
       constraints for non-conforming AMR and eliminating boundary conditions.
       @note Static condensation and hybridization are not supported for general
       operators (cf. the analogous methods BilinearForm::FormLinearSystem() and
       ParBilinearForm::FormLinearSystem()).

       The constraints are specified through the prolongation P from
       GetProlongation(), and restriction R from GetRestriction() methods, which
       are e.g. available through the (parallel) finite element space of any
       (parallel) bilinear form operator. We assume that the operator is square,
       using the same input and output space, so we have: `A(X)=[P^t (*this)
       P](X)`, `B=P^t(b)`, and `X=R(x)`.

       The vector @a x must contain the essential boundary condition values.
       These are eliminated through the ConstrainedOperator class and the vector
       @a X is initialized by setting its essential entries to the boundary
       conditions and all other entries to zero (@a copy_interior == 0) or
       copied from @a x (@a copy_interior != 0).

       After solving the system `A(X)=B`, the (finite element) solution @a x can
       be recovered by calling Operator::RecoverFEMSolution() with the same
       vectors @a X, @a b, and @a x.

       @note The caller is responsible for destroying the output operator @a A!
       @note If there are no transformations, @a X simply reuses the data of @a
       x. */
   void FormLinearSystem(const Array<int> &ess_tdof_list,
                         Vector &x, Vector &b,
                         Operator* &A, Vector &X, Vector &B,
                         int copy_interior = 0);

   /** @brief Form a column-constrained linear system using a matrix-free approach.

       Form the operator linear system `A(X)=B` corresponding to the operator
       and the right-hand side @a b, by applying any necessary transformations
       such as: parallel assembly, conforming constraints for non-conforming AMR
       and eliminating boundary conditions.  @note Static condensation and
       hybridization are not supported for general operators (cf. the method
       MixedBilinearForm::FormRectangularLinearSystem())

       The constraints are specified through the input prolongation Pi from
       GetProlongation(), and output restriction Ro from GetOutputRestriction()
       methods, which are e.g. available through the (parallel) finite element
       spaces of any (parallel) mixed bilinear form operator. So we have:
       `A(X)=[Ro (*this) Pi](X)`, `B=Ro(b)`, and `X=Pi^T(x)`.

       The vector @a x must contain the essential boundary condition values.
       The "columns" in this operator corresponding to these values are
       eliminated through the RectangularConstrainedOperator class.

       After solving the system `A(X)=B`, the (finite element) solution @a x can
       be recovered by calling Operator::RecoverFEMSolution() with the same
       vectors @a X, @a b, and @a x.

       @note The caller is responsible for destroying the output operator @a A!
       @note If there are no transformations, @a X simply reuses the data of @a
       x. */
   void FormRectangularLinearSystem(const Array<int> &trial_tdof_list,
                                    const Array<int> &test_tdof_list,
                                    Vector &x, Vector &b,
                                    Operator* &A, Vector &X, Vector &B);

   /** @brief Reconstruct a solution vector @a x (e.g. a GridFunction) from the
       solution @a X of a constrained linear system obtained from
       Operator::FormLinearSystem() or Operator::FormRectangularLinearSystem().

       Call this method after solving a linear system constructed using
       Operator::FormLinearSystem() to recover the solution as an input vector,
       @a x, for this Operator (presumably a finite element grid function). This
       method has identical signature to the analogous method for bilinear
       forms, though currently @a b is not used in the implementation. */
   virtual void RecoverFEMSolution(const Vector &X, const Vector &b, Vector &x);

   /** @brief Return in @a A a parallel (on truedofs) version of this square
       operator.

       This returns the same operator as FormLinearSystem(), but does without
       the transformations of the right-hand side and initial guess. */
   void FormSystemOperator(const Array<int> &ess_tdof_list,
                           Operator* &A);

   /** @brief Return in @a A a parallel (on truedofs) version of this
       rectangular operator (including constraints).

       This returns the same operator as FormRectangularLinearSystem(), but does
       without the transformations of the right-hand side. */
   void FormRectangularSystemOperator(const Array<int> &trial_tdof_list,
                                      const Array<int> &test_tdof_list,
                                      Operator* &A);

   /** @brief Return in @a A a parallel (on truedofs) version of this
       rectangular operator.

       This is similar to FormSystemOperator(), but for dof-to-dof mappings
       (discrete linear operators), which can also correspond to rectangular
       matrices. The user should provide specializations of GetProlongation()
       for the input dofs and GetOutputRestriction() for the output dofs in
       their Operator implementation that are appropriate for the two spaces the
       Operator maps between. These are e.g. available through the (parallel)
       finite element space of any (parallel) bilinear form operator. We have:
       `A(X)=[Rout (*this) Pin](X)`. */
   void FormDiscreteOperator(Operator* &A);

   /// Prints operator with input size n and output size m in Matlab format.
   void PrintMatlab(std::ostream & out, int n, int m = 0) const;

   /// Prints operator in Matlab format.
   virtual void PrintMatlab(std::ostream & out) const;

   /// Virtual destructor.
   virtual ~Operator() { }

   /// Enumeration defining IDs for some classes derived from Operator.
   /** This enumeration is primarily used with class OperatorHandle. */
   enum Type
   {
      ANY_TYPE,         ///< ID for the base class Operator, i.e. any type.
      MFEM_SPARSEMAT,   ///< ID for class SparseMatrix.
      Hypre_ParCSR,     ///< ID for class HypreParMatrix.
      PETSC_MATAIJ,     ///< ID for class PetscParMatrix, MATAIJ format.
      PETSC_MATIS,      ///< ID for class PetscParMatrix, MATIS format.
      PETSC_MATSHELL,   ///< ID for class PetscParMatrix, MATSHELL format.
      PETSC_MATNEST,    ///< ID for class PetscParMatrix, MATNEST format.
      PETSC_MATHYPRE,   ///< ID for class PetscParMatrix, MATHYPRE format.
      PETSC_MATGENERIC, ///< ID for class PetscParMatrix, unspecified format.
      Complex_Operator, ///< ID for class ComplexOperator.
      MFEM_ComplexSparseMat, ///< ID for class ComplexSparseMatrix.
      Complex_Hypre_ParCSR,   ///< ID for class ComplexHypreParMatrix.
<<<<<<< HEAD
      Complex_DenseMat  ///< ID for class ComplexDenseMatrix
=======
      MFEM_Block_Matrix,     ///< ID for class BlockMatrix.
      MFEM_Block_Operator   ///< ID for the base class BlockOperator.
>>>>>>> 502d2f5d
   };

   /// Return the type ID of the Operator class.
   /** This method is intentionally non-virtual, so that it returns the ID of
       the specific pointer or reference type used when calling this method. If
       not overridden by derived classes, they will automatically use the type ID
       of the base Operator class, ANY_TYPE. */
   Type GetType() const { return ANY_TYPE; }
};


/// Base abstract class for first order time dependent operators.
/** Operator of the form: (x,t) -> f(x,t), where k = f(x,t) generally solves the
    algebraic equation F(x,k,t) = G(x,t). The functions F and G represent the
    _implicit_ and _explicit_ parts of the operator, respectively. For explicit
    operators, F(x,k,t) = k, so f(x,t) = G(x,t). */
class TimeDependentOperator : public Operator
{
public:
   enum Type
   {
      EXPLICIT,   ///< This type assumes F(x,k,t) = k, i.e. k = f(x,t) = G(x,t).
      IMPLICIT,   ///< This is the most general type, no assumptions on F and G.
      HOMOGENEOUS ///< This type assumes that G(x,t) = 0.
   };

   /// Evaluation mode. See SetEvalMode() for details.
   enum EvalMode
   {
      /** Normal evaluation. */
      NORMAL,
      /** Assuming additive split, f(x,t) = f1(x,t) + f2(x,t), evaluate the
          first term, f1. */
      ADDITIVE_TERM_1,
      /** Assuming additive split, f(x,t) = f1(x,t) + f2(x,t), evaluate the
          second term, f2. */
      ADDITIVE_TERM_2
   };

protected:
   double t;  ///< Current time.
   Type type; ///< Describes the form of the TimeDependentOperator.
   EvalMode eval_mode; ///< Current evaluation mode.

public:
   /** @brief Construct a "square" TimeDependentOperator y = f(x,t), where x and
       y have the same dimension @a n. */
   explicit TimeDependentOperator(int n = 0, double t_ = 0.0,
                                  Type type_ = EXPLICIT)
      : Operator(n) { t = t_; type = type_; eval_mode = NORMAL; }

   /** @brief Construct a TimeDependentOperator y = f(x,t), where x and y have
       dimensions @a w and @a h, respectively. */
   TimeDependentOperator(int h, int w, double t_ = 0.0, Type type_ = EXPLICIT)
      : Operator(h, w) { t = t_; type = type_; eval_mode = NORMAL; }

   /// Read the currently set time.
   virtual double GetTime() const { return t; }

   /// Set the current time.
   virtual void SetTime(const double t_) { t = t_; }

   /// True if #type is #EXPLICIT.
   bool isExplicit() const { return (type == EXPLICIT); }
   /// True if #type is #IMPLICIT or #HOMOGENEOUS.
   bool isImplicit() const { return !isExplicit(); }
   /// True if #type is #HOMOGENEOUS.
   bool isHomogeneous() const { return (type == HOMOGENEOUS); }

   /// Return the current evaluation mode. See SetEvalMode() for details.
   EvalMode GetEvalMode() const { return eval_mode; }

   /// Set the evaluation mode of the time-dependent operator.
   /** The evaluation mode is a switch that allows time-stepping methods to
       request evaluation of separate components/terms of the time-dependent
       operator. For example, IMEX methods typically assume additive split of
       the operator: f(x,t) = f1(x,t) + f2(x,t) and they rely on the ability to
       evaluate the two terms separately.

       Generally, setting the evaluation mode should affect the behavior of all
       evaluation-related methods in the class, such as Mult(), ImplicitSolve(),
       etc. However, the exact list of methods that need to support a specific
       mode will depend on the used time-stepping method. */
   virtual void SetEvalMode(const EvalMode new_eval_mode)
   { eval_mode = new_eval_mode; }

   /** @brief Perform the action of the explicit part of the operator, G:
       @a y = G(@a x, t) where t is the current time.

       Presently, this method is used by some PETSc ODE solvers, for more
       details, see the PETSc Manual. */
   virtual void ExplicitMult(const Vector &x, Vector &y) const;

   /** @brief Perform the action of the implicit part of the operator, F:
       @a y = F(@a x, @a k, t) where t is the current time.

       Presently, this method is used by some PETSc ODE solvers, for more
       details, see the PETSc Manual.*/
   virtual void ImplicitMult(const Vector &x, const Vector &k, Vector &y) const;

   /** @brief Perform the action of the operator: @a y = k = f(@a x, t), where
       k solves the algebraic equation F(@a x, k, t) = G(@a x, t) and t is the
       current time. */
   virtual void Mult(const Vector &x, Vector &y) const;

   /** @brief Solve the equation: @a k = f(@a x + @a dt @a k, t), for the
       unknown @a k at the current time t.

       For general F and G, the equation for @a k becomes:
       F(@a x + @a dt @a k, @a k, t) = G(@a x + @a dt @a k, t).

       The input vector @a x corresponds to time index (or cycle) n, while the
       currently set time, #t, and the result vector @a k correspond to time
       index n+1. The time step @a dt corresponds to the time interval between
       cycles n and n+1.

       This method allows for the abstract implementation of some time
       integration methods, including diagonal implicit Runge-Kutta (DIRK)
       methods and the backward Euler method in particular.

       If not re-implemented, this method simply generates an error. */
   virtual void ImplicitSolve(const double dt, const Vector &x, Vector &k);

   /** @brief Return an Operator representing (dF/dk @a shift + dF/dx) at the
       given @a x, @a k, and the currently set time.

       Presently, this method is used by some PETSc ODE solvers, for more
       details, see the PETSc Manual. */
   virtual Operator& GetImplicitGradient(const Vector &x, const Vector &k,
                                         double shift) const;

   /** @brief Return an Operator representing dG/dx at the given point @a x and
       the currently set time.

       Presently, this method is used by some PETSc ODE solvers, for more
       details, see the PETSc Manual. */
   virtual Operator& GetExplicitGradient(const Vector &x) const;

   /** @brief Setup the ODE linear system \f$ A(x,t) = (I - gamma J) \f$ or
       \f$ A = (M - gamma J) \f$, where \f$ J(x,t) = \frac{df}{dt(x,t)} \f$.

       @param[in]  x     The state at which \f$A(x,t)\f$ should be evaluated.
       @param[in]  fx    The current value of the ODE rhs function, \f$f(x,t)\f$.
       @param[in]  jok   Flag indicating if the Jacobian should be updated.
       @param[out] jcur  Flag to signal if the Jacobian was updated.
       @param[in]  gamma The scaled time step value.

       If not re-implemented, this method simply generates an error.

       Presently, this method is used by SUNDIALS ODE solvers, for more
       details, see the SUNDIALS User Guides. */
   virtual int SUNImplicitSetup(const Vector &x, const Vector &fx,
                                int jok, int *jcur, double gamma);

   /** @brief Solve the ODE linear system \f$ A x = b \f$ as setup by
       the method SUNImplicitSetup().

       @param[in]      b   The linear system right-hand side.
       @param[in,out]  x   On input, the initial guess. On output, the solution.
       @param[in]      tol Linear solve tolerance.

       If not re-implemented, this method simply generates an error.

       Presently, this method is used by SUNDIALS ODE solvers, for more
       details, see the SUNDIALS User Guides. */
   virtual int SUNImplicitSolve(const Vector &b, Vector &x, double tol);

   /** @brief Setup the mass matrix in the ODE system \f$ M y' = f(y,t) \f$ .

       If not re-implemented, this method simply generates an error.

       Presently, this method is used by SUNDIALS ARKStep integrator, for more
       details, see the ARKode User Guide. */
   virtual int SUNMassSetup();

   /** @brief Solve the mass matrix linear system \f$ M x = b \f$
       as setup by the method SUNMassSetup().

       @param[in]      b   The linear system right-hand side.
       @param[in,out]  x   On input, the initial guess. On output, the solution.
       @param[in]      tol Linear solve tolerance.

       If not re-implemented, this method simply generates an error.

       Presently, this method is used by SUNDIALS ARKStep integrator, for more
       details, see the ARKode User Guide. */
   virtual int SUNMassSolve(const Vector &b, Vector &x, double tol);

   /** @brief Compute the mass matrix-vector product \f$ v = M x \f$ .

       @param[in]   x The vector to multiply.
       @param[out]  v The result of the matrix-vector product.

       If not re-implemented, this method simply generates an error.

       Presently, this method is used by SUNDIALS ARKStep integrator, for more
       details, see the ARKode User Guide. */
   virtual int SUNMassMult(const Vector &x, Vector &v);

   virtual ~TimeDependentOperator() { }
};


/** TimeDependentAdjointOperator is a TimeDependentOperator with Adjoint rate
    equations to be used with CVODESSolver. */
class TimeDependentAdjointOperator : public TimeDependentOperator
{
public:

   /**
      \brief The TimedependentAdjointOperator extends the TimeDependentOperator
      class to use features in SUNDIALS CVODESSolver for computing quadratures
      and solving adjoint problems.

      To solve adjoint problems one needs to implement the AdjointRateMult
      method to tell CVODES what the adjoint rate equation is.

      QuadratureIntegration (optional) can be used to compute values over the
      forward problem

      QuadratureSensitivityMult (optional) can be used to find the sensitivity
      of the quadrature using the adjoint solution in part.

      SUNImplicitSetupB (optional) can be used to setup custom solvers for the
      newton solve for the adjoint problem.

      SUNImplicitSolveB (optional) actually uses the solvers from
      SUNImplicitSetupB to solve the adjoint problem.

      See SUNDIALS user manuals for specifics.

      \param[in] dim Dimension of the forward operator
      \param[in] adjdim Dimension of the adjoint operator. Typically it is the
      same size as dim. However, SUNDIALS allows users to specify the size if
      one wants to perform custom operations.
      \param[in] t Starting time to set
      \param[in] type The TimeDependentOperator type
   */
   TimeDependentAdjointOperator(int dim, int adjdim, double t = 0.,
                                Type type = EXPLICIT) :
      TimeDependentOperator(dim, t, type),
      adjoint_height(adjdim)
   {}

   /// Destructor
   virtual ~TimeDependentAdjointOperator() {};

   /**
      \brief Provide the operator integration of a quadrature equation

      \param[in] y The current value at time t
      \param[out] qdot The current quadrature rate value at t
   */
   virtual void QuadratureIntegration(const Vector &y, Vector &qdot) const {};

   /** @brief Perform the action of the operator:
       @a yBdot = k = f(@a y,@2 yB, t), where

       @param[in] y The primal solution at time t
       @param[in] yB The adjoint solution at time t
       @param[out] yBdot the rate at time t
   */
   virtual void AdjointRateMult(const Vector &y, Vector & yB,
                                Vector &yBdot) const = 0;

   /**
      \brief Provides the sensitivity of the quadrature w.r.t to primal and
      adjoint solutions

      \param[in] y the value of the primal solution at time t
      \param[in] yB the value of the adjoint solution at time t
      \param[out] qBdot the value of the sensitivity of the quadrature rate at
      time t
   */
   virtual void QuadratureSensitivityMult(const Vector &y, const Vector &yB,
                                          Vector &qBdot) const {}

   /** @brief Setup the ODE linear system \f$ A(x,t) = (I - gamma J) \f$ or
       \f$ A = (M - gamma J) \f$, where \f$ J(x,t) = \frac{df}{dt(x,t)} \f$.

       @param[in]  t     The current time
       @param[in]  x     The state at which \f$A(x,xB,t)\f$ should be evaluated.
       @param[in]  xB    The state at which \f$A(x,xB,t)\f$ should be evaluated.
       @param[in]  fxB   The current value of the ODE rhs function, \f$f(x,t)\f$.
       @param[in]  jokB   Flag indicating if the Jacobian should be updated.
       @param[out] jcurB  Flag to signal if the Jacobian was updated.
       @param[in]  gammaB The scaled time step value.

       If not re-implemented, this method simply generates an error.

       Presently, this method is used by SUNDIALS ODE solvers, for more details,
       see the SUNDIALS User Guides.
   */
   virtual int SUNImplicitSetupB(const double t, const Vector &x,
                                 const Vector &xB, const Vector &fxB,
                                 int jokB, int *jcurB, double gammaB)
   {
      mfem_error("TimeDependentAdjointOperator::SUNImplicitSetupB() is not "
                 "overridden!");
      return (-1);
   }

   /** @brief Solve the ODE linear system \f$ A(x,xB,t) xB = b \f$ as setup by
       the method SUNImplicitSetup().

       @param[in]      b   The linear system right-hand side.
       @param[in,out]  x   On input, the initial guess. On output, the solution.
       @param[in]      tol Linear solve tolerance.

       If not re-implemented, this method simply generates an error.

       Presently, this method is used by SUNDIALS ODE solvers, for more details,
       see the SUNDIALS User Guides. */
   virtual int SUNImplicitSolveB(Vector &x, const Vector &b, double tol)
   {
      mfem_error("TimeDependentAdjointOperator::SUNImplicitSolveB() is not "
                 "overridden!");
      return (-1);
   }

   /// Returns the size of the adjoint problem state space
   int GetAdjointHeight() {return adjoint_height;}

protected:
   int adjoint_height; /// Size of the adjoint problem
};


/// Base abstract class for second order time dependent operators.
/** Operator of the form: (x,dxdt,t) -> f(x,dxdt,t), where k = f(x,dxdt,t)
    generally solves the algebraic equation F(x,dxdt,k,t) = G(x,dxdt,t).
    The functions F and G represent the_implicit_ and _explicit_ parts of
    the operator, respectively. For explicit operators,
    F(x,dxdt,k,t) = k, so f(x,dxdt,t) = G(x,dxdt,t). */
class SecondOrderTimeDependentOperator : public TimeDependentOperator
{
public:
   /** @brief Construct a "square" SecondOrderTimeDependentOperator
       y = f(x,dxdt,t), where x, dxdt and y have the same dimension @a n. */
   explicit SecondOrderTimeDependentOperator(int n = 0, double t_ = 0.0,
                                             Type type_ = EXPLICIT)
      : TimeDependentOperator(n, t_,type_) { }

   /** @brief Construct a SecondOrderTimeDependentOperator y = f(x,dxdt,t),
       where x, dxdt and y have the same dimension @a n. */
   SecondOrderTimeDependentOperator(int h, int w, double t_ = 0.0,
                                    Type type_ = EXPLICIT)
      : TimeDependentOperator(h, w, t_,type_) { }

   using TimeDependentOperator::Mult;

   /** @brief Perform the action of the operator: @a y = k = f(@a x,@ dxdt, t),
       where k solves the algebraic equation
       F(@a x,@ dxdt, k, t) = G(@a x,@ dxdt, t) and t is the current time. */
   virtual void Mult(const Vector &x, const Vector &dxdt, Vector &y) const;

   using TimeDependentOperator::ImplicitSolve;
   /** @brief Solve the equation:
       @a k = f(@a x + @a fac0 @a k, @a dxdt + @a fac1 @a k, t), for the
       unknown @a k at the current time t.

       For general F and G, the equation for @a k becomes:
       F(@a x +  @a fac0 @a k, @a dxdt + @a fac1 @a k, t)
                        = G(@a x +  @a fac0 @a k, @a dxdt + @a fac1 @a k, t).

       The input vectors @a x and @a dxdt corresponds to time index (or cycle) n, while the
       currently set time, #t, and the result vector @a k correspond to time
       index n+1.

       This method allows for the abstract implementation of some time
       integration methods.

       If not re-implemented, this method simply generates an error. */
   virtual void ImplicitSolve(const double fac0, const double fac1,
                              const Vector &x, const Vector &dxdt, Vector &k);


   virtual ~SecondOrderTimeDependentOperator() { }
};


/// Base class for solvers
class Solver : public Operator
{
public:
   /// If true, use the second argument of Mult() as an initial guess.
   bool iterative_mode;

   /** @brief Initialize a square Solver with size @a s.

       @warning Use a Boolean expression for the second parameter (not an int)
       to distinguish this call from the general rectangular constructor. */
   explicit Solver(int s = 0, bool iter_mode = false)
      : Operator(s) { iterative_mode = iter_mode; }

   /// Initialize a Solver with height @a h and width @a w.
   Solver(int h, int w, bool iter_mode = false)
      : Operator(h, w) { iterative_mode = iter_mode; }

   /// Set/update the solver for the given operator.
   virtual void SetOperator(const Operator &op) = 0;
};


/// Identity Operator I: x -> x.
class IdentityOperator : public Operator
{
public:
   /// Create an identity operator of size @a n.
   explicit IdentityOperator(int n) : Operator(n) { }

   /// Operator application
   virtual void Mult(const Vector &x, Vector &y) const { y = x; }

   /// Application of the transpose
   virtual void MultTranspose(const Vector &x, Vector &y) const { y = x; }
};

/// Returns true if P is the identity prolongation, i.e. if it is either NULL or
/// an IdentityOperator.
inline bool IsIdentityProlongation(const Operator *P)
{
   return !P || dynamic_cast<const IdentityOperator*>(P);
}

/// Scaled Operator B: x -> a A(x).
class ScaledOperator : public Operator
{
private:
   const Operator &A_;
   double a_;

public:
   /// Create an operator which is a scalar multiple of A.
   explicit ScaledOperator(const Operator *A, double a)
      : Operator(A->Height(), A->Width()), A_(*A), a_(a) { }

   /// Operator application
   virtual void Mult(const Vector &x, Vector &y) const
   { A_.Mult(x, y); y *= a_; }

   /// Application of the transpose.
   virtual void MultTranspose(const Vector &x, Vector &y) const
   { A_.MultTranspose(x, y); y *= a_; }
};


/** @brief The transpose of a given operator. Switches the roles of the methods
    Mult() and MultTranspose(). */
class TransposeOperator : public Operator
{
private:
   const Operator &A;

public:
   /// Construct the transpose of a given operator @a *a.
   TransposeOperator(const Operator *a)
      : Operator(a->Width(), a->Height()), A(*a) { }

   /// Construct the transpose of a given operator @a a.
   TransposeOperator(const Operator &a)
      : Operator(a.Width(), a.Height()), A(a) { }

   /// Operator application. Apply the transpose of the original Operator.
   virtual void Mult(const Vector &x, Vector &y) const
   { A.MultTranspose(x, y); }

   /// Application of the transpose. Apply the original Operator.
   virtual void MultTranspose(const Vector &x, Vector &y) const
   { A.Mult(x, y); }
};


/// General product operator: x -> (A*B)(x) = A(B(x)).
class ProductOperator : public Operator
{
   const Operator *A, *B;
   bool ownA, ownB;
   mutable Vector z;

public:
   ProductOperator(const Operator *A, const Operator *B, bool ownA, bool ownB);

   virtual void Mult(const Vector &x, Vector &y) const
   { B->Mult(x, z); A->Mult(z, y); }

   virtual void MultTranspose(const Vector &x, Vector &y) const
   { A->MultTranspose(x, z); B->MultTranspose(z, y); }

   virtual ~ProductOperator();
};


/// The operator x -> R*A*P*x constructed through the actions of R^T, A and P
class RAPOperator : public Operator
{
private:
   const Operator & Rt;
   const Operator & A;
   const Operator & P;
   mutable Vector Px;
   mutable Vector APx;
   MemoryClass mem_class;

public:
   /// Construct the RAP operator given R^T, A and P.
   RAPOperator(const Operator &Rt_, const Operator &A_, const Operator &P_);

   virtual MemoryClass GetMemoryClass() const { return mem_class; }

   /// Operator application.
   virtual void Mult(const Vector & x, Vector & y) const
   { P.Mult(x, Px); A.Mult(Px, APx); Rt.MultTranspose(APx, y); }

   /// Approximate diagonal of the RAP Operator.
   /** Returns the diagonal of A, as returned by its AssembleDiagonal method,
       multiplied be P^T.

       When P is the FE space prolongation operator on a mesh without hanging
       nodes and Rt = P, the returned diagonal is exact, as long as the diagonal
       of A is also exact. */
   virtual void AssembleDiagonal(Vector &diag) const
   {
      A.AssembleDiagonal(APx);
      P.MultTranspose(APx, diag);

      // TODO: For an AMR mesh, a convergent diagonal can be assembled with
      // |P^T| APx, where |P^T| has entry-wise absolute values of the conforming
      // prolongation transpose operator. See BilinearForm::AssembleDiagonal.
   }

   /// Application of the transpose.
   virtual void MultTranspose(const Vector & x, Vector & y) const
   { Rt.Mult(x, APx); A.MultTranspose(APx, Px); P.MultTranspose(Px, y); }
};


/// General triple product operator x -> A*B*C*x, with ownership of the factors.
class TripleProductOperator : public Operator
{
   const Operator *A;
   const Operator *B;
   const Operator *C;
   bool ownA, ownB, ownC;
   mutable Vector t1, t2;
   MemoryClass mem_class;

public:
   TripleProductOperator(const Operator *A, const Operator *B,
                         const Operator *C, bool ownA, bool ownB, bool ownC);

   virtual MemoryClass GetMemoryClass() const { return mem_class; }

   virtual void Mult(const Vector &x, Vector &y) const
   { C->Mult(x, t1); B->Mult(t1, t2); A->Mult(t2, y); }

   virtual void MultTranspose(const Vector &x, Vector &y) const
   { A->MultTranspose(x, t2); B->MultTranspose(t2, t1); C->MultTranspose(t1, y); }

   virtual ~TripleProductOperator();
};


/** @brief Square Operator for imposing essential boundary conditions using only
    the action, Mult(), of a given unconstrained Operator.

    Square operator constrained by fixing certain entries in the solution to
    given "essential boundary condition" values. This class is used by the
    general, matrix-free system formulation of Operator::FormLinearSystem.

    Do not confuse with ConstrainedSolver, which despite the name has very
    different functionality. */
class ConstrainedOperator : public Operator
{
protected:
   Array<int> constraint_list;  ///< List of constrained indices/dofs.
   Operator *A;                 ///< The unconstrained Operator.
   bool own_A;                  ///< Ownership flag for A.
   mutable Vector z, w;         ///< Auxiliary vectors.
   MemoryClass mem_class;
   DiagonalPolicy diag_policy;  ///< Diagonal policy for constrained dofs

public:
   /** @brief Constructor from a general Operator and a list of essential
       indices/dofs.

       Specify the unconstrained operator @a *A and a @a list of indices to
       constrain, i.e. each entry @a list[i] represents an essential dof. If the
       ownership flag @a own_A is true, the operator @a *A will be destroyed
       when this object is destroyed. The @a diag_policy determines how the
       operator sets entries corresponding to essential dofs. */
   ConstrainedOperator(Operator *A, const Array<int> &list, bool own_A = false,
                       DiagonalPolicy diag_policy = DIAG_ONE);

   /// Returns the type of memory in which the solution and temporaries are stored.
   virtual MemoryClass GetMemoryClass() const { return mem_class; }

   /// Set the diagonal policy for the constrained operator.
   void SetDiagonalPolicy(const DiagonalPolicy diag_policy_)
   { diag_policy = diag_policy_; }

   /// Diagonal of A, modified according to the used DiagonalPolicy.
   virtual void AssembleDiagonal(Vector &diag) const;

   /** @brief Eliminate "essential boundary condition" values specified in @a x
       from the given right-hand side @a b.

       Performs the following steps:

           z = A((0,x_b));  b_i -= z_i;  b_b = x_b;

       where the "_b" subscripts denote the essential (boundary) indices/dofs of
       the vectors, and "_i" -- the rest of the entries.

       @note This method is consistent with `DiagonalPolicy::DIAG_ONE`. */
   void EliminateRHS(const Vector &x, Vector &b) const;

   /** @brief Constrained operator action.

       Performs the following steps:

           z = A((x_i,0));  y_i = z_i;  y_b = x_b;

       where the "_b" subscripts denote the essential (boundary) indices/dofs of
       the vectors, and "_i" -- the rest of the entries. */
   virtual void Mult(const Vector &x, Vector &y) const;

   /// Destructor: destroys the unconstrained Operator, if owned.
   virtual ~ConstrainedOperator() { if (own_A) { delete A; } }
};

/** @brief Rectangular Operator for imposing essential boundary conditions on
    the input space using only the action, Mult(), of a given unconstrained
    Operator.

    Rectangular operator constrained by fixing certain entries in the solution
    to given "essential boundary condition" values. This class is used by the
    general matrix-free formulation of Operator::FormRectangularLinearSystem. */
class RectangularConstrainedOperator : public Operator
{
protected:
   Array<int> trial_constraints, test_constraints;
   Operator *A;
   bool own_A;
   mutable Vector z, w;
   MemoryClass mem_class;

public:
   /** @brief Constructor from a general Operator and a list of essential
       indices/dofs.

       Specify the unconstrained operator @a *A and two lists of indices to
       constrain, i.e. each entry @a trial_list[i] represents an essential trial
       dof. If the ownership flag @a own_A is true, the operator @a *A will be
       destroyed when this object is destroyed. */
   RectangularConstrainedOperator(Operator *A, const Array<int> &trial_list,
                                  const Array<int> &test_list, bool own_A = false);
   /// Returns the type of memory in which the solution and temporaries are stored.
   virtual MemoryClass GetMemoryClass() const { return mem_class; }
   /** @brief Eliminate columns corresponding to "essential boundary condition"
       values specified in @a x from the given right-hand side @a b.

       Performs the following steps:

           b -= A((0,x_b));
           b_j = 0

       where the "_b" subscripts denote the essential (boundary) indices and the
       "_j" subscript denotes the essential test indices */
   void EliminateRHS(const Vector &x, Vector &b) const;
   /** @brief Rectangular-constrained operator action.

       Performs the following steps:

           y = A((x_i,0));
           y_j = 0

       where the "_i" subscripts denote all the nonessential (boundary) trial
       indices and the "_j" subscript denotes the essential test indices */
   virtual void Mult(const Vector &x, Vector &y) const;
   virtual void MultTranspose(const Vector &x, Vector &y) const;
   virtual ~RectangularConstrainedOperator() { if (own_A) { delete A; } }
};

/** @brief PowerMethod helper class to estimate the largest eigenvalue of an
           operator using the iterative power method. */
class PowerMethod
{
   Vector v1;
#ifdef MFEM_USE_MPI
   MPI_Comm comm;
#endif

public:

#ifdef MFEM_USE_MPI
   PowerMethod() : comm(MPI_COMM_NULL) {}
#else
   PowerMethod() {}
#endif

#ifdef MFEM_USE_MPI
   PowerMethod(MPI_Comm comm_) : comm(comm_) {}
#endif

   /// @brief Returns an estimate of the largest eigenvalue of the operator \p opr
   /// using the iterative power method.
   /** \p v0 is being used as the vector for the iterative process and will contain
       the eigenvector corresponding to the largest eigenvalue after convergence.
       The maximum number of iterations may set with \p numSteps, the relative
       tolerance with \p tolerance and the seed of the random initialization of
       \p v0 with \p seed. If \p seed is 0 \p v0 will not be random-initialized. */
   double EstimateLargestEigenvalue(Operator& opr, Vector& v0,
                                    int numSteps = 10, double tolerance = 1e-8,
                                    int seed = 12345);
};

}

#endif<|MERGE_RESOLUTION|>--- conflicted
+++ resolved
@@ -267,12 +267,9 @@
       Complex_Operator, ///< ID for class ComplexOperator.
       MFEM_ComplexSparseMat, ///< ID for class ComplexSparseMatrix.
       Complex_Hypre_ParCSR,   ///< ID for class ComplexHypreParMatrix.
-<<<<<<< HEAD
       Complex_DenseMat  ///< ID for class ComplexDenseMatrix
-=======
       MFEM_Block_Matrix,     ///< ID for class BlockMatrix.
       MFEM_Block_Operator   ///< ID for the base class BlockOperator.
->>>>>>> 502d2f5d
    };
 
    /// Return the type ID of the Operator class.
