// Copyright (c) 2010, Lawrence Livermore National Security, LLC. Produced at
// the Lawrence Livermore National Laboratory. LLNL-CODE-443211. All Rights
// reserved. See file COPYRIGHT for details.
//
// This file is part of the MFEM library. For more information and source code
// availability see http://mfem.org.
//
// MFEM is free software; you can redistribute it and/or modify it under the
// terms of the GNU Lesser General Public License (as published by the Free
// Software Foundation) version 2.1 dated February 1999.

#include "operator.hpp"
#include "ode.hpp"

namespace mfem
{

void ODESolver::Init(TimeDependentOperator &f)
{
   this->f = &f;
   mem_type = GetMemoryType(f.GetMemoryClass());
}

void ForwardEulerSolver::Init(TimeDependentOperator &_f)
{
   ODESolver::Init(_f);
   dxdt.SetSize(f->Width(), mem_type);
}

void ForwardEulerSolver::Step(Vector &x, double &t, double &dt)
{
   f->SetTime(t);
   f->Mult(x, dxdt);
   x.Add(dt, dxdt);
   t += dt;
}


void RK2Solver::Init(TimeDependentOperator &_f)
{
   ODESolver::Init(_f);
   int n = f->Width();
   dxdt.SetSize(n, mem_type);
   x1.SetSize(n, mem_type);
}

void RK2Solver::Step(Vector &x, double &t, double &dt)
{
   //  0 |
   //  a |  a
   // ---+--------
   //    | 1-b  b      b = 1/(2a)

   const double b = 0.5/a;

   f->SetTime(t);
   f->Mult(x, dxdt);
   add(x, (1. - b)*dt, dxdt, x1);
   x.Add(a*dt, dxdt);

   f->SetTime(t + a*dt);
   f->Mult(x, dxdt);
   add(x1, b*dt, dxdt, x);
   t += dt;
}


void RK3SSPSolver::Init(TimeDependentOperator &_f)
{
   ODESolver::Init(_f);
   int n = f->Width();
   y.SetSize(n, mem_type);
   k.SetSize(n, mem_type);
}

void RK3SSPSolver::Step(Vector &x, double &t, double &dt)
{
   // x0 = x, t0 = t, k0 = dt*f(t0, x0)
   f->SetTime(t);
   f->Mult(x, k);

   // x1 = x + k0, t1 = t + dt, k1 = dt*f(t1, x1)
   add(x, dt, k, y);
   f->SetTime(t + dt);
   f->Mult(y, k);

   // x2 = 3/4*x + 1/4*(x1 + k1), t2 = t + 1/2*dt, k2 = dt*f(t2, x2)
   y.Add(dt, k);
   add(3./4, x, 1./4, y, y);
   f->SetTime(t + dt/2);
   f->Mult(y, k);

   // x3 = 1/3*x + 2/3*(x2 + k2), t3 = t + dt
   y.Add(dt, k);
   add(1./3, x, 2./3, y, x);
   t += dt;
}


void RK4Solver::Init(TimeDependentOperator &_f)
{
   ODESolver::Init(_f);
   int n = f->Width();
   y.SetSize(n, mem_type);
   k.SetSize(n, mem_type);
   z.SetSize(n, mem_type);
}

void RK4Solver::Step(Vector &x, double &t, double &dt)
{
   //   0  |
   //  1/2 | 1/2
   //  1/2 |  0   1/2
   //   1  |  0    0    1
   // -----+-------------------
   //      | 1/6  1/3  1/3  1/6

   f->SetTime(t);
   f->Mult(x, k); // k1
   add(x, dt/2, k, y);
   add(x, dt/6, k, z);

   f->SetTime(t + dt/2);
   f->Mult(y, k); // k2
   add(x, dt/2, k, y);
   z.Add(dt/3, k);

   f->Mult(y, k); // k3
   add(x, dt, k, y);
   z.Add(dt/3, k);

   f->SetTime(t + dt);
   f->Mult(y, k); // k4
   add(z, dt/6, k, x);
   t += dt;
}

ExplicitRKSolver::ExplicitRKSolver(int _s, const double *_a, const double *_b,
                                   const double *_c)
{
   s = _s;
   a = _a;
   b = _b;
   c = _c;
   k = new Vector[s];
}

void ExplicitRKSolver::Init(TimeDependentOperator &_f)
{
   ODESolver::Init(_f);
   int n = f->Width();
   y.SetSize(n, mem_type);
   for (int i = 0; i < s; i++)
   {
      k[i].SetSize(n, mem_type);
   }
}

void ExplicitRKSolver::Step(Vector &x, double &t, double &dt)
{
   //   0     |
   //  c[0]   | a[0]
   //  c[1]   | a[1] a[2]
   //  ...    |    ...
   //  c[s-2] | ...   a[s(s-1)/2-1]
   // --------+---------------------
   //         | b[0] b[1] ... b[s-1]

   f->SetTime(t);
   f->Mult(x, k[0]);
   for (int l = 0, i = 1; i < s; i++)
   {
      add(x, a[l++]*dt, k[0], y);
      for (int j = 1; j < i; j++)
      {
         y.Add(a[l++]*dt, k[j]);
      }

      f->SetTime(t + c[i-1]*dt);
      f->Mult(y, k[i]);
   }
   for (int i = 0; i < s; i++)
   {
      x.Add(b[i]*dt, k[i]);
   }
   t += dt;
}

ExplicitRKSolver::~ExplicitRKSolver()
{
   delete [] k;
}

const double RK6Solver::a[] =
{
   .6e-1,
   .1923996296296296296296296296296296296296e-1,
   .7669337037037037037037037037037037037037e-1,
   .35975e-1,
   0.,
   .107925,
   1.318683415233148260919747276431735612861,
   0.,
   -5.042058063628562225427761634715637693344,
   4.220674648395413964508014358283902080483,
   -41.87259166432751461803757780644346812905,
   0.,
   159.4325621631374917700365669070346830453,
   -122.1192135650100309202516203389242140663,
   5.531743066200053768252631238332999150076,
   -54.43015693531650433250642051294142461271,
   0.,
   207.0672513650184644273657173866509835987,
   -158.6108137845899991828742424365058599469,
   6.991816585950242321992597280791793907096,
   -.1859723106220323397765171799549294623692e-1,
   -54.66374178728197680241215648050386959351,
   0.,
   207.9528062553893734515824816699834244238,
   -159.2889574744995071508959805871426654216,
   7.018743740796944434698170760964252490817,
   -.1833878590504572306472782005141738268361e-1,
   -.5119484997882099077875432497245168395840e-3
};
const double RK6Solver::b[] =
{
   .3438957868357036009278820124728322386520e-1,
   0.,
   0.,
   .2582624555633503404659558098586120858767,
   .4209371189673537150642551514069801967032,
   4.405396469669310170148836816197095664891,
   -176.4831190242986576151740942499002125029,
   172.3641334014150730294022582711902413315
};
const double RK6Solver::c[] =
{
   .6e-1,
   .9593333333333333333333333333333333333333e-1,
   .1439,
   .4973,
   .9725,
   .9995,
   1.,
};

const double RK8Solver::a[] =
{
   .5e-1,
   -.69931640625e-2,
   .1135556640625,
   .399609375e-1,
   0.,
   .1198828125,
   .3613975628004575124052940721184028345129,
   0.,
   -1.341524066700492771819987788202715834917,
   1.370126503900035259414693716084313000404,
   .490472027972027972027972027972027972028e-1,
   0.,
   0.,
   .2350972042214404739862988335493427143122,
   .180855592981356728810903963653454488485,
   .6169289044289044289044289044289044289044e-1,
   0.,
   0.,
   .1123656831464027662262557035130015442303,
   -.3885046071451366767049048108111244567456e-1,
   .1979188712522045855379188712522045855379e-1,
   -1.767630240222326875735597119572145586714,
   0.,
   0.,
   -62.5,
   -6.061889377376669100821361459659331999758,
   5.650823198222763138561298030600840174201,
   65.62169641937623283799566054863063741227,
   -1.180945066554970799825116282628297957882,
   0.,
   0.,
   -41.50473441114320841606641502701994225874,
   -4.434438319103725011225169229846100211776,
   4.260408188586133024812193710744693240761,
   43.75364022446171584987676829438379303004,
   .787142548991231068744647504422630755086e-2,
   -1.281405999441488405459510291182054246266,
   0.,
   0.,
   -45.04713996013986630220754257136007322267,
   -4.731362069449576477311464265491282810943,
   4.514967016593807841185851584597240996214,
   47.44909557172985134869022392235929015114,
   .1059228297111661135687393955516542875228e-1,
   -.5746842263844616254432318478286296232021e-2,
   -1.724470134262485191756709817484481861731,
   0.,
   0.,
   -60.92349008483054016518434619253765246063,
   -5.95151837622239245520283276706185486829,
   5.556523730698456235979791650843592496839,
   63.98301198033305336837536378635995939281,
   .1464202825041496159275921391759452676003e-1,
   .6460408772358203603621865144977650714892e-1,
   -.7930323169008878984024452548693373291447e-1,
   -3.301622667747079016353994789790983625569,
   0.,
   0.,
   -118.011272359752508566692330395789886851,
   -10.14142238845611248642783916034510897595,
   9.139311332232057923544012273556827000619,
   123.3759428284042683684847180986501894364,
   4.623244378874580474839807625067630924792,
   -3.383277738068201923652550971536811240814,
   4.527592100324618189451265339351129035325,
   -5.828495485811622963193088019162985703755
};
const double RK8Solver::b[] =
{
   .4427989419007951074716746668098518862111e-1,
   0.,
   0.,
   0.,
   0.,
   .3541049391724448744815552028733568354121,
   .2479692154956437828667629415370663023884,
   -15.69420203883808405099207034271191213468,
   25.08406496555856261343930031237186278518,
   -31.73836778626027646833156112007297739997,
   22.93828327398878395231483560344797018313,
   -.2361324633071542145259900641263517600737
};
const double RK8Solver::c[] =
{
   .5e-1,
   .1065625,
   .15984375,
   .39,
   .465,
   .155,
   .943,
   .901802041735856958259707940678372149956,
   .909,
   .94,
   1.,
};


AdamsBashforthSolver::AdamsBashforthSolver(int _s, const double *_a)
{
   s = 0;
   smax = std::min(_s,5);
   a = _a;
   k = new Vector[5];

   if (smax <= 2)
   {
      RKsolver = new RK2Solver();
   }
   else if (smax == 3)
   {
      RKsolver = new RK3SSPSolver();
   }
   else
   {
      RKsolver = new RK4Solver();
   }
}

void AdamsBashforthSolver::Init(TimeDependentOperator &_f)
{
   ODESolver::Init(_f);
   RKsolver->Init(_f);
   idx.SetSize(smax);
   for (int i = 0; i < smax; i++)
   {
      idx[i] = (smax-i)%smax;
      k[i].SetSize(f->Width());
   }
   s = 0;
}

void AdamsBashforthSolver::Step(Vector &x, double &t, double &dt)
{
   s++;
   s = std::min(s, smax);
   if (s == smax)
   {
      f->SetTime(t);
      f->Mult(x, k[idx[0]]);
      for (int i = 0; i < s; i++)
      {
         x.Add(a[i]*dt, k[idx[i]]);
      }
   }
   else
   {
      f->Mult(x,k[idx[0]]);
      RKsolver->Step(x,t,dt);
   }
   t += dt;

   // Shift the index
   for (int i = 0; i < smax; i++) { idx[i] = ++idx[i]%smax; }
}

const double AB1Solver::a[] =
{1.0};
const double AB2Solver::a[] =
{1.5,-0.5};
const double AB3Solver::a[] =
{23.0/12.0,-4.0/3.0, 5.0/12.0};
const double AB4Solver::a[] =
{55.0/24.0,-59.0/24.0, 37.0/24.0,-9.0/24.0};
const double AB5Solver::a[] =
{1901.0/720.0,-2774.0/720.0, 2616.0/720.0,-1274.0/720.0, 251.0/720.0};

AdamsMoultonSolver::AdamsMoultonSolver(int _s, const double *_a)
{
   s = 0;
   smax = std::min(_s+1,5);
   a = _a;
   k = new Vector[5];

   if (smax <= 3)
   {
      RKsolver = new SDIRK23Solver();
   }
   else
   {
      RKsolver = new SDIRK34Solver();
   }
}

void AdamsMoultonSolver::Init(TimeDependentOperator &_f)
{
   ODESolver::Init(_f);
   RKsolver->Init(_f);
   int n = f->Width();
   idx.SetSize(smax);
   for (int i = 0; i < smax; i++)
   {
      idx[i] = (smax-i)%smax;
      k[i].SetSize(n);
   }
   s = 0;
}

void AdamsMoultonSolver::Step(Vector &x, double &t, double &dt)
{
   if ((s == 0)&&(smax>1))
   {
      f->Mult(x,k[idx[1]]);
   }
   s++;
   s = std::min(s, smax);

   if (s >= smax-1)
   {
      f->SetTime(t);
      for (int i = 1; i < smax; i++)
      {
         x.Add(a[i]*dt, k[idx[i]]);
      }
      f->ImplicitSolve(a[0]*dt, x, k[idx[0]]);
      x.Add(a[0]*dt, k[idx[0]]);
   }
   else
   {
      RKsolver->Step(x,t,dt);
      f->Mult(x,k[idx[0]]);
   }
   t += dt;

   // Shift the index
   for (int i = 0; i < smax; i++) { idx[i] = ++idx[i]%smax; }
}

const double AM0Solver::a[] =
{1.0};
const double AM1Solver::a[] =
{0.5, 0.5};
const double AM2Solver::a[] =
{5.0/12.0, 2.0/3.0, -1.0/12.0};
const double AM3Solver::a[] =
{3.0/8.0, 19.0/24.0,-5.0/24.0, 1.0/24.0};
const double AM4Solver::a[] =
{251.0/720.0,646.0/720.0,-264.0/720.0, 106.0/720.0, -19.0/720.0};


void BackwardEulerSolver::Init(TimeDependentOperator &_f)
{
   ODESolver::Init(_f);
   k.SetSize(f->Width(), mem_type);
}

void BackwardEulerSolver::Step(Vector &x, double &t, double &dt)
{
   f->SetTime(t + dt);
   f->ImplicitSolve(dt, x, k); // solve for k: k = f(x + dt*k, t + dt)
   x.Add(dt, k);
   t += dt;
}


void ImplicitMidpointSolver::Init(TimeDependentOperator &_f)
{
   ODESolver::Init(_f);
   k.SetSize(f->Width(), mem_type);
}

void ImplicitMidpointSolver::Step(Vector &x, double &t, double &dt)
{
   f->SetTime(t + dt/2);
   f->ImplicitSolve(dt/2, x, k);
   x.Add(dt, k);
   t += dt;
}


SDIRK23Solver::SDIRK23Solver(int gamma_opt)
{
   if (gamma_opt == 0)
   {
      gamma = (3. - sqrt(3.))/6.;   // not A-stable, order 3
   }
   else if (gamma_opt == 2)
   {
      gamma = (2. - sqrt(2.))/2.;   // L-stable, order 2
   }
   else if (gamma_opt == 3)
   {
      gamma = (2. + sqrt(2.))/2.;   // L-stable, order 2
   }
   else
   {
      gamma = (3. + sqrt(3.))/6.;   // A-stable, order 3
   }
}

void SDIRK23Solver::Init(TimeDependentOperator &_f)
{
   ODESolver::Init(_f);
   k.SetSize(f->Width(), mem_type);
   y.SetSize(f->Width(), mem_type);
}

void SDIRK23Solver::Step(Vector &x, double &t, double &dt)
{
   // with a = gamma:
   //   a   |   a
   //  1-a  |  1-2a  a
   // ------+-----------
   //       |  1/2  1/2
   // note: with gamma_opt=3, both solve are outside [t,t+dt] since a>1
   f->SetTime(t + gamma*dt);
   f->ImplicitSolve(gamma*dt, x, k);
   add(x, (1.-2.*gamma)*dt, k, y); // y = x + (1-2*gamma)*dt*k
   x.Add(dt/2, k);

   f->SetTime(t + (1.-gamma)*dt);
   f->ImplicitSolve(gamma*dt, y, k);
   x.Add(dt/2, k);
   t += dt;
}


void SDIRK34Solver::Init(TimeDependentOperator &_f)
{
   ODESolver::Init(_f);
   k.SetSize(f->Width(), mem_type);
   y.SetSize(f->Width(), mem_type);
   z.SetSize(f->Width(), mem_type);
}

void SDIRK34Solver::Step(Vector &x, double &t, double &dt)
{
   //   a   |    a
   //  1/2  |  1/2-a    a
   //  1-a  |   2a    1-4a   a
   // ------+--------------------
   //       |    b    1-2b   b
   // note: two solves are outside [t,t+dt] since c1=a>1, c3=1-a<0
   const double a = 1./sqrt(3.)*cos(M_PI/18.) + 0.5;
   const double b = 1./(6.*(2.*a-1.)*(2.*a-1.));

   f->SetTime(t + a*dt);
   f->ImplicitSolve(a*dt, x, k);
   add(x, (0.5-a)*dt, k, y);
   add(x,  (2.*a)*dt, k, z);
   x.Add(b*dt, k);

   f->SetTime(t + dt/2);
   f->ImplicitSolve(a*dt, y, k);
   z.Add((1.-4.*a)*dt, k);
   x.Add((1.-2.*b)*dt, k);

   f->SetTime(t + (1.-a)*dt);
   f->ImplicitSolve(a*dt, z, k);
   x.Add(b*dt, k);
   t += dt;
}


void SDIRK33Solver::Init(TimeDependentOperator &_f)
{
   ODESolver::Init(_f);
   k.SetSize(f->Width(), mem_type);
   y.SetSize(f->Width(), mem_type);
}

void SDIRK33Solver::Step(Vector &x, double &t, double &dt)
{
   //   a  |   a
   //   c  |  c-a    a
   //   1  |   b   1-a-b  a
   // -----+----------------
   //      |   b   1-a-b  a
   const double a = 0.435866521508458999416019;
   const double b = 1.20849664917601007033648;
   const double c = 0.717933260754229499708010;

   f->SetTime(t + a*dt);
   f->ImplicitSolve(a*dt, x, k);
   add(x, (c-a)*dt, k, y);
   x.Add(b*dt, k);

   f->SetTime(t + c*dt);
   f->ImplicitSolve(a*dt, y, k);
   x.Add((1.-a-b)*dt, k);

   f->SetTime(t + dt);
   f->ImplicitSolve(a*dt, x, k);
   x.Add(a*dt, k);
   t += dt;
}


void GeneralizedAlphaSolver::Init(TimeDependentOperator &_f)
{
   ODESolver::Init(_f);
   k.SetSize(f->Width(), mem_type);
   y.SetSize(f->Width(), mem_type);
   xdot.SetSize(f->Width(), mem_type);
   xdot = 0.0;
   first = true;
}

void GeneralizedAlphaSolver::SetRhoInf(double rho_inf)
{
   rho_inf = (rho_inf > 1.0) ? 1.0 : rho_inf;
   rho_inf = (rho_inf < 0.0) ? 0.0 : rho_inf;

   // According to Jansen
   alpha_m = 0.5*(3.0 - rho_inf)/(1.0 + rho_inf);
   alpha_f = 1.0/(1.0 + rho_inf);
   gamma = 0.5 + alpha_m - alpha_f;
}

void GeneralizedAlphaSolver::PrintProperties(std::ostream &out)
{
   out << "Generalized alpha time integrator:" << std::endl;
   out << "alpha_m = " << alpha_m << std::endl;
   out << "alpha_f = " << alpha_f << std::endl;
   out << "gamma   = " << gamma   << std::endl;

   if (gamma == 0.5 + alpha_m - alpha_f)
   {
      out<<"Second order"<<" and ";
   }
   else
   {
      out<<"First order"<<" and ";
   }

   if ((alpha_m >= alpha_f)&&(alpha_f >= 0.5))
   {
      out<<"Stable"<<std::endl;
   }
   else
   {
      out<<"Unstable"<<std::endl;
   }
}

// This routine assumes xdot is initialized.
/*void GeneralizedAlphaSolver::Step(Vector &x, double &t, double &dt)
{
<<<<<<< HEAD
   double dt_fac1 = alpha_f*(1.0 - gamma/alpha_m);
   double dt_fac2 = alpha_f*gamma/alpha_m;
   double dt_fac3 = (1.0 - gamma/alpha_m);
   double dt_fac4 =  gamma/alpha_m;
   double dt_fac5 = 1.0/alpha_m;

   // In the first pass xdot is not yet computed. If parameter choices requires
   // xdot midpoint rule is used instead for the first step only.
   if (first && (dt_fac1 != 0.0))
   {
      dt_fac1 = 0.0;
      dt_fac2 = 0.5;
      dt_fac3 = 0.0;
      dt_fac4 = 1.0;
      dt_fac5 = 2.0;

      first = false;
   }

   add(x, dt_fac1*dt, xdot, y);
   f->SetTime(t + dt_fac2*dt);
   f->ImplicitSolve(dt_fac2*dt, y, k);

   x.Add(dt_fac3*dt, xdot);
   x.Add(dt_fac4*dt, k);

   k.Add(-1.0, xdot);
   xdot.Add(dt_fac5, k);
}*/


// This routine assumes xdot is initialized.
void GeneralizedAlphaSolver::Step(Vector &x, double &t, double &dt)
{
   double dt_fac1 = alpha_f*(1.0 - gamma/alpha_m);
   double dt_fac2 = alpha_f*gamma/alpha_m;
   double dt_fac3 = gamma/alpha_m;
   double dt_fac4 = 1.0/alpha_m;
   // In the first pass xdot is not yet computed. If parameter choices requires
   // xdot midpoint rule is used instead for the first step only.
   if (first && (dt_fac1 != 0.0))
   {
      dt_fac1 = 0.0;
      dt_fac2 = 0.5;
      dt_fac3 = 1.0;
      dt_fac4 = 2.0;

=======
   if (first)
   {
      f->Mult(x,xdot);
>>>>>>> 4a8ffc1b
      first = false;
   }

   // Set y = x + alpha_f*(1.0 - (gamma/alpha_m))*dt*xdot
   add(x, alpha_f*(1.0 - (gamma/alpha_m))*dt, xdot, y);

   // Solve k = f(y + dt_eff*k)
   double dt_eff = (gamma*alpha_f/alpha_m)*dt;
   f->SetTime(t + alpha_f*dt);
   f->ImplicitSolve(dt_eff, y, k);

   // Update x and xdot
   x.Add((1.0 - (gamma/alpha_m))*dt, xdot);
   x.Add(       (gamma/alpha_m) *dt, k);

<<<<<<< HEAD
   x.Add((1.0 - dt_fac3)*dt, xdot);
   x.Add(       dt_fac3 *dt, k);

   k.Add(-1.0, xdot);
   xdot.Add(dt_fac4, k);
=======
   xdot *= (1.0-(1.0/alpha_m));
   xdot.Add((1.0/alpha_m),k);
>>>>>>> 4a8ffc1b

   t += dt;
}

void
SIASolver::Init(Operator &P, TimeDependentOperator & F)
{
   P_ = &P; F_ = &F;

   dp_.SetSize(F_->Height());
   dq_.SetSize(P_->Height());
}

void
SIA1Solver::Step(Vector &q, Vector &p, double &t, double &dt)
{
   F_->SetTime(t);
   F_->Mult(q,dp_);
   p.Add(dt,dp_);

   P_->Mult(p,dq_);
   q.Add(dt,dq_);

   t += dt;
}

void
SIA2Solver::Step(Vector &q, Vector &p, double &t, double &dt)
{
   P_->Mult(p,dq_);
   q.Add(0.5*dt,dq_);

   F_->SetTime(t+0.5*dt);
   F_->Mult(q,dp_);
   p.Add(dt,dp_);

   P_->Mult(p,dq_);
   q.Add(0.5*dt,dq_);

   t += dt;
}

SIAVSolver::SIAVSolver(int order)
   : order_(order)
{
   a_.SetSize(order);
   b_.SetSize(order);

   switch (order_)
   {
      case 1:
         a_[0] = 1.0;
         b_[0] = 1.0;
         break;
      case 2:
         a_[0] = 0.5;
         a_[1] = 0.5;
         b_[0] = 0.0;
         b_[1] = 1.0;
         break;
      case 3:
         a_[0] =  2.0/3.0;
         a_[1] = -2.0/3.0;
         a_[2] =  1.0;
         b_[0] =  7.0/24.0;
         b_[1] =  0.75;
         b_[2] = -1.0/24.0;
         break;
      case 4:
         a_[0] = (2.0+pow(2.0,1.0/3.0)+pow(2.0,-1.0/3.0))/6.0;
         a_[1] = (1.0-pow(2.0,1.0/3.0)-pow(2.0,-1.0/3.0))/6.0;
         a_[2] = a_[1];
         a_[3] = a_[0];
         b_[0] = 0.0;
         b_[1] = 1.0/(2.0-pow(2.0,1.0/3.0));
         b_[2] = 1.0/(1.0-pow(2.0,2.0/3.0));
         b_[3] = b_[1];
         break;
      default:
         MFEM_ASSERT(false, "Unsupported order in SIAVSolver");
   };
}

void
SIAVSolver::Step(Vector &q, Vector &p, double &t, double &dt)
{
   for (int i=0; i<order_; i++)
   {
      if ( b_[i] != 0.0 )
      {
         F_->SetTime(t);
         if ( F_->isExplicit() )
         {
            F_->Mult(q, dp_);
         }
         else
         {
            F_->ImplicitSolve(b_[i] * dt, q, dp_);
         }
         p.Add(b_[i] * dt, dp_);
      }

      P_->Mult(p, dq_);
      q.Add(a_[i] * dt, dq_);

      t += a_[i] * dt;
   }
}

void NewmarkSolver::Init(TimeDependentOperator &_f)
{
   ODESolver::Init(_f);
   d2xdt2.SetSize(f->Width());
   d2xdt2 = 0.0;
   first = true;
}

void NewmarkSolver::PrintProperties(std::ostream &out)
{
   out << "Newmark time integrator:" << std::endl;
   out << "beta    = " << beta  << std::endl;
   out << "gamma   = " << gamma << std::endl;

   if (gamma == 0.5)
   {
      out<<"Second order"<<" and ";
   }
   else
   {
      out<<"First order"<<" and ";
   }

   if ((gamma >= 0.5) && (beta >= (gamma + 0.5)*(gamma + 0.5)/4))
   {
      out<<"A-Stable"<<std::endl;
   }
   else if ((gamma >= 0.5) && (beta >= 0.5*gamma))
   {
      out<<"Conditionally stable"<<std::endl;
   }
   else
   {
      out<<"Unstable"<<std::endl;
   }
}

void NewmarkSolver::Step(Vector &x, Vector &dxdt, double &t, double &dt)
{
   double fac0 = 0.5 - beta;
   double fac2 = 1.0 - gamma;
   double fac3 = beta;
   double fac4 = gamma;

   // In the first pass d2xdt2 is not yet computed. If parameter choices requires
   // d2xdt2  backward euler is used instead for the first step only.
   if (first && !(fac0*fac2 == 0.0))
   {
      fac0 = 0.0;
      fac2 = 0.0;
      fac3 = 0.5;
      fac4 = 1.0;
      first = false;
   }

   f->SetTime(t + dt);

   x.Add(dt, dxdt);
   x.Add(fac0*dt*dt, d2xdt2);
   dxdt.Add(fac2*dt, d2xdt2);

   f->SetTime(t + dt);
   f->ImplicitSolve(fac3*dt*dt, fac4*dt, x, dxdt, d2xdt2);

   x   .Add(fac3*dt*dt, d2xdt2);
   dxdt.Add(fac4*dt,    d2xdt2);
   t += dt;
}

void GeneralizedAlpha2Solver::Init(TimeDependentOperator &_f)
{
   ODESolver::Init(_f);
   xa.SetSize(f->Width());
   va.SetSize(f->Width());
   aa.SetSize(f->Width());
   d2xdt2.SetSize(f->Width());
   d2xdt2 = 0.0;
   first = true;
}

void GeneralizedAlpha2Solver::PrintProperties(std::ostream &out)
{
   out << "Generalized alpha time integrator:" << std::endl;
   out << "alpha_m = " << alpha_m << std::endl;
   out << "alpha_f = " << alpha_f << std::endl;
   out << "beta    = " << beta    << std::endl;
   out << "gamma   = " << gamma   << std::endl;

   if (gamma == 0.5 + alpha_m - alpha_f)
   {
      out<<"Second order"<<" and ";
   }
   else
   {
      out<<"First order"<<" and ";
   }

   if ((alpha_m >= alpha_f)&&
       (alpha_f >= 0.5) &&
       (beta >= 0.25 + 0.5*(alpha_m - alpha_f)))
   {
      out<<"Stable"<<std::endl;
   }
   else
   {
      out<<"Unstable"<<std::endl;
   }
}

void GeneralizedAlpha2Solver::Step(Vector &x, Vector &dxdt,
                                   double &t, double &dt)
{
   double fac0 = (0.5 - (beta/alpha_m));
   double fac1 = alpha_f;
   double fac2 = alpha_f*(1.0 - (gamma/alpha_m));
   double fac3 = beta*alpha_f/alpha_m;
   double fac4 = gamma*alpha_f/alpha_m;
   double fac5 = alpha_m;

   // In the first pass d2xdt2 is not yet computed.
   // If parameter choices requires d2xdt2 then
   // Midpoint is used instead for the first step only.
   if (first && (fac0 != 0.0) && (fac2 != 0.0))
   {
      fac0 = 0.0;
      fac1 = 1.0;
      fac2 = 0.0;
      fac3 = 0.5;
      fac4 = 1.0;
      fac5 = 1.0;
      first = false;
   }

   // Predict alpha levels
   add(dxdt, fac0*dt, d2xdt2, va);
   add(x, fac1*dt, va, xa);
   add(dxdt, fac2*dt, d2xdt2, va);

   // Solve alpha levels
   f->SetTime(t + dt);
   f->ImplicitSolve(fac3*dt*dt, fac4*dt, xa, va, aa);

   // Correct alpha levels
   xa.Add(fac3*dt*dt, aa);
   va.Add(fac4*dt,    aa);

   // Extrapolate
   x *= 1.0 - 1.0/fac1;
   x.Add (1.0/fac1, xa);

   dxdt *= 1.0 - 1.0/fac1;
   dxdt.Add (1.0/fac1, va);

   d2xdt2 *= 1.0 - 1.0/fac5;
   d2xdt2.Add (1.0/fac5, aa);

   t += dt;
}

}<|MERGE_RESOLUTION|>--- conflicted
+++ resolved
@@ -682,61 +682,11 @@
 }
 
 // This routine assumes xdot is initialized.
-/*void GeneralizedAlphaSolver::Step(Vector &x, double &t, double &dt)
-{
-<<<<<<< HEAD
-   double dt_fac1 = alpha_f*(1.0 - gamma/alpha_m);
-   double dt_fac2 = alpha_f*gamma/alpha_m;
-   double dt_fac3 = (1.0 - gamma/alpha_m);
-   double dt_fac4 =  gamma/alpha_m;
-   double dt_fac5 = 1.0/alpha_m;
-
-   // In the first pass xdot is not yet computed. If parameter choices requires
-   // xdot midpoint rule is used instead for the first step only.
-   if (first && (dt_fac1 != 0.0))
-   {
-      dt_fac1 = 0.0;
-      dt_fac2 = 0.5;
-      dt_fac3 = 0.0;
-      dt_fac4 = 1.0;
-      dt_fac5 = 2.0;
-
-      first = false;
-   }
-
-   add(x, dt_fac1*dt, xdot, y);
-   f->SetTime(t + dt_fac2*dt);
-   f->ImplicitSolve(dt_fac2*dt, y, k);
-
-   x.Add(dt_fac3*dt, xdot);
-   x.Add(dt_fac4*dt, k);
-
-   k.Add(-1.0, xdot);
-   xdot.Add(dt_fac5, k);
-}*/
-
-
-// This routine assumes xdot is initialized.
 void GeneralizedAlphaSolver::Step(Vector &x, double &t, double &dt)
 {
-   double dt_fac1 = alpha_f*(1.0 - gamma/alpha_m);
-   double dt_fac2 = alpha_f*gamma/alpha_m;
-   double dt_fac3 = gamma/alpha_m;
-   double dt_fac4 = 1.0/alpha_m;
-   // In the first pass xdot is not yet computed. If parameter choices requires
-   // xdot midpoint rule is used instead for the first step only.
-   if (first && (dt_fac1 != 0.0))
-   {
-      dt_fac1 = 0.0;
-      dt_fac2 = 0.5;
-      dt_fac3 = 1.0;
-      dt_fac4 = 2.0;
-
-=======
    if (first)
    {
       f->Mult(x,xdot);
->>>>>>> 4a8ffc1b
       first = false;
    }
 
@@ -752,16 +702,8 @@
    x.Add((1.0 - (gamma/alpha_m))*dt, xdot);
    x.Add(       (gamma/alpha_m) *dt, k);
 
-<<<<<<< HEAD
-   x.Add((1.0 - dt_fac3)*dt, xdot);
-   x.Add(       dt_fac3 *dt, k);
-
-   k.Add(-1.0, xdot);
-   xdot.Add(dt_fac4, k);
-=======
    xdot *= (1.0-(1.0/alpha_m));
    xdot.Add((1.0/alpha_m),k);
->>>>>>> 4a8ffc1b
 
    t += dt;
 }
