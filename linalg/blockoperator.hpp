// Copyright (c) 2010-2020, Lawrence Livermore National Security, LLC. Produced
// at the Lawrence Livermore National Laboratory. All Rights reserved. See files
// LICENSE and NOTICE for details. LLNL-CODE-806117.
//
// This file is part of the MFEM library. For more information and source code
// availability visit https://mfem.org.
//
// MFEM is free software; you can redistribute it and/or modify it under the
// terms of the BSD-3 license. We welcome feedback and contributions, see file
// CONTRIBUTING.md for details.

#ifndef MFEM_BLOCKOPERATOR
#define MFEM_BLOCKOPERATOR

#include "../config/config.hpp"
#include "../general/array.hpp"
#include "operator.hpp"
#include "blockvector.hpp"

namespace mfem
{

//! @class BlockOperator
/**
 * \brief A class to handle Block systems in a matrix-free implementation.
 *
 * Usage:
 * - Use one of the constructors to define the block structure.
 * - Use SetDiagonalBlock or SetBlock to fill the BlockOperator
 * - Use the method Mult and MultTranspose to apply the operator to a vector.
 *
 * If a block is not set, it is assumed to be a zero block.
 */
class BlockOperator : public Operator
{
public:
   //! Constructor for BlockOperators with the same block-structure for rows and
   //! columns.
   /**
    *  offsets: offsets that mark the start of each row/column block (size
    *  nRowBlocks+1).  Note: BlockOperator will not own/copy the data contained
    *  in offsets.
    */
   BlockOperator(const Array<int> & offsets);
   //! Constructor for general BlockOperators.
   /**
    *  row_offsets: offsets that mark the start of each row block (size
    *  nRowBlocks+1).  col_offsets: offsets that mark the start of each column
    *  block (size nColBlocks+1).  Note: BlockOperator will not own/copy the
    *  data contained in offsets.
    */
   BlockOperator(const Array<int> & row_offsets, const Array<int> & col_offsets);

   //! Add block op in the block-entry (iblock, iblock).
   /**
    * iblock: The block will be inserted in location (iblock, iblock).
    * op: the Operator to be inserted.
    * c: optional scalar multiple for this block.
    */
   void SetDiagonalBlock(int iblock, Operator *op, double c = 1.0);
   //! Add a block op in the block-entry (iblock, jblock).
   /**
    * irow, icol: The block will be inserted in location (irow, icol).
    * op: the Operator to be inserted.
    * c: optional scalar multiple for this block.
    */
   void SetBlock(int iRow, int iCol, Operator *op, double c = 1.0);

   //! Return the number of row blocks
   int NumRowBlocks() const { return nRowBlocks; }
   //! Return the number of column blocks
   int NumColBlocks() const { return nColBlocks; }

   //! Check if block (i,j) is a zero block
   int IsZeroBlock(int i, int j) const { return (op(i,j)==NULL) ? 1 : 0; }
   //! Return a reference to block i,j
   Operator & GetBlock(int i, int j) const
   { MFEM_VERIFY(op(i,j), ""); return *op(i,j); }
   //! Return a reference to block i,j (const version)
   const Operator & GetBlock(int i, int j) const
   { MFEM_VERIFY(op(i,j), ""); return *op(i,j); }
   //! Return the coefficient for block i,j
   double GetBlockCoef(int i, int j) const
   { MFEM_VERIFY(op(i,j), ""); return coef(i,j); }
   //! Set the coefficient for block i,j
   void SetBlockCoef(int i, int j, double c)
   { MFEM_VERIFY(op(i,j), ""); coef(i,j) = c; }

   //! Return the row offsets for block starts
   Array<int> & RowOffsets() { return row_offsets; }
<<<<<<< HEAD
   const Array<int> & RowOffsets() const { return row_offsets; }
   //! Return the columns offsets for block starts
   Array<int> & ColOffsets() { return col_offsets; }
=======
   //! Read only access to the row offsets for block starts
   const Array<int> & RowOffsets() const { return row_offsets; }
   //! Return the columns offsets for block starts
   Array<int> & ColOffsets() { return col_offsets; }
   //! Read only access to the columns offsets for block starts
>>>>>>> 646728df
   const Array<int> & ColOffsets() const { return col_offsets; }

   /// Operator application
   virtual void Mult (const Vector & x, Vector & y) const;

   /// Action of the transpose operator
   virtual void MultTranspose (const Vector & x, Vector & y) const;

   ~BlockOperator();

   //! Controls the ownership of the blocks: if nonzero, BlockOperator will
   //! delete all blocks that are set (non-NULL); the default value is zero.
   int owns_blocks;

private:
   //! Number of block rows
   int nRowBlocks;
   //! Number of block columns
   int nColBlocks;
   //! Row offsets for the starting position of each block
   Array<int> row_offsets;
   //! Column offsets for the starting position of each block
   Array<int> col_offsets;
   //! 2D array that stores each block of the operator.
   Array2D<Operator *> op;
   //! 2D array that stores a coefficient for each block of the operator.
   Array2D<double> coef;

   //! Temporary Vectors used to efficiently apply the Mult and MultTranspose methods.
   mutable BlockVector xblock;
   mutable BlockVector yblock;
   mutable Vector tmp;
};

//! @class BlockDiagonalPreconditioner
/**
 * \brief A class to handle Block diagonal preconditioners in a matrix-free implementation.
 *
 * Usage:
 * - Use the constructors to define the block structure
 * - Use SetDiagonalBlock to fill the BlockOperator
 * - Use the method Mult and MultTranspose to apply the operator to a vector.
 *
 * If a block is not set, it is assumed to be an identity block.
 *
 */
class BlockDiagonalPreconditioner : public Solver
{
public:
   //! Constructor that specifies the block structure
   BlockDiagonalPreconditioner(const Array<int> & offsets);
   //! Add a square block op in the block-entry (iblock, iblock).
   /**
    * iblock: The block will be inserted in location (iblock, iblock).
    * op: the Operator to be inserted.
    */
   void SetDiagonalBlock(int iblock, Operator *op);
   //! This method is present since required by the abstract base class Solver
   virtual void SetOperator(const Operator &op) { }

   //! Return the number of blocks
   int NumBlocks() const { return nBlocks; }

   //! Return a reference to block i,i.
   Operator & GetDiagonalBlock(int iblock)
   { MFEM_VERIFY(op[iblock], ""); return *op[iblock]; }

   //! Return a reference to block i,i (const version).
   const Operator & GetDiagonalBlock(int iblock) const
   { MFEM_VERIFY(op[iblock], ""); return *op[iblock]; }

   //! Return the offsets for block starts
   Array<int> & Offsets() { return offsets; }
   const Array<int> & Offsets() const { return offsets; }

   //! Read only access to the offsets for block starts
   const Array<int> & Offsets() const { return offsets; }

   /// Operator application
   virtual void Mult (const Vector & x, Vector & y) const;

   /// Action of the transpose operator
   virtual void MultTranspose (const Vector & x, Vector & y) const;

   ~BlockDiagonalPreconditioner();

   //! Controls the ownership of the blocks: if nonzero,
   //! BlockDiagonalPreconditioner will delete all blocks that are set
   //! (non-NULL); the default value is zero.
   int owns_blocks;

private:
   //! Number of Blocks
   int nBlocks;
   //! Offsets for the starting position of each block
   Array<int> offsets;
   //! 1D array that stores each block of the operator.
   Array<Operator *> op;
   //! Temporary Vectors used to efficiently apply the Mult and MultTranspose
   //! methods.
   mutable BlockVector xblock;
   mutable BlockVector yblock;
};

//! @class BlockLowerTriangularPreconditioner
/**
 * \brief A class to handle Block lower triangular preconditioners in a
 * matrix-free implementation.
 *
 * Usage:
 * - Use the constructors to define the block structure
 * - Use SetBlock() to fill the BlockOperator
 * - Diagonal blocks of the preconditioner should approximate the inverses of
 *   the diagonal block of the matrix
 * - Off-diagonal blocks of the preconditioner should match/approximate those of
 *   the original matrix
 * - Use the method Mult() and MultTranspose() to apply the operator to a vector.
 *
 * If a diagonal block is not set, it is assumed to be an identity block, if an
 * off-diagonal block is not set, it is assumed to be a zero block.
 *
 */
class BlockLowerTriangularPreconditioner : public Solver
{
public:
   //! Constructor for BlockLowerTriangularPreconditioners with the same
   //! block-structure for rows and columns.
   /**
    *  @param offsets  Offsets that mark the start of each row/column block
    *                  (size nBlocks+1).
    *
    *  @note BlockLowerTriangularPreconditioner will not own/copy the data
    *  contained in @a offsets.
    */
   BlockLowerTriangularPreconditioner(const Array<int> & offsets);

   //! Add block op in the block-entry (iblock, iblock).
   /**
    * @param iblock  The block will be inserted in location (iblock, iblock).
    * @param op      The Operator to be inserted.
    */
   void SetDiagonalBlock(int iblock, Operator *op);
   //! Add a block op in the block-entry (iblock, jblock).
   /**
    * @param iRow, iCol  The block will be inserted in location (iRow, iCol).
    * @param op          The Operator to be inserted.
    */
   void SetBlock(int iRow, int iCol, Operator *op);
   //! This method is present since required by the abstract base class Solver
   virtual void SetOperator(const Operator &op) { }

   //! Return the number of blocks
   int NumBlocks() const { return nBlocks; }

   //! Return a reference to block i,j.
   Operator & GetBlock(int iblock, int jblock)
   { MFEM_VERIFY(op(iblock,jblock), ""); return *op(iblock,jblock); }

   //! Return the offsets for block starts
   Array<int> & Offsets() { return offsets; }

   /// Operator application
   virtual void Mult (const Vector & x, Vector & y) const;

   /// Action of the transpose operator
   virtual void MultTranspose (const Vector & x, Vector & y) const;

   ~BlockLowerTriangularPreconditioner();

   //! Controls the ownership of the blocks: if nonzero,
   //! BlockLowerTriangularPreconditioner will delete all blocks that are set
   //! (non-NULL); the default value is zero.
   int owns_blocks;

private:
   //! Number of block rows/columns
   int nBlocks;
   //! Offsets for the starting position of each block
   Array<int> offsets;
   //! 2D array that stores each block of the operator.
   Array2D<Operator *> op;

   //! Temporary Vectors used to efficiently apply the Mult and MultTranspose
   //! methods.
   mutable BlockVector xblock;
   mutable BlockVector yblock;
   mutable Vector tmp;
   mutable Vector tmp2;
};

}
#endif /* MFEM_BLOCKOPERATOR */<|MERGE_RESOLUTION|>--- conflicted
+++ resolved
@@ -88,17 +88,11 @@
 
    //! Return the row offsets for block starts
    Array<int> & RowOffsets() { return row_offsets; }
-<<<<<<< HEAD
-   const Array<int> & RowOffsets() const { return row_offsets; }
-   //! Return the columns offsets for block starts
-   Array<int> & ColOffsets() { return col_offsets; }
-=======
    //! Read only access to the row offsets for block starts
    const Array<int> & RowOffsets() const { return row_offsets; }
    //! Return the columns offsets for block starts
    Array<int> & ColOffsets() { return col_offsets; }
    //! Read only access to the columns offsets for block starts
->>>>>>> 646728df
    const Array<int> & ColOffsets() const { return col_offsets; }
 
    /// Operator application
